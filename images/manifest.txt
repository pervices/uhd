--- conflicted
+++ resolved
@@ -43,15 +43,9 @@
 # N3XX Mykonos firmware
 #n3xx_n310_fw_default           fpga-6bea23d        n3xx/fpga-6bea23d/n3xx_n310_fw_default-g6bea23d.zip                     0
 # N300-Series Filesystems, etc
-<<<<<<< HEAD
-n3xx_common_sdk_default         meta-ettus-v3.13.0.1  n3xx/meta-ettus-v3.13.0.1/n3xx_common_sdk_default-v3.13.0.1.zip       0
-n3xx_common_mender_default      meta-ettus-v3.13.0.1  n3xx/meta-ettus-v3.13.0.1/n3xx_common_mender_default-v3.13.0.1.zip    0
-n3xx_common_sdimg_default       meta-ettus-v3.13.0.1  n3xx/meta-ettus-v3.13.0.1/n3xx_common_sdimg_default-v3.13.0.1.zip     0
-=======
 n3xx_common_sdk_default         meta-ettus-v4.1.0.1  n3xx/meta-ettus-v4.1.0.1/n3xx_common_sdk_default-v4.1.0.1.zip       0
 n3xx_common_mender_default      meta-ettus-v4.1.0.1  n3xx/meta-ettus-v4.1.0.1/n3xx_common_mender_default-v4.1.0.1.zip    0
 n3xx_common_sdimg_default       meta-ettus-v4.1.0.1  n3xx/meta-ettus-v4.1.0.1/n3xx_common_sdimg_default-v4.1.0.1.zip     0
->>>>>>> f23ab721
 
 # B200-Series
 b2xx_b200_fpga_default          uhd-439770b9       b2xx/uhd-439770b9/b2xx_b200_fpga_default-g439770b9.zip               819914603bb925c3d3be4aca775c39fce570b2d5cbbefbfb228231cae67a2392
