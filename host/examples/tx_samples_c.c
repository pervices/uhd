--- conflicted
+++ resolved
@@ -163,11 +163,7 @@
     EXECUTE_OR_GOTO(
         free_tx_streamer, uhd_tx_streamer_max_num_samps(tx_streamer, &samps_per_buff))
     fprintf(stderr, "Buffer size in samples: %zu\n", samps_per_buff);
-<<<<<<< HEAD
     buff = calloc(samps_per_buff * 2, sizeof(float));
-=======
-    buff      = calloc(sizeof(float), samps_per_buff * 2);
->>>>>>> 0dede88c
     buffs_ptr = (const void**)&buff;
     size_t i  = 0;
     for (i = 0; i < (samps_per_buff * 2); i += 2) {
