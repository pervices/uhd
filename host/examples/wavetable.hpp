//
// Copyright 2010-2012,2014 Ettus Research LLC
// Copyright 2018 Ettus Research, a National Instruments Company
// Copyright 2019-2020 Ettus Research, A National Instruments Brand
//
// SPDX-License-Identifier: GPL-3.0-or-later
//

<<<<<<< HEAD

=======
#include <algorithm>
>>>>>>> 0dede88c
#include <cmath>
#include <complex>

#include <stdexcept>
#include <string>
#include <vector>
<<<<<<< HEAD
#include <algorithm>
#include <limits>
#include <cstdint>
=======
>>>>>>> 0dede88c

static const size_t wave_table_len = 65536;

// Datatype of the samples to be include (float for fc32, short for sc16...)
template<typename T = float>
class wave_table_multitype
{
public:
    wave_table_multitype(const std::string& wave_type, const float ampl)
        : _wave_table(wave_table_len, {0, 0})
    {
        T type_max;
        if(std::is_floating_point<T>::value) {
            type_max = 1;
        } else {
            type_max = std::numeric_limits<T>::max();
        }

        T wave_max =(T) (ampl * type_max);

        // Note: CONST, SQUARE, and RAMP only fill the I portion, since they are
        // amplitude-modulating signals, not phase-modulating.

        if (wave_type == "CONST") {
            // Fill with I == ampl, Q == 0
            std::fill(_wave_table.begin(), _wave_table.end(), std::complex<T>{wave_max, 0});

            _power_dbfs = static_cast<double>(20 * std::log10(ampl));

        } else if (wave_type == "SQUARE") {
            // Fill the second half of the table with ampl, first half with
            // zeros
            std::fill(_wave_table.begin() + wave_table_len / 2,
                _wave_table.end(),
                std::complex<T>{wave_max, 0});

            _power_dbfs = static_cast<double>(20 * std::log10(ampl)) - static_cast<double>(10 * std::log10(2.0));

        } else if (wave_type == "RAMP") {
            // Fill I values with ramp from -1 to 1, Q with zero
            float energy_acc = 0.0f;
            for (size_t i = 0; i < wave_table_len; i++) {
                _wave_table[i] = {(T)((2.0f * i / (wave_table_len - 1) - 1.0f) * wave_max), 0};

                energy_acc += std::norm(_wave_table[i]/wave_max);
            }
            _power_dbfs = static_cast<double>(energy_acc / wave_table_len);
            // Note: The closed-form solution to the average sum of squares of
            // the ramp is:
            // 1.0 / 3 + 2.0 / (3 * N) + 1.0 / (3 * N) + 4.0 / (6 * N^2))
            // where N == wave_table_len, but it turns out be be less code if we
            // just calculate the power on the fly.
        } else if (wave_type == "SINE") {
            static const double tau = 2 * std::acos(-1.0);
            static const std::complex<double> J(0, 1);
            // Careful: i is the loop counter, not the imaginary unit

            for (size_t i = 0; i < wave_table_len; i++) {
                // Directly generate complex sinusoid (a*e^{j 2\pi i/N}). We
                // create a single rotation. The call site will sub-sample
                // appropriately to create a sine wave of it's desired frequency
                _wave_table[i] =
                    std::complex<T>((double)wave_max * std::exp(J * static_cast<double>(tau * i / wave_table_len)));
            }
            _power_dbfs = static_cast<double>(20 * std::log10(ampl));
        } else if (wave_type == "SINE_NO_Q") {
            static const double tau = 2 * std::acos(-1.0);
            static const std::complex<double> J(0, 1);
            // Careful: i is the loop counter, not the imaginary unit

            for (size_t i = 0; i < wave_table_len; i++) {
                // Directly generate complex sinusoid (a*e^{j 2\pi i/N}). We
                // create a single rotation. The call site will sub-sample
                // appropriately to create a sine wave of it's desired frequency
                _wave_table[i] =
                    std::complex<T>((double)wave_max * std::exp(J * static_cast<double>(tau * i / wave_table_len)));
                _wave_table[i] = std::complex<T>(std::real(_wave_table[i]));
            }

            _power_dbfs = static_cast<double>(20 * std::log10(ampl));

        } else {
            throw std::runtime_error("unknown waveform type: " + wave_type);
        }
    }

    inline std::complex<T> operator()(const size_t index) const
    {
        return _wave_table[index % wave_table_len];
    }

    //! Return the signal power in dBFS
    inline double get_power() const
    {
        return _power_dbfs;
    }

private:
    std::vector<std::complex<T>> _wave_table;
    double _power_dbfs;
};

class wave_table_class : public wave_table_multitype<float> {
public:
    wave_table_class(const std::string& wave_type, const float ampl)
    : wave_table_multitype<float>(wave_type, ampl)
    {
    }
};<|MERGE_RESOLUTION|>--- conflicted
+++ resolved
@@ -6,23 +6,15 @@
 // SPDX-License-Identifier: GPL-3.0-or-later
 //
 
-<<<<<<< HEAD
-
-=======
 #include <algorithm>
->>>>>>> 0dede88c
 #include <cmath>
 #include <complex>
 
 #include <stdexcept>
 #include <string>
 #include <vector>
-<<<<<<< HEAD
-#include <algorithm>
 #include <limits>
 #include <cstdint>
-=======
->>>>>>> 0dede88c
 
 static const size_t wave_table_len = 65536;
 
