//
// Copyright 2010-2012,2014 Ettus Research LLC
// Copyright 2018 Ettus Research, a National Instruments Company
// Copyright 2019-2020 Ettus Research, A National Instruments Brand
//
// SPDX-License-Identifier: GPL-3.0-or-later
//


#include <cmath>
#include <complex>

#include <stdexcept>
#include <string>
#include <vector>
#include <algorithm>
<<<<<<< HEAD
#include <limits>
=======
#include <cstdint>
>>>>>>> c44603de

static const size_t wave_table_len = 8192;

// Datatype of the samples to be include (float for fc32, short for sc16...)
template<typename T = float>
class wave_table_multitype
{
public:
    wave_table_multitype(const std::string& wave_type, const float ampl)
        : _wave_table(wave_table_len, {0, 0})
    {
        T type_max;
        if(std::is_floating_point<T>::value) {
            type_max = 1;
        } else {
            type_max = std::numeric_limits<T>::max();
        }

        T wave_max =(T) (ampl * type_max);

        // Note: CONST, SQUARE, and RAMP only fill the I portion, since they are
        // amplitude-modulating signals, not phase-modulating.

        if (wave_type == "CONST") {
            // Fill with I == ampl, Q == 0
            std::fill(_wave_table.begin(), _wave_table.end(), std::complex<T>{wave_max, 0});

            _power_dbfs = static_cast<double>(20 * std::log10(ampl));

        } else if (wave_type == "SQUARE") {
            // Fill the second half of the table with ampl, first half with
            // zeros
            std::fill(_wave_table.begin() + wave_table_len / 2,
                _wave_table.end(),
                std::complex<T>{wave_max, 0});

            _power_dbfs = static_cast<double>(20 * std::log10(ampl)) - static_cast<double>(10 * std::log10(2.0));

        } else if (wave_type == "RAMP") {
            // Fill I values with ramp from -1 to 1, Q with zero
            float energy_acc = 0.0f;
            for (size_t i = 0; i < wave_table_len; i++) {
                _wave_table[i] = {(T)((2.0f * i / (wave_table_len - 1) - 1.0f) * wave_max), 0};

                energy_acc += std::norm(_wave_table[i]/wave_max);
            }
            _power_dbfs = static_cast<double>(energy_acc / wave_table_len);
            // Note: The closed-form solution to the average sum of squares of
            // the ramp is:
            // 1.0 / 3 + 2.0 / (3 * N) + 1.0 / (3 * N) + 4.0 / (6 * N^2))
            // where N == wave_table_len, but it turns out be be less code if we
            // just calculate the power on the fly.
        } else if (wave_type == "SINE") {
            static const double tau = 2 * std::acos(-1.0);
            static const std::complex<double> J(0, 1);
            // Careful: i is the loop counter, not the imaginary unit

            for (size_t i = 0; i < wave_table_len; i++) {
                // Directly generate complex sinusoid (a*e^{j 2\pi i/N}). We
                // create a single rotation. The call site will sub-sample
                // appropriately to create a sine wave of it's desired frequency
                _wave_table[i] =
                    std::complex<T>((double)wave_max * std::exp(J * static_cast<double>(tau * i / wave_table_len)));
            }
            _power_dbfs = static_cast<double>(20 * std::log10(ampl));
        } else if (wave_type == "SINE_NO_Q") {
            static const double tau = 2 * std::acos(-1.0);
            static const std::complex<double> J(0, 1);
            // Careful: i is the loop counter, not the imaginary unit

            for (size_t i = 0; i < wave_table_len; i++) {
                // Directly generate complex sinusoid (a*e^{j 2\pi i/N}). We
                // create a single rotation. The call site will sub-sample
                // appropriately to create a sine wave of it's desired frequency
                _wave_table[i] =
                    std::complex<T>((double)wave_max * std::exp(J * static_cast<double>(tau * i / wave_table_len)));
                _wave_table[i] = std::complex<T>(std::real(_wave_table[i]));
            }

            _power_dbfs = static_cast<double>(20 * std::log10(ampl));

        } else {
            throw std::runtime_error("unknown waveform type: " + wave_type);
        }
    }

    inline std::complex<T> operator()(const size_t index) const
    {
        return _wave_table[index % wave_table_len];
    }

    //! Return the signal power in dBFS
    inline double get_power() const
    {
        return _power_dbfs;
    }

private:
    std::vector<std::complex<T>> _wave_table;
    double _power_dbfs;
};

class wave_table_class : public wave_table_multitype<float> {
public:
    wave_table_class(const std::string& wave_type, const float ampl)
    : wave_table_multitype<float>(wave_type, ampl)
    {
    }
};<|MERGE_RESOLUTION|>--- conflicted
+++ resolved
@@ -14,11 +14,8 @@
 #include <string>
 #include <vector>
 #include <algorithm>
-<<<<<<< HEAD
 #include <limits>
-=======
 #include <cstdint>
->>>>>>> c44603de
 
 static const size_t wave_table_len = 8192;
 
