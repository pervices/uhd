--- conflicted
+++ resolved
@@ -8,7 +8,6 @@
 #include <uhd/convert.hpp>
 #include <uhd/exception.hpp>
 #include <uhd/types/tune_request.hpp>
-
 #include <uhd/usrp/multi_usrp.hpp>
 #include <uhd/utils/safe_main.hpp>
 #include <boost/algorithm/string.hpp>
@@ -18,7 +17,6 @@
 #include <boost/process.hpp>
 #include <boost/program_options.hpp>
 #include <chrono>
-
 #include <complex>
 #include <csignal>
 #include <fstream>
@@ -27,19 +25,11 @@
 #include <regex>
 #include <thread>
 
-<<<<<<< HEAD
-#include <errno.h>
+using namespace std::chrono_literals;
 
 namespace po = boost::program_options;
 
-//#define SAMPES_TO_FILE_DEBUG
-=======
-using namespace std::chrono_literals;
-
-namespace po = boost::program_options;
-
 std::mutex recv_mutex;
->>>>>>> 0e50a37b
 
 static bool stop_signal_called = false;
 static bool overflow_message   = true;
@@ -102,7 +92,7 @@
     while (pipe_stream && std::getline(pipe_stream, line) && !line.empty()) {
         dd_output += line;
     }
-    
+
     // Parse dd output this format:
     //   1+0 records in
     //   1+0 records out
@@ -153,15 +143,6 @@
     const std::string& file,
     size_t samps_per_buff,
     unsigned long long num_requested_samples,
-<<<<<<< HEAD
-    double time_requested       = 0.0,
-    bool bw_summary             = false,
-    bool stats                  = false,
-    bool null                   = false,
-    bool enable_size_map        = false,
-    bool continue_on_bad_packet = false,
-    double start_delay = 0)
-=======
     double& bw,
     double time_requested            = 0.0,
     bool stats                       = false,
@@ -169,7 +150,6 @@
     bool enable_size_map             = false,
     bool continue_on_bad_packet      = false,
     const std::string& thread_prefix = "")
->>>>>>> 0e50a37b
 {
     unsigned long long num_total_samps = 0;
     // create a receive streamer
@@ -179,8 +159,8 @@
 
     uhd::rx_metadata_t md;
 
-    // Cannot use std::vector as second dimension type because recv will call 
-    // reinterpret_cast<char*> on each subarray, which is incompatible with 
+    // Cannot use std::vector as second dimension type because recv will call
+    // reinterpret_cast<char*> on each subarray, which is incompatible with
     // std::vector. Instead create new arrays and manage the memory ourselves
     std::vector<samp_type*> buffs(rx_stream->get_num_channels());
     try {
@@ -209,34 +189,15 @@
     uhd::stream_cmd_t stream_cmd((num_requested_samples == 0)
                                      ? uhd::stream_cmd_t::STREAM_MODE_START_CONTINUOUS
                                      : uhd::stream_cmd_t::STREAM_MODE_NUM_SAMPS_AND_DONE);
-
     stream_cmd.num_samps  = size_t(num_requested_samples);
-<<<<<<< HEAD
-    if(start_delay == 0) {
-        stream_cmd.stream_now = true;
-        stream_cmd.time_spec  = uhd::time_spec_t(start_delay);
-    } else {
-        stream_cmd.stream_now = false;
-        usrp->set_time_now(0.0);
-        stream_cmd.time_spec  = uhd::time_spec_t(start_delay);
-    }
-
-=======
     stream_cmd.stream_now = rx_stream->get_num_channels() == 1;
     stream_cmd.time_spec  = usrp->get_time_now() + uhd::time_spec_t(0.05);
->>>>>>> 0e50a37b
     rx_stream->issue_stream_cmd(stream_cmd);
 
     typedef std::map<size_t, size_t> SizeMap;
     SizeMap mapSizes;
     const auto start_time = std::chrono::steady_clock::now();
-<<<<<<< HEAD
-    const auto stop_time =
-        start_time + std::chrono::milliseconds(int64_t(1000 * time_requested));
-
-=======
     const auto stop_time  = start_time + (1s * time_requested);
->>>>>>> 0e50a37b
     // Track time and samps between updating the BW summary
     auto last_update                     = start_time;
     unsigned long long last_update_samps = 0;
@@ -245,29 +206,11 @@
     // the requested number of samples were collected (if such a number was
     // given), or until Ctrl-C was pressed.
     while (not stop_signal_called
-           and (num_requested_samples > num_total_samps or num_requested_samples == 0)
+           and (num_requested_samples != num_total_samps or num_requested_samples == 0)
            and (time_requested == 0.0 or std::chrono::steady_clock::now() <= stop_time)) {
-
         const auto now = std::chrono::steady_clock::now();
 
         size_t num_rx_samps =
-<<<<<<< HEAD
-            rx_stream->recv(&buff.front(), buff.size(), md, start_delay + 3, enable_size_map);
-
-        if (md.error_code == uhd::rx_metadata_t::ERROR_CODE_EINTR) {
-            // recv exited due to EINTR (interrupt received while waiting for data, usually the result of ctrl c)
-            continue;
-        }
-        else if (md.error_code == uhd::rx_metadata_t::ERROR_CODE_TIMEOUT) {
-            std::cout << boost::format("Timeout while streaming") << std::endl;
-            if(continue_on_bad_packet) continue;
-            else {
-                std::cout << num_total_samps << " samples received before timeout" << std::endl;
-                break;
-            }
-        }
-        else if (md.error_code == uhd::rx_metadata_t::ERROR_CODE_OVERFLOW) {
-=======
                 rx_stream->recv(buffs, samps_per_buff, md, 3.0, enable_size_map);
 
         if (md.error_code == uhd::rx_metadata_t::ERROR_CODE_TIMEOUT) {
@@ -277,7 +220,6 @@
         }
         if (md.error_code == uhd::rx_metadata_t::ERROR_CODE_OVERFLOW) {
             const std::lock_guard<std::mutex> lock(recv_mutex);
->>>>>>> 0e50a37b
             if (overflow_message) {
                 overflow_message = false;
                 std::cerr
@@ -292,19 +234,13 @@
             }
             continue;
         }
-<<<<<<< HEAD
-        else if (md.error_code != uhd::rx_metadata_t::ERROR_CODE_NONE) {
-            std::string error = str(boost::format("Receiver error: %s") % md.strerror());
-=======
         if (md.error_code != uhd::rx_metadata_t::ERROR_CODE_NONE) {
             const std::lock_guard<std::mutex> lock(recv_mutex);
             std::string error = thread_prefix + "Receiver error: " + md.strerror();
->>>>>>> 0e50a37b
             if (continue_on_bad_packet) {
                 std::cerr << error << std::endl;
                 continue;
             } else
-
                 throw std::runtime_error(error);
         }
 
@@ -318,25 +254,6 @@
 
         num_total_samps += num_rx_samps;
 
-<<<<<<< HEAD
-        if (outfile.is_open()) {
-            outfile.write((const char*)&buff.front(), num_rx_samps * sizeof(samp_type));
-
-        }
-
-        if (bw_summary) {
-            last_update_samps += num_rx_samps;
-            const auto time_since_last_update = now - last_update;
-            if (time_since_last_update > std::chrono::seconds(1)) {
-                const double time_since_last_update_s =
-                    std::chrono::duration<double>(time_since_last_update).count();
-                const double rate = double(last_update_samps) / time_since_last_update_s;
-
-                std::cout << "\t" << (rate / 1e6) << " Msps" << std::endl;
-                last_update_samps = 0;
-                last_update       = now;
-            }
-=======
         for (size_t ch = 0; ch < rx_stream->get_num_channels(); ch++) {
             if (outfiles[ch].is_open()) {
                 outfiles[ch].write((const char *) buffs[ch], num_rx_samps * sizeof(samp_type));
@@ -352,14 +269,11 @@
             bw                = double(last_update_samps) / time_since_last_update_s;
             last_update_samps = 0;
             last_update       = now;
->>>>>>> 0e50a37b
-        }
-    }
-
+        }
+    }
     const auto actual_stop_time = std::chrono::steady_clock::now();
 
     stream_cmd.stream_mode = uhd::stream_cmd_t::STREAM_MODE_STOP_CONTINUOUS;
-
     rx_stream->issue_stream_cmd(stream_cmd);
 
     for (size_t i = 0 ; i < outfiles.size(); i++) {
@@ -367,26 +281,19 @@
             outfiles[i].close();
         }
     }
-    
+
     for (size_t i = 0 ; i < rx_stream->get_num_channels(); i++) {
         delete[] buffs[i];
     }
-    
+
 
     if (stats) {
         const std::lock_guard<std::mutex> lock(recv_mutex);
         std::cout << std::endl;
         const double actual_duration_seconds =
             std::chrono::duration<float>(actual_stop_time - start_time).count();
-<<<<<<< HEAD
-
-        std::cout << boost::format("Received %d samples in %f seconds") % num_total_samps
-
-                         % actual_duration_seconds
-=======
         std::cout << boost::format("%sReceived %d samples in %f seconds")
                          % thread_prefix % num_total_samps % actual_duration_seconds
->>>>>>> 0e50a37b
                   << std::endl;
 
         if (enable_size_map) {
@@ -401,7 +308,6 @@
 typedef std::function<uhd::sensor_value_t(const std::string&)> get_sensor_fn_t;
 
 bool check_locked_sensor(std::vector<std::string> sensor_names,
-
     const char* sensor_name,
     get_sensor_fn_t get_sensor_fn,
     double setup_time)
@@ -410,13 +316,7 @@
         == sensor_names.end())
         return false;
 
-<<<<<<< HEAD
-    auto setup_timeout = std::chrono::steady_clock::now()
-
-                         + std::chrono::milliseconds(int64_t(setup_time * 1000));
-=======
     const auto setup_timeout = std::chrono::steady_clock::now() + (setup_time * 1s);
->>>>>>> 0e50a37b
     bool lock_detected = false;
 
     std::cout << "Waiting for \"" << sensor_name << "\": ";
@@ -424,7 +324,6 @@
 
     while (true) {
         if (lock_detected and (std::chrono::steady_clock::now() > setup_timeout)) {
-
             std::cout << " locked." << std::endl;
             break;
         }
@@ -433,7 +332,6 @@
             std::cout.flush();
             lock_detected = true;
         } else {
-
             if (std::chrono::steady_clock::now() > setup_timeout) {
                 std::cout << std::endl;
                 throw std::runtime_error(
@@ -452,17 +350,10 @@
 
 int UHD_SAFE_MAIN(int argc, char* argv[])
 {
-
     // variables to be set by po
-<<<<<<< HEAD
-    std::string args, file, type, ant, subdev, ref, wirefmt;
-    size_t channel, total_num_samps, spb;
-    double rate, freq, gain, bw, total_time, setup_time, lo_offset, start_delay;
-=======
     std::string args, file, type, ant, subdev, ref, wirefmt, channels;
     size_t total_num_samps, spb;
     double rate, freq, gain, bw, total_time, setup_time, lo_offset;
->>>>>>> 0e50a37b
 
     std::vector<std::thread> threads;
 
@@ -478,11 +369,11 @@
         ("type", po::value<std::string>(&type)->default_value("short"), "sample type: double, float, or short")
         ("nsamps", po::value<size_t>(&total_num_samps)->default_value(0), "total number of samples to receive")
         ("duration", po::value<double>(&total_time)->default_value(0), "total number of seconds to receive")
-
         ("spb", po::value<size_t>(&spb)->default_value(10000), "samples per buffer")
         ("rate", po::value<double>(&rate)->default_value(1e6), "rate of incoming samples")
-        ("freq", po::value<double>(&freq), "RF center frequency in Hz")
-        ("lo-offset", po::value<double>(&lo_offset), "lo offset for frontend LO in Hz (optional)")
+        ("freq", po::value<double>(&freq)->default_value(0.0), "RF center frequency in Hz")
+        ("lo-offset", po::value<double>(&lo_offset)->default_value(0.0),
+            "Offset for frontend LO in Hz (optional)")
         ("gain", po::value<double>(&gain), "gain for the RF chain")
         ("ant", po::value<std::string>(&ant), "antenna selection")
         ("subdev", po::value<std::string>(&subdev), "subdevice specification")
@@ -490,8 +381,7 @@
         ("bw", po::value<double>(&bw), "analog frontend filter bandwidth in Hz")
         ("ref", po::value<std::string>(&ref), "reference source (internal, external, mimo)")
         ("wirefmt", po::value<std::string>(&wirefmt)->default_value("sc16"), "wire format (sc8, sc16 or s16)")
-        ("start_delay", po::value<double>(&start_delay)->default_value(0.0), "The number of seconds to wait between issuing the stream command and starting streaming")
-        ("setup", po::value<double>(&setup_time)->default_value(1.0), "Delay to allow rx settings time ti stabilize")
+        ("setup", po::value<double>(&setup_time)->default_value(1.0), "seconds of setup time")
         ("progress", "periodically display short-term bandwidth")
         ("stats", "show average bandwidth on exit")
         ("sizemap", "track packet size and display breakdown on exit. Use with multi_streamer option if CPU limits stream rate.")
@@ -565,7 +455,6 @@
         std::cerr << "Please specify a valid sample rate" << std::endl;
         return ~0;
     }
-
     std::cout << boost::format("Setting RX Rate: %f Msps...") % (rate / 1e6) << std::endl;
     usrp->set_rx_rate(rate, uhd::usrp::multi_usrp::ALL_CHANS);
     std::cout << boost::format("Actual RX Rate: %f Msps...")
@@ -573,64 +462,22 @@
               << std::endl
               << std::endl;
 
-    uhd::tune_request_t tune_request(0);
-    
-    // manual lo
-    if(vm.count("lo-offset")) {
+    // set the center frequency
+    if (vm.count("freq")) { // with default of 0.0 this will always be true
+        std::cout << boost::format("Setting RX Freq: %f MHz...") % (freq / 1e6)
+                  << std::endl;
         std::cout << boost::format("Setting RX LO Offset: %f MHz...") % (lo_offset / 1e6)
                   << std::endl;
-        double target_dsp;
-        if (vm.count("freq")) {
-            target_dsp = freq-lo_offset;
-        } else {
-            target_dsp = 0;
-        }
-        std::cout << boost::format("Setting RX DSP NCO: %f MHz...") % ((freq-lo_offset) / 1e6)
-                << std::endl;
-        //the argument order for a manual tune request specifying nco and lo is nco (Hz), lo (Hz), any value
-        //the 3rd value is there to avoid a conflict with a different overload for the tune request constructor
-        tune_request = uhd::tune_request_t(target_dsp, lo_offset, 0);
-    // automatic lo
-    } else {
-        // initialize freq if it was not set by the user
-        // using a default value in po would result in vm.count treating it as set
-        if(!vm.count("freq")) {
-            freq = 0;
-        }
-        tune_request = uhd::tune_request_t(freq);
-        std::cout << boost::format("Setting RX Freq: %f MHz...") % (freq / 1e6)
-                  << std::endl;
-    }
-    
-    if (vm.count("int-n")) tune_request.args = uhd::device_addr_t("mode_n=integer");
-    
-    usrp->set_rx_freq(tune_request, channel);
-    
-    if(vm.count("lo-offset")) {
-        double actual_lo = usrp->get_rx_lo_freq("", channel);
-        std::cout << boost::format("Actual RX LO OFFSET: %f MHz...")
-                         % (actual_lo / 1e6)
-                  << std::endl;
-        // there is no command to get the dsp freq directly, but it will be the difference between the total and lo freqs
-        std::cout << boost::format("Actual RX DSP NCO: %f MHz...")
-                         % ((usrp->get_rx_freq(channel)-actual_lo) / 1e6)
-                  << std::endl
-                  << std::endl;
-<<<<<<< HEAD
-    } else {
-=======
         uhd::tune_request_t tune_request(freq, lo_offset);
         if (vm.count("int-n"))
             tune_request.args = uhd::device_addr_t("mode_n=integer");
         for (size_t chan : channel_list)
             usrp->set_rx_freq(tune_request, chan);
->>>>>>> 0e50a37b
         std::cout << boost::format("Actual RX Freq: %f MHz...")
                          % (usrp->get_rx_freq(channel_list[0]) / 1e6)
                   << std::endl
                   << std::endl;
     }
-    
 
     // set the rf gain
     if (vm.count("gain")) {
@@ -661,19 +508,8 @@
 
     std::this_thread::sleep_for(1s * setup_time);
 
-
     // check Ref and LO Lock detect
     if (not vm.count("skip-lo")) {
-<<<<<<< HEAD
-        check_locked_sensor(usrp->get_rx_sensor_names(channel),
-
-            "lo_locked",
-            [usrp, channel](const std::string& sensor_name) {
-                return usrp->get_rx_sensor(sensor_name, channel);
-            },
-            setup_time);
-
-=======
         for (size_t channel : channel_list) {
             std::cout << "Locking LO on channel " << channel << std::endl;
             check_locked_sensor(usrp->get_rx_sensor_names(channel),
@@ -683,26 +519,21 @@
                 },
                 setup_time);
         }
->>>>>>> 0e50a37b
         if (ref == "mimo") {
             check_locked_sensor(usrp->get_mboard_sensor_names(0),
-
                 "mimo_locked",
                 [usrp](const std::string& sensor_name) {
                     return usrp->get_mboard_sensor(sensor_name);
                 },
                 setup_time);
-
         }
         if (ref == "external") {
             check_locked_sensor(usrp->get_mboard_sensor_names(0),
-
                 "ref_locked",
                 [usrp](const std::string& sensor_name) {
                     return usrp->get_mboard_sensor(sensor_name);
                 },
                 setup_time);
-
         }
     }
 
@@ -711,42 +542,6 @@
         std::cout << "Press Ctrl + C to stop streaming..." << std::endl;
     }
 
-<<<<<<< HEAD
-#define recv_to_file_args(format) \
-    (usrp,                        \
-        format,                   \
-        wirefmt,                  \
-        channel,                  \
-        file,                     \
-        spb,                      \
-        total_num_samps,          \
-        total_time,               \
-        bw_summary,               \
-        stats,                    \
-        null,                     \
-        enable_size_map,          \
-        continue_on_bad_packet,   \
-        start_delay)
-    // recv to file
-    if (wirefmt == "s16") {
-        if (type == "double")
-            recv_to_file<double> recv_to_file_args("f64");
-        else if (type == "float")
-            recv_to_file<float> recv_to_file_args("f32");
-        else if (type == "short")
-            recv_to_file<short> recv_to_file_args("s16");
-        else
-            throw std::runtime_error("Unknown type " + type);
-    } else {
-        if (type == "double")
-            recv_to_file<std::complex<double>> recv_to_file_args("fc64");
-        else if (type == "float")
-            recv_to_file<std::complex<float>> recv_to_file_args("fc32");
-        else if (type == "short")
-            recv_to_file<std::complex<short>> recv_to_file_args("sc16");
-        else
-            throw std::runtime_error("Unknown type " + type);
-=======
     const double req_disk_rate = usrp->get_rx_rate(channel_list[0]) * channel_list.size()
                                  * uhd::convert::get_bytes_per_item(wirefmt);
     const double disk_rate_meas = disk_rate_check(
@@ -822,7 +617,7 @@
     if (total_time == 0) {
         if (total_num_samps > 0) {
             total_time = std::ceil(total_num_samps / usrp->get_rx_rate());
-        } 
+        }
     }
 
     // Wait a bit extra for the first updates from each thread
@@ -860,7 +655,6 @@
         if (threads[i].joinable()) {
             threads[i].join();
         }
->>>>>>> 0e50a37b
     }
 
     // finished
