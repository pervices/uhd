//
// Copyright 2010-2011,2014 Ettus Research LLC
// Copyright 2018 Ettus Research, a National Instruments Company
//
// SPDX-License-Identifier: GPL-3.0-or-later
//

#include <uhd/exception.hpp>
#include <uhd/types/tune_request.hpp>
#include <uhd/usrp/multi_usrp.hpp>
#include <uhd/utils/safe_main.hpp>
#include <uhd/utils/thread.hpp>
#include <boost/format.hpp>
#include <boost/lexical_cast.hpp>
#include <boost/program_options.hpp>
#include <chrono>
#include <complex>
#include <csignal>
#include <fstream>
#include <iostream>
#include <thread>

namespace po = boost::program_options;

//#define SAMPES_TO_FILE_DEBUG

static bool stop_signal_called = false;
void sig_int_handler(int)
{
    stop_signal_called = true;
}

template <typename samp_type>
void recv_to_file(uhd::usrp::multi_usrp::sptr usrp,
    const std::string& cpu_format,
    const std::string& wire_format,
    const size_t& channel,
    const std::string& file,
    size_t samps_per_buff,
    unsigned long long num_requested_samples,
    double time_requested       = 0.0,
    bool bw_summary             = false,
    bool stats                  = false,
    bool null                   = false,
    bool enable_size_map        = false,
    bool continue_on_bad_packet = false)
{
    unsigned long long num_total_samps = 0;
    // create a receive streamer
    uhd::stream_args_t stream_args(cpu_format, wire_format);
    std::vector<size_t> channel_nums;
    channel_nums.push_back(channel);
    stream_args.channels             = channel_nums;
    uhd::rx_streamer::sptr rx_stream = usrp->get_rx_stream(stream_args);

    uhd::rx_metadata_t md;
    std::vector<samp_type> buff(samps_per_buff);
    std::ofstream outfile;
    if (not null)
        outfile.open(file.c_str(), std::ofstream::binary);
    bool overflow_message = true;

    // setup streaming
    uhd::stream_cmd_t stream_cmd((num_requested_samples == 0)
                                     ? uhd::stream_cmd_t::STREAM_MODE_START_CONTINUOUS
                                     : uhd::stream_cmd_t::STREAM_MODE_NUM_SAMPS_AND_DONE);
    stream_cmd.num_samps  = size_t(num_requested_samples);
    stream_cmd.stream_now = true;
<<<<<<< HEAD
    stream_cmd.time_spec = uhd::time_spec_t();
#ifdef SAMPES_TO_FILE_DEBUG
    std::cout << "Press enter to issue start stream cmd" << std::endl;
    std::string tmp42;
    std::cin >> tmp42;
#endif
=======
    stream_cmd.time_spec  = uhd::time_spec_t();
>>>>>>> f23ab721
    rx_stream->issue_stream_cmd(stream_cmd);

    typedef std::map<size_t, size_t> SizeMap;
    SizeMap mapSizes;
    const auto start_time = std::chrono::steady_clock::now();
    const auto stop_time =
        start_time + std::chrono::milliseconds(int64_t(1000 * time_requested));
    // Track time and samps between updating the BW summary
    auto last_update                     = start_time;
    unsigned long long last_update_samps = 0;

    // Run this loop until either time expired (if a duration was given), until
    // the requested number of samples were collected (if such a number was
    // given), or until Ctrl-C was pressed.
    while (not stop_signal_called
           and (num_requested_samples != num_total_samps or num_requested_samples == 0)
           and (time_requested == 0.0 or std::chrono::steady_clock::now() <= stop_time)) {
        const auto now = std::chrono::steady_clock::now();

        size_t num_rx_samps =
            rx_stream->recv(&buff.front(), buff.size(), md, 3.0, enable_size_map);

        if (md.error_code == uhd::rx_metadata_t::ERROR_CODE_TIMEOUT) {
            std::cout << boost::format("Timeout while streaming") << std::endl;
            if(continue_on_bad_packet) continue;
            else {
                std::cout << num_total_samps << "samples received before timeout" << std::endl;
                break;
            }
        }
        if (md.error_code == uhd::rx_metadata_t::ERROR_CODE_OVERFLOW) {
            if (overflow_message) {
                overflow_message = false;
                std::cerr
                    << boost::format(
                           "Got an overflow indication. Please consider the following:\n"
                           "  Your write medium must sustain a rate of %fMB/s.\n"
                           "  Dropped samples will not be written to the file.\n"
                           "  Please modify this example for your purposes.\n"
                           "  This message will not appear again.\n")
                           % (usrp->get_rx_rate(channel) * sizeof(samp_type) / 1e6);
            }
            continue;
        }
        if (md.error_code != uhd::rx_metadata_t::ERROR_CODE_NONE) {
            std::string error = str(boost::format("Receiver error: %s") % md.strerror());
            if (continue_on_bad_packet) {
                std::cerr << error << std::endl;
                continue;
            } else
                throw std::runtime_error(error);
        }

        if (enable_size_map) {
            SizeMap::iterator it = mapSizes.find(num_rx_samps);
            if (it == mapSizes.end())
                mapSizes[num_rx_samps] = 0;
            mapSizes[num_rx_samps] += 1;
        }

        num_total_samps += num_rx_samps;

        if (outfile.is_open()) {
            outfile.write((const char*)&buff.front(), num_rx_samps * sizeof(samp_type));
        }

        if (bw_summary) {
            last_update_samps += num_rx_samps;
            const auto time_since_last_update = now - last_update;
            if (time_since_last_update > std::chrono::seconds(1)) {
                const double time_since_last_update_s =
                    std::chrono::duration<double>(time_since_last_update).count();
                const double rate = double(last_update_samps) / time_since_last_update_s;
                std::cout << "\t" << (rate / 1e6) << " Msps" << std::endl;
                last_update_samps = 0;
                last_update       = now;
            }
        }
    }
    const auto actual_stop_time = std::chrono::steady_clock::now();

    stream_cmd.stream_mode = uhd::stream_cmd_t::STREAM_MODE_STOP_CONTINUOUS;
    rx_stream->issue_stream_cmd(stream_cmd);

    if (outfile.is_open()) {
        outfile.close();
    }

    if (stats) {
        std::cout << std::endl;
        const double actual_duration_seconds =
            std::chrono::duration<float>(actual_stop_time - start_time).count();

        std::cout << boost::format("Received %d samples in %f seconds") % num_total_samps
                         % actual_duration_seconds
                  << std::endl;
        const double rate = (double)num_total_samps / actual_duration_seconds;
        std::cout << (rate / 1e6) << " Msps" << std::endl;

        if (enable_size_map) {
            std::cout << std::endl;
            std::cout << "Packet size map (bytes: count)" << std::endl;
            for (SizeMap::iterator it = mapSizes.begin(); it != mapSizes.end(); it++)
                std::cout << it->first << ":\t" << it->second << std::endl;
        }
    }
}

typedef std::function<uhd::sensor_value_t(const std::string&)> get_sensor_fn_t;

bool check_locked_sensor(std::vector<std::string> sensor_names,
    const char* sensor_name,
    get_sensor_fn_t get_sensor_fn,
    double setup_time)
{
    if (std::find(sensor_names.begin(), sensor_names.end(), sensor_name)
        == sensor_names.end())
        return false;

    auto setup_timeout = std::chrono::steady_clock::now()
                         + std::chrono::milliseconds(int64_t(setup_time * 1000));
    bool lock_detected = false;

    std::cout << boost::format("Waiting for \"%s\": ") % sensor_name;
    std::cout.flush();

    while (true) {
        if (lock_detected and (std::chrono::steady_clock::now() > setup_timeout)) {
            std::cout << " locked." << std::endl;
            break;
        }
        if (get_sensor_fn(sensor_name).to_bool()) {
            std::cout << "+";
            std::cout.flush();
            lock_detected = true;
        } else {
            if (std::chrono::steady_clock::now() > setup_timeout) {
                std::cout << std::endl;
                throw std::runtime_error(
                    str(boost::format(
                            "timed out waiting for consecutive locks on sensor \"%s\"")
                        % sensor_name));
            }
            std::cout << "_";
            std::cout.flush();
        }
        std::this_thread::sleep_for(std::chrono::milliseconds(100));
    }
    std::cout << std::endl;
    return true;
}

int UHD_SAFE_MAIN(int argc, char* argv[])
{
    // variables to be set by po
    std::string args, file, type, ant, subdev, ref, wirefmt;
    size_t channel, total_num_samps, spb;
    double rate, freq, gain, bw, total_time, setup_time, lo_offset;

    // setup the program options
    po::options_description desc("Allowed options");
    // clang-format off
    desc.add_options()
        ("help", "help message")
        ("args", po::value<std::string>(&args)->default_value(""), "multi uhd device address args")
        ("file", po::value<std::string>(&file)->default_value("usrp_samples.dat"), "name of the file to write binary samples to")
        ("type", po::value<std::string>(&type)->default_value("short"), "sample type: double, float, or short")
        ("nsamps", po::value<size_t>(&total_num_samps)->default_value(0), "total number of samples to receive")
        ("duration", po::value<double>(&total_time)->default_value(0), "total number of seconds to receive")
        ("spb", po::value<size_t>(&spb)->default_value(10000), "samples per buffer")
        ("rate", po::value<double>(&rate)->default_value(1e6), "rate of incoming samples")
        ("freq", po::value<double>(&freq)->default_value(0.0), "RF center frequency in Hz")
        ("lo-offset", po::value<double>(&lo_offset)->default_value(0.0),
            "Offset for frontend LO in Hz (optional)")
        ("gain", po::value<double>(&gain), "gain for the RF chain")
        ("ant", po::value<std::string>(&ant), "antenna selection")
        ("subdev", po::value<std::string>(&subdev), "subdevice specification")
        ("channel", po::value<size_t>(&channel)->default_value(0), "which channel to use")
        ("bw", po::value<double>(&bw), "analog frontend filter bandwidth in Hz")
        ("ref", po::value<std::string>(&ref)->default_value("internal"), "reference source (internal, external, mimo)")
        ("wirefmt", po::value<std::string>(&wirefmt)->default_value("sc16"), "wire format (sc8, sc16 or s16)")
        ("setup", po::value<double>(&setup_time)->default_value(1.0), "seconds of setup time")
        ("progress", "periodically display short-term bandwidth")
        ("stats", "show average bandwidth on exit")
        ("sizemap", "track packet size and display breakdown on exit")
        ("null", "run without writing to file")
        ("continue", "don't abort on a bad packet")
        ("skip-lo", "skip checking LO lock status")
        ("int-n", "tune USRP with integer-N tuning")
    ;
    // clang-format on
    po::variables_map vm;
    po::store(po::parse_command_line(argc, argv, desc), vm);
    po::notify(vm);

    // print the help message
    if (vm.count("help")) {
        std::cout << boost::format("UHD RX samples to file %s") % desc << std::endl;
        std::cout << std::endl
                  << "This application streams data from a single channel of a USRP "
                     "device to a file.\n"
                  << std::endl;
        return ~0;
    }

    bool bw_summary             = vm.count("progress") > 0;
    bool stats                  = vm.count("stats") > 0;
    bool null                   = vm.count("null") > 0;
    bool enable_size_map        = vm.count("sizemap") > 0;
    bool continue_on_bad_packet = vm.count("continue") > 0;

    if (enable_size_map)
        std::cout << "Packet size tracking enabled - will only recv one packet at a time!"
                  << std::endl;

    // create a usrp device
    std::cout << std::endl;
    std::cout << boost::format("Creating the usrp device with: %s...") % args
              << std::endl;
    uhd::usrp::multi_usrp::sptr usrp = uhd::usrp::multi_usrp::make(args);

    // Lock mboard clocks
    if (vm.count("ref")) {
        usrp->set_clock_source(ref);
    }

    // always select the subdevice first, the channel mapping affects the other settings
    if (vm.count("subdev"))
        usrp->set_rx_subdev_spec(subdev);

    std::cout << boost::format("Using Device: %s") % usrp->get_pp_string() << std::endl;

    // set the sample rate
    if (rate <= 0.0) {
        std::cerr << "Please specify a valid sample rate" << std::endl;
        return ~0;
    }
    std::cout << boost::format("Setting RX Rate: %f Msps...") % (rate / 1e6) << std::endl;
    usrp->set_rx_rate(rate, channel);
    std::cout << boost::format("Actual RX Rate: %f Msps...")
                     % (usrp->get_rx_rate(channel) / 1e6)
              << std::endl
              << std::endl;

    // set the center frequency
    if (vm.count("freq")) { // with default of 0.0 this will always be true
        std::cout << boost::format("Setting RX Freq: %f MHz...") % (freq / 1e6)
                  << std::endl;
        std::cout << boost::format("Setting RX LO Offset: %f MHz...") % (lo_offset / 1e6)
                  << std::endl;
        uhd::tune_request_t tune_request(freq, lo_offset);
        if (vm.count("int-n"))
            tune_request.args = uhd::device_addr_t("mode_n=integer");
        usrp->set_rx_freq(tune_request, channel);
        std::cout << boost::format("Actual RX Freq: %f MHz...")
                         % (usrp->get_rx_freq(channel) / 1e6)
                  << std::endl
                  << std::endl;
    }

    // set the rf gain
    if (vm.count("gain")) {
        std::cout << boost::format("Setting RX Gain: %f dB...") % gain << std::endl;
        usrp->set_rx_gain(gain, channel);
        std::cout << boost::format("Actual RX Gain: %f dB...")
                         % usrp->get_rx_gain(channel)
                  << std::endl
                  << std::endl;
    }

    // set the IF filter bandwidth
    if (vm.count("bw")) {
        std::cout << boost::format("Setting RX Bandwidth: %f MHz...") % (bw / 1e6)
                  << std::endl;
        usrp->set_rx_bandwidth(bw, channel);
        std::cout << boost::format("Actual RX Bandwidth: %f MHz...")
                         % (usrp->get_rx_bandwidth(channel) / 1e6)
                  << std::endl
                  << std::endl;
    }

    // set the antenna
    if (vm.count("ant"))
        usrp->set_rx_antenna(ant, channel);

    std::this_thread::sleep_for(std::chrono::milliseconds(int64_t(1000 * setup_time)));

    // check Ref and LO Lock detect
    if (not vm.count("skip-lo")) {
        check_locked_sensor(usrp->get_rx_sensor_names(channel),
            "lo_locked",
            [usrp, channel](const std::string& sensor_name) {
                return usrp->get_rx_sensor(sensor_name, channel);
            },
            setup_time);
        if (ref == "mimo") {
            check_locked_sensor(usrp->get_mboard_sensor_names(0),
                "mimo_locked",
                [usrp](const std::string& sensor_name) {
                    return usrp->get_mboard_sensor(sensor_name);
                },
                setup_time);
        }
        if (ref == "external") {
            check_locked_sensor(usrp->get_mboard_sensor_names(0),
                "ref_locked",
                [usrp](const std::string& sensor_name) {
                    return usrp->get_mboard_sensor(sensor_name);
                },
                setup_time);
        }
    }

    if (total_num_samps == 0) {
        std::signal(SIGINT, &sig_int_handler);
        std::cout << "Press Ctrl + C to stop streaming..." << std::endl;
    }

#define recv_to_file_args(format) \
    (usrp,                        \
        format,                   \
        wirefmt,                  \
        channel,                  \
        file,                     \
        spb,                      \
        total_num_samps,          \
        total_time,               \
        bw_summary,               \
        stats,                    \
        null,                     \
        enable_size_map,          \
        continue_on_bad_packet)
    // recv to file
    if (wirefmt == "s16") {
        if (type == "double")
            recv_to_file<double> recv_to_file_args("f64");
        else if (type == "float")
            recv_to_file<float> recv_to_file_args("f32");
        else if (type == "short")
            recv_to_file<short> recv_to_file_args("s16");
        else
            throw std::runtime_error("Unknown type " + type);
    } else {
        if (type == "double")
            recv_to_file<std::complex<double>> recv_to_file_args("fc64");
        else if (type == "float")
            recv_to_file<std::complex<float>> recv_to_file_args("fc32");
        else if (type == "short")
            recv_to_file<std::complex<short>> recv_to_file_args("sc16");
        else
            throw std::runtime_error("Unknown type " + type);
    }

    // finished
    std::cout << std::endl << "Done!" << std::endl << std::endl;

    return EXIT_SUCCESS;
}<|MERGE_RESOLUTION|>--- conflicted
+++ resolved
@@ -7,6 +7,7 @@
 
 #include <uhd/exception.hpp>
 #include <uhd/types/tune_request.hpp>
+
 #include <uhd/usrp/multi_usrp.hpp>
 #include <uhd/utils/safe_main.hpp>
 #include <uhd/utils/thread.hpp>
@@ -14,11 +15,13 @@
 #include <boost/lexical_cast.hpp>
 #include <boost/program_options.hpp>
 #include <chrono>
+
 #include <complex>
 #include <csignal>
 #include <fstream>
 #include <iostream>
 #include <thread>
+
 
 namespace po = boost::program_options;
 
@@ -64,18 +67,15 @@
     uhd::stream_cmd_t stream_cmd((num_requested_samples == 0)
                                      ? uhd::stream_cmd_t::STREAM_MODE_START_CONTINUOUS
                                      : uhd::stream_cmd_t::STREAM_MODE_NUM_SAMPS_AND_DONE);
+
     stream_cmd.num_samps  = size_t(num_requested_samples);
     stream_cmd.stream_now = true;
-<<<<<<< HEAD
-    stream_cmd.time_spec = uhd::time_spec_t();
+    stream_cmd.time_spec  = uhd::time_spec_t();
 #ifdef SAMPES_TO_FILE_DEBUG
     std::cout << "Press enter to issue start stream cmd" << std::endl;
     std::string tmp42;
     std::cin >> tmp42;
 #endif
-=======
-    stream_cmd.time_spec  = uhd::time_spec_t();
->>>>>>> f23ab721
     rx_stream->issue_stream_cmd(stream_cmd);
 
     typedef std::map<size_t, size_t> SizeMap;
@@ -83,6 +83,7 @@
     const auto start_time = std::chrono::steady_clock::now();
     const auto stop_time =
         start_time + std::chrono::milliseconds(int64_t(1000 * time_requested));
+
     // Track time and samps between updating the BW summary
     auto last_update                     = start_time;
     unsigned long long last_update_samps = 0;
@@ -93,6 +94,7 @@
     while (not stop_signal_called
            and (num_requested_samples != num_total_samps or num_requested_samples == 0)
            and (time_requested == 0.0 or std::chrono::steady_clock::now() <= stop_time)) {
+
         const auto now = std::chrono::steady_clock::now();
 
         size_t num_rx_samps =
@@ -126,6 +128,7 @@
                 std::cerr << error << std::endl;
                 continue;
             } else
+
                 throw std::runtime_error(error);
         }
 
@@ -140,6 +143,7 @@
 
         if (outfile.is_open()) {
             outfile.write((const char*)&buff.front(), num_rx_samps * sizeof(samp_type));
+
         }
 
         if (bw_summary) {
@@ -149,6 +153,7 @@
                 const double time_since_last_update_s =
                     std::chrono::duration<double>(time_since_last_update).count();
                 const double rate = double(last_update_samps) / time_since_last_update_s;
+
                 std::cout << "\t" << (rate / 1e6) << " Msps" << std::endl;
                 last_update_samps = 0;
                 last_update       = now;
@@ -170,6 +175,7 @@
             std::chrono::duration<float>(actual_stop_time - start_time).count();
 
         std::cout << boost::format("Received %d samples in %f seconds") % num_total_samps
+
                          % actual_duration_seconds
                   << std::endl;
         const double rate = (double)num_total_samps / actual_duration_seconds;
@@ -187,6 +193,7 @@
 typedef std::function<uhd::sensor_value_t(const std::string&)> get_sensor_fn_t;
 
 bool check_locked_sensor(std::vector<std::string> sensor_names,
+
     const char* sensor_name,
     get_sensor_fn_t get_sensor_fn,
     double setup_time)
@@ -196,6 +203,7 @@
         return false;
 
     auto setup_timeout = std::chrono::steady_clock::now()
+
                          + std::chrono::milliseconds(int64_t(setup_time * 1000));
     bool lock_detected = false;
 
@@ -204,6 +212,7 @@
 
     while (true) {
         if (lock_detected and (std::chrono::steady_clock::now() > setup_timeout)) {
+
             std::cout << " locked." << std::endl;
             break;
         }
@@ -212,6 +221,7 @@
             std::cout.flush();
             lock_detected = true;
         } else {
+
             if (std::chrono::steady_clock::now() > setup_timeout) {
                 std::cout << std::endl;
                 throw std::runtime_error(
@@ -230,6 +240,7 @@
 
 int UHD_SAFE_MAIN(int argc, char* argv[])
 {
+
     // variables to be set by po
     std::string args, file, type, ant, subdev, ref, wirefmt;
     size_t channel, total_num_samps, spb;
@@ -245,6 +256,7 @@
         ("type", po::value<std::string>(&type)->default_value("short"), "sample type: double, float, or short")
         ("nsamps", po::value<size_t>(&total_num_samps)->default_value(0), "total number of samples to receive")
         ("duration", po::value<double>(&total_time)->default_value(0), "total number of seconds to receive")
+
         ("spb", po::value<size_t>(&spb)->default_value(10000), "samples per buffer")
         ("rate", po::value<double>(&rate)->default_value(1e6), "rate of incoming samples")
         ("freq", po::value<double>(&freq)->default_value(0.0), "RF center frequency in Hz")
@@ -363,29 +375,36 @@
 
     std::this_thread::sleep_for(std::chrono::milliseconds(int64_t(1000 * setup_time)));
 
+
     // check Ref and LO Lock detect
     if (not vm.count("skip-lo")) {
         check_locked_sensor(usrp->get_rx_sensor_names(channel),
+
             "lo_locked",
             [usrp, channel](const std::string& sensor_name) {
                 return usrp->get_rx_sensor(sensor_name, channel);
             },
             setup_time);
+
         if (ref == "mimo") {
             check_locked_sensor(usrp->get_mboard_sensor_names(0),
+
                 "mimo_locked",
                 [usrp](const std::string& sensor_name) {
                     return usrp->get_mboard_sensor(sensor_name);
                 },
                 setup_time);
+
         }
         if (ref == "external") {
             check_locked_sensor(usrp->get_mboard_sensor_names(0),
+
                 "ref_locked",
                 [usrp](const std::string& sensor_name) {
                     return usrp->get_mboard_sensor(sensor_name);
                 },
                 setup_time);
+
         }
     }
 
