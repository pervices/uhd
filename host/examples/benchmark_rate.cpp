//
// Copyright 2011-2015 Ettus Research LLC
// Copyright 2018 Ettus Research, a National Instruments Company
//
// SPDX-License-Identifier: GPL-3.0-or-later
//

#include <uhd/utils/thread.hpp>
#include <uhd/convert.hpp>
#include <uhd/utils/safe_main.hpp>
#include <uhd/usrp/multi_usrp.hpp>
#include <boost/program_options.hpp>
#include <uhd/utils/safe_main.hpp>
#include <uhd/utils/thread.hpp>
#include <boost/algorithm/string.hpp>
#include <boost/format.hpp>

#include <boost/thread/thread.hpp>
#include <boost/algorithm/string.hpp>
#include <boost/date_time/posix_time/posix_time.hpp>
#include <iostream>
#include <complex>
#include <cstdlib>
#include <atomic>
#include <chrono>

#include <thread>

namespace po = boost::program_options;
using namespace std::chrono_literals;

namespace {
    constexpr auto CLOCK_TIMEOUT = 1000ms;  // 1000mS timeout for external clock locking
}

using start_time_type = std::chrono::time_point<std::chrono::steady_clock>;

/***********************************************************************
 * Test result variables
 **********************************************************************/
<<<<<<< HEAD
unsigned long long num_overruns      = 0;
unsigned long long num_underruns     = 0;
unsigned long long num_rx_samps      = 0;
unsigned long long num_tx_samps      = 0;
=======
unsigned long long num_overruns = 0;
unsigned long long num_underruns = 0;
unsigned long long num_rx_samps = 0;
unsigned long long num_tx_samps = 0;
uint64_t num_tx_attempted = 0;
>>>>>>> ec96ff1c
unsigned long long num_dropped_samps = 0;
unsigned long long num_seq_errors    = 0;
unsigned long long num_seqrx_errors  = 0; // "D"s
unsigned long long num_late_commands = 0;
unsigned long long num_timeouts_rx   = 0;
unsigned long long num_timeouts_tx   = 0;

inline auto time_delta(const start_time_type &ref_time)
{
    return std::chrono::steady_clock::now() - ref_time;
}

inline std::string time_delta_str(const start_time_type& ref_time)
{
    const auto delta   = time_delta(ref_time);
    const auto hours   = std::chrono::duration_cast<std::chrono::hours>(delta);
    const auto minutes = std::chrono::duration_cast<std::chrono::minutes>(delta - hours);
    const auto seconds =
        std::chrono::duration_cast<std::chrono::seconds>(delta - hours - minutes);
    const auto nanoseconds = std::chrono::duration_cast<std::chrono::nanoseconds>(
        delta - hours - minutes - seconds);

    return str(boost::format("%02d:%02d:%02d.%06d") % hours.count() % minutes.count()
               % seconds.count() % nanoseconds.count());
}

#define NOW() (time_delta_str(start_time))

/***********************************************************************
 * Benchmark RX Rate
 **********************************************************************/
<<<<<<< HEAD
void benchmark_rx_rate(uhd::usrp::multi_usrp::sptr usrp,
    const std::string& rx_cpu,
    uhd::rx_streamer::sptr rx_stream,
    bool random_nsamps,
    const start_time_type& start_time,
    std::atomic<bool>& burst_timer_elapsed,
    bool elevate_priority,
    double rx_delay)
{
    if (elevate_priority) {
        uhd::set_thread_priority_safe();
    }

    // print pre-test summary
    auto time_stamp   = NOW();
    auto rx_rate      = usrp->get_rx_rate() / 1e6;
    auto num_channels = rx_stream->get_num_channels();
    std::cout << boost::format("[%s] Testing receive rate %f Msps on %u channels\n")
                     % time_stamp % rx_rate % num_channels;

    // setup variables and allocate buffer
=======
void benchmark_rx_rate(
        uhd::usrp::multi_usrp::sptr usrp,
        const std::string &rx_cpu,
        uhd::rx_streamer::sptr rx_stream,
        bool random_nsamps,
        const boost::posix_time::ptime &start_time,
        std::atomic<bool>& burst_timer_elapsed,
        //number of samples to receive per channel
        uint64_t target_nsamps=0
) {
    uhd::set_thread_priority_safe();

    //print pre-test summary
    std::cout << boost::format(
        "[%s] Testing receive rate %f Msps on %u channels"
    ) % NOW() % (usrp->get_rx_rate()/1e6) % rx_stream->get_num_channels() << std::endl;

    //setup variables and allocate buffer
>>>>>>> ec96ff1c
    uhd::rx_metadata_t md;
    const size_t max_samps_per_packet = rx_stream->get_max_num_samps();
    std::vector<char> buff(
        max_samps_per_packet * uhd::convert::get_bytes_per_item(rx_cpu));
    std::vector<void*> buffs;
    for (size_t ch = 0; ch < rx_stream->get_num_channels(); ch++)
        buffs.push_back(&buff.front()); // same buffer for each channel
    bool had_an_overflow = false;
    uhd::time_spec_t last_time;
    const double rate = usrp->get_rx_rate();

<<<<<<< HEAD
    uhd::stream_cmd_t cmd(uhd::stream_cmd_t::STREAM_MODE_START_CONTINUOUS);
    cmd.num_samps = max_samps_per_packet;
    if (random_nsamps) {
        cmd.stream_mode = uhd::stream_cmd_t::STREAM_MODE_NUM_SAMPS_AND_DONE;
        cmd.num_samps = (rand() % max_samps_per_packet) + 1;
    }
    cmd.time_spec  = usrp->get_time_now() + uhd::time_spec_t(rx_delay);
    cmd.stream_now = (buffs.size() == 1);
=======
    uhd::stream_cmd_t cmd((target_nsamps == 0)?
        uhd::stream_cmd_t::STREAM_MODE_START_CONTINUOUS:
        uhd::stream_cmd_t::STREAM_MODE_NUM_SAMPS_AND_DONE
    );
    cmd.num_samps = target_nsamps;
    cmd.time_spec = usrp->get_time_now() + uhd::time_spec_t(INIT_DELAY);
    cmd.stream_now = (0);
>>>>>>> ec96ff1c
    rx_stream->issue_stream_cmd(cmd);

    const float burst_pkt_time =
        std::max<float>(0.100f, (2 * max_samps_per_packet / rate));
    float recv_timeout = burst_pkt_time + rx_delay;

    bool stop_called = false;
    while (true) {

        if (burst_timer_elapsed and not stop_called) {
            rx_stream->issue_stream_cmd(uhd::stream_cmd_t::STREAM_MODE_STOP_CONTINUOUS);
            stop_called = true;
        }
        if (random_nsamps) {
            cmd.time_spec  = usrp->get_time_now() + uhd::time_spec_t(rx_delay);
            cmd.num_samps = (rand() % max_samps_per_packet) + 1;
            rx_stream->issue_stream_cmd(cmd);
        }
        try {
            num_rx_samps += rx_stream->recv(buffs, cmd.num_samps, md, recv_timeout)
                            * rx_stream->get_num_channels();
            recv_timeout = burst_pkt_time;
        } catch (uhd::io_error& e) {
            std::cerr << "[" << NOW() << "] Caught an IO exception. " << std::endl;
            std::cerr << e.what() << std::endl;
            return;
        }

        // handle the error codes
        switch (md.error_code) {
            case uhd::rx_metadata_t::ERROR_CODE_NONE:
                if (had_an_overflow) {
                    had_an_overflow          = false;
                    const long dropped_samps = (md.time_spec - last_time).to_ticks(rate);
                    if (dropped_samps < 0) {
                        std::cerr << "[" << NOW()
                                  << "] Timestamp after overrun recovery "
                                     "ahead of error timestamp! Unable to calculate "
                                     "number of dropped samples."
                                     "(Delta: "
                                  << dropped_samps << " ticks)\n";
                    }
                    num_dropped_samps += std::max<long>(1, dropped_samps);
                }
<<<<<<< HEAD
                if ((burst_timer_elapsed or stop_called) and md.end_of_burst) {
                    return;
                }
                break;

            // ERROR_CODE_OVERFLOW can indicate overflow or sequence error
            case uhd::rx_metadata_t::ERROR_CODE_OVERFLOW:
                last_time       = md.time_spec;
                had_an_overflow = true;
                // check out_of_sequence flag to see if it was a sequence error or
                // overflow
                if (!md.out_of_sequence) {
                    num_overruns++;
                } else {
                    num_seqrx_errors++;
                    std::cerr << "[" << NOW() << "] Detected Rx sequence error."
                              << std::endl;
                }
                break;

            case uhd::rx_metadata_t::ERROR_CODE_LATE_COMMAND:
                std::cerr << "[" << NOW() << "] Receiver error: " << md.strerror()
                          << ", restart streaming..." << std::endl;
                num_late_commands++;
                // Radio core will be in the idle state. Issue stream command to restart
                // streaming.
                cmd.time_spec  = usrp->get_time_now() + uhd::time_spec_t(0.05);
                cmd.stream_now = (buffs.size() == 1);
                rx_stream->issue_stream_cmd(cmd);
                break;

            case uhd::rx_metadata_t::ERROR_CODE_TIMEOUT:
                if (burst_timer_elapsed) {
                    return;
                }
                std::cerr << "[" << NOW() << "] Receiver error: " << md.strerror()
                          << ", continuing..." << std::endl;
                num_timeouts_rx++;
                break;

                // Otherwise, it's an error
            default:
                std::cerr << "[" << NOW() << "] Receiver error: " << md.strerror()
                          << std::endl;
                std::cerr << "[" << NOW() << "] Unexpected error on recv, continuing..."
                          << std::endl;
                break;
=======
                num_dropped_samps += std::max<long>(1, dropped_samps);
            }
            if ((burst_timer_elapsed or stop_called) and md.end_of_burst) {
                return;
            }
            break;

        // ERROR_CODE_OVERFLOW can indicate overflow or sequence error
        case uhd::rx_metadata_t::ERROR_CODE_OVERFLOW:
            last_time = md.time_spec;
            had_an_overflow = true;
            // check out_of_sequence flag to see if it was a sequence error or overflow
            if (!md.out_of_sequence) {
                num_overruns++;
            } else {
                num_seqrx_errors++;
                std::cerr << "[" << NOW() << "] Detected Rx sequence error." << std::endl;
            }
            break;

        case uhd::rx_metadata_t::ERROR_CODE_LATE_COMMAND:
            std::cerr << "[" << NOW() << "] Receiver error: " << md.strerror() << ", restart streaming..."<< std::endl;
            num_late_commands++;
            // Radio core will be in the idle state. Issue stream command to restart streaming.
            cmd.time_spec = usrp->get_time_now() + uhd::time_spec_t(0.05);
            cmd.stream_now = (buffs.size() == 1);
            rx_stream->issue_stream_cmd(cmd);
            break;

        case uhd::rx_metadata_t::ERROR_CODE_TIMEOUT:
            if (burst_timer_elapsed || (target_nsamps != 0 && num_rx_samps >= target_nsamps)) {
                return;
            }
            std::cerr << "[" << NOW() << "] Receiver error: " << md.strerror() << ", continuing..." << std::endl;
            num_timeouts_rx++;
            break;

            // Otherwise, it's an error
        default:
            std::cerr << "[" << NOW() << "] Receiver error: " << md.strerror() << std::endl;
            std::cerr << "[" << NOW() << "] Unexpected error on recv, continuing..." << std::endl;
            break;
>>>>>>> ec96ff1c
        }
    }
}

/***********************************************************************
 * Benchmark TX Rate
 **********************************************************************/
<<<<<<< HEAD
void benchmark_tx_rate(uhd::usrp::multi_usrp::sptr usrp,
    const std::string& tx_cpu,
    uhd::tx_streamer::sptr tx_stream,
    std::atomic<bool>& burst_timer_elapsed,
    const start_time_type& start_time,
    const size_t spp,
    bool elevate_priority,
    double tx_delay,
    bool random_nsamps = false)
{
    if (elevate_priority) {
        uhd::set_thread_priority_safe();
    }

    // print pre-test summary
    auto time_stamp   = NOW();
    auto tx_rate      = usrp->get_tx_rate() / 1e6;
    auto num_channels = tx_stream->get_num_channels();
    std::cout << boost::format("[%s] Testing transmit rate %f Msps on %u channels\n")
                     % time_stamp % tx_rate % num_channels;

    // setup variables and allocate buffer
=======
void benchmark_tx_rate(
        uhd::usrp::multi_usrp::sptr usrp,
        const std::string &tx_cpu,
        uhd::tx_streamer::sptr tx_stream,
        std::atomic<bool>& burst_timer_elapsed,
        const boost::posix_time::ptime &start_time,
        //whetehr or not to randomize the number of sampes per packet
        bool random_nsamps=false,
        //number of samples to send
        uint64_t target_nsamps=0
) {
    uhd::set_thread_priority_safe();

    //print pre-test summary
    std::cout << boost::format(
        "[%s] Testing transmit rate %f Msps on %u channels"
    ) % NOW() % (usrp->get_tx_rate()/1e6) % tx_stream->get_num_channels() << std::endl;

    //setup variables and allocate buffer
    uhd::tx_metadata_t md;
    md.time_spec = usrp->get_time_now() + uhd::time_spec_t(INIT_DELAY);
    md.has_time_spec = (tx_stream->get_num_channels() > 1);
>>>>>>> ec96ff1c
    const size_t max_samps_per_packet = tx_stream->get_max_num_samps();
    std::vector<char> buff(
        max_samps_per_packet * uhd::convert::get_bytes_per_item(tx_cpu));
    std::vector<const void*> buffs;
    for (size_t ch = 0; ch < tx_stream->get_num_channels(); ch++)
        buffs.push_back(&buff.front()); // same buffer for each channel
    // Create the metadata, and populate the time spec at the latest possible moment
    uhd::tx_metadata_t md;
    md.has_time_spec = (buffs.size() != 1);
    md.time_spec     = usrp->get_time_now() + uhd::time_spec_t(tx_delay);

    const float timeout = 1.0;

    int num_tx_channels = tx_stream->get_num_channels();
    uint64_t target_nsamps_per_channel = target_nsamps/num_tx_channels;
    if (random_nsamps) {
        // this section is very wrong
        //TODO: rewrite this
        std::srand((unsigned int)time(NULL));
<<<<<<< HEAD
        while (not burst_timer_elapsed) {
            size_t total_num_samps = (rand() % max_samps_per_packet) + 1;
            size_t num_acc_samps   = 0;

            while (num_acc_samps < total_num_samps) {
                // send a single packet
                num_tx_samps += tx_stream->send(buffs, spp, md, timeout)
                                * tx_stream->get_num_channels();
                num_acc_samps += std::min(
                    total_num_samps - num_acc_samps, max_samps_per_packet);
            }
            md.has_time_spec = false;
        }
    } else {
        while (not burst_timer_elapsed) {
            const size_t num_tx_samps_sent_now =
                tx_stream->send(buffs, spp, md, timeout) * tx_stream->get_num_channels();
=======
        while (not burst_timer_elapsed && (num_tx_attempted < target_nsamps || target_nsamps == 0)) {
            uint64_t samps_to_attempt_now_per_ch;
            if(target_nsamps != 0) {
                samps_to_attempt_now_per_ch = std::min((target_nsamps - num_tx_attempted)/num_tx_channels, max_samps_per_packet);
            }
            else {
                samps_to_attempt_now_per_ch = max_samps_per_packet;
            }
            uint64_t num_tx_samps_sent_now_per_ch = tx_stream->send(buffs, samps_to_attempt_now_per_ch, md);
            num_tx_samps += num_tx_samps_sent_now_per_ch * num_tx_channels;
            num_tx_attempted += samps_to_attempt_now_per_ch*num_tx_channels;
            if (num_tx_samps_sent_now_per_ch == 0) {
                num_timeouts_tx++;
                if ((num_timeouts_tx % 10000) == 1) {
                    std::cerr << "[" << NOW() << "] Tx timeouts: " << num_timeouts_tx << std::endl;
                }
            }
            md.start_of_burst = false;
            md.has_time_spec = false;
        }
    } else {
        while (not burst_timer_elapsed && (num_tx_attempted < target_nsamps || target_nsamps ==0 )) {
            uint64_t samps_to_attempt_now_per_ch;
            if(target_nsamps != 0) {
                samps_to_attempt_now_per_ch = std::min((target_nsamps - num_tx_attempted)/num_tx_channels, max_samps_per_packet);
            }
            else {
                samps_to_attempt_now_per_ch = max_samps_per_packet;
            }
            uint64_t num_tx_samps_sent_now = tx_stream->send(buffs, samps_to_attempt_now_per_ch, md) * num_tx_channels;
>>>>>>> ec96ff1c
            num_tx_samps += num_tx_samps_sent_now;
            num_tx_attempted += samps_to_attempt_now_per_ch*num_tx_channels;
            if (num_tx_samps_sent_now == 0) {
                num_timeouts_tx++;
                if ((num_timeouts_tx % 10000) == 1) {
                    std::cerr << "[" << NOW() << "] Tx timeouts: " << num_timeouts_tx
                              << std::endl;
                }
            }

            md.has_time_spec = false;
        }
    }

    // send a mini EOB packet
    md.end_of_burst = true;
    tx_stream->send(buffs, 0, md);
}

void benchmark_tx_rate_async_helper(uhd::tx_streamer::sptr tx_stream,
    const start_time_type& start_time,
    std::atomic<bool>& burst_timer_elapsed)
{
    // setup variables and allocate buffer
    uhd::async_metadata_t async_md;
    bool exit_flag = false;

    while (true) {
        if (burst_timer_elapsed) {
            exit_flag = true;
        }

        if (not tx_stream->recv_async_msg(async_md)) {
            if (exit_flag == true)
                return;
            continue;
        }

        // handle the error codes
        switch (async_md.event_code) {
            case uhd::async_metadata_t::EVENT_CODE_BURST_ACK:
                return;

            case uhd::async_metadata_t::EVENT_CODE_UNDERFLOW:
            case uhd::async_metadata_t::EVENT_CODE_UNDERFLOW_IN_PACKET:
                num_underruns++;
                break;

            case uhd::async_metadata_t::EVENT_CODE_SEQ_ERROR:
            case uhd::async_metadata_t::EVENT_CODE_SEQ_ERROR_IN_BURST:
                num_seq_errors++;
                break;

            default:
                std::cerr << "[" << NOW() << "] Event code: " << async_md.event_code
                          << std::endl;
                std::cerr << "Unexpected event on async recv, continuing..." << std::endl;
                break;
        }
    }
}

/***********************************************************************
 * Main code + dispatcher
 **********************************************************************/
int UHD_SAFE_MAIN(int argc, char* argv[])
{
    // variables to be set by po
    std::string args;
    std::string rx_subdev, tx_subdev;
    std::string rx_stream_args, tx_stream_args;
    double duration;
    int64_t nsamps;
    double rx_rate, tx_rate;
    std::string rx_otw, tx_otw;
    std::string rx_cpu, tx_cpu;
    std::string ref, pps;
    std::string channel_list, rx_channel_list, tx_channel_list;
    bool random_nsamps = false;
    std::atomic<bool> burst_timer_elapsed(false);
    size_t overrun_threshold, underrun_threshold, drop_threshold, seq_threshold;
    size_t rx_spp, tx_spp;
    double tx_delay, rx_delay;
    std::string priority;
    bool elevate_priority = false;

    // setup the program options
    po::options_description desc("Allowed options");
    // clang-format off
    desc.add_options()
        ("help", "help message")
        ("args", po::value<std::string>(&args)->default_value(""), "single uhd device address args")
        ("duration", po::value<double>(&duration)->default_value(10.0), "duration for the test in seconds, ignored when using nsamps")
        ("nsamps", po::value<int64_t>(&nsamps)->default_value(0), "number of samples to receive on each channel")
        ("rx_subdev", po::value<std::string>(&rx_subdev), "specify the device subdev for RX")
        ("tx_subdev", po::value<std::string>(&tx_subdev), "specify the device subdev for TX")
        ("rx_stream_args", po::value<std::string>(&rx_stream_args)->default_value(""), "stream args for RX streamer")
        ("tx_stream_args", po::value<std::string>(&tx_stream_args)->default_value(""), "stream args for TX streamer")
        ("rx_rate", po::value<double>(&rx_rate), "specify to perform a RX rate test (sps)")
        ("tx_rate", po::value<double>(&tx_rate), "specify to perform a TX rate test (sps)")
        ("rx_spp", po::value<size_t>(&rx_spp), "samples/packet value for RX")
        ("tx_spp", po::value<size_t>(&tx_spp), "samples/packet value for TX")
        ("rx_otw", po::value<std::string>(&rx_otw)->default_value("sc16"), "specify the over-the-wire sample mode for RX")
        ("tx_otw", po::value<std::string>(&tx_otw)->default_value("sc16"), "specify the over-the-wire sample mode for TX")
        ("rx_cpu", po::value<std::string>(&rx_cpu)->default_value("fc32"), "specify the host/cpu sample mode for RX")
        ("tx_cpu", po::value<std::string>(&tx_cpu)->default_value("fc32"), "specify the host/cpu sample mode for TX")
        ("ref", po::value<std::string>(&ref), "clock reference (internal, external, mimo, gpsdo)")
        ("pps", po::value<std::string>(&pps), "PPS source (internal, external, mimo, gpsdo)")

        ("random", "Run with random values of samples in send() and recv() to stress-test the I/O.")
        ("channels", po::value<std::string>(&channel_list)->default_value("0"), "which channel(s) to use (specify \"0\", \"1\", \"0,1\", etc)")
        ("rx_channels", po::value<std::string>(&rx_channel_list), "which RX channel(s) to use (specify \"0\", \"1\", \"0,1\", etc)")
        ("tx_channels", po::value<std::string>(&tx_channel_list), "which TX channel(s) to use (specify \"0\", \"1\", \"0,1\", etc)")
        ("overrun-threshold", po::value<size_t>(&overrun_threshold),
         "Number of overruns (O) which will declare the benchmark a failure.")
        ("underrun-threshold", po::value<size_t>(&underrun_threshold),
         "Number of underruns (U) which will declare the benchmark a failure.")
        ("drop-threshold", po::value<size_t>(&drop_threshold),
         "Number of dropped packets (D) which will declare the benchmark a failure.")
        ("seq-threshold", po::value<size_t>(&seq_threshold),
         "Number of dropped packets (D) which will declare the benchmark a failure.")
        // NOTE: TX delay defaults to 0.25 seconds to allow the buffer on the device to fill completely
        ("tx_delay", po::value<double>(&tx_delay)->default_value(0.25), "delay before starting TX in seconds")
        ("rx_delay", po::value<double>(&rx_delay)->default_value(0.05), "delay before starting RX in seconds")
        ("priority", po::value<std::string>(&priority)->default_value("normal"), "thread priority (normal, high)")
    ;
    // clang-format on
    po::variables_map vm;
    po::store(po::parse_command_line(argc, argv, desc), vm);
    po::notify(vm);

    // print the help message
    if (vm.count("help") or (vm.count("rx_rate") + vm.count("tx_rate")) == 0) {
        std::cout << boost::format("UHD Benchmark Rate %s") % desc << std::endl;
        std::cout << "    Specify --rx_rate for a receive-only test.\n"
                     "    Specify --tx_rate for a transmit-only test.\n"
                     "    Specify both options for a full-duplex test.\n"
                  << std::endl;
        return ~0;
    }

    if (priority == "high") {
        uhd::set_thread_priority_safe();
        elevate_priority = true;
    }

    // Random number of samples?
    if (vm.count("random")) {
        std::cout << "Using random number of samples in send() and recv() calls."
                  << std::endl;
        random_nsamps = true;
    }

    // create a usrp device
    std::cout << std::endl;
    uhd::device_addrs_t device_addrs = uhd::device::find(args, uhd::device::USRP);
    if (not device_addrs.empty() and device_addrs.at(0).get("type", "") == "usrp1") {
        std::cerr << "*** Warning! ***" << std::endl;
        std::cerr << "Benchmark results will be inaccurate on USRP1 due to insufficient "
                     "features.\n"
                  << std::endl;
    }
    start_time_type start_time(std::chrono::steady_clock::now());
    std::cout << boost::format("[%s] Creating the usrp device with: %s...") % NOW() % args
              << std::endl;
    uhd::usrp::multi_usrp::sptr usrp = uhd::usrp::multi_usrp::make(args);

    // always select the subdevice first, the channel mapping affects the other settings
    if (vm.count("rx_subdev")) {
        usrp->set_rx_subdev_spec(rx_subdev);
    }
    if (vm.count("tx_subdev")) {
        usrp->set_tx_subdev_spec(tx_subdev);
    }

    std::cout << boost::format("Using Device: %s") % usrp->get_pp_string() << std::endl;
    int num_mboards = usrp->get_num_mboards();

    boost::thread_group thread_group;

    if (vm.count("ref")) {
        if (ref == "mimo") {
            if (num_mboards != 2) {
                std::cerr
                    << "ERROR: ref = \"mimo\" implies 2 motherboards; your system has "
                    << num_mboards << " boards" << std::endl;
                return -1;
            }
            usrp->set_clock_source("mimo", 1);
        } else {
            usrp->set_clock_source(ref);
        }

        if (ref != "internal") {
            std::cout << "Now confirming lock on clock signals..." << std::endl;
            bool is_locked = false;
            auto end_time  = std::chrono::steady_clock::now() + CLOCK_TIMEOUT;
            for (int i = 0; i < num_mboards; i++) {
                if (ref == "mimo" and i == 0)
                    continue;
                while ((is_locked = usrp->get_mboard_sensor("ref_locked", i).to_bool())
                           == false
                       and std::chrono::steady_clock::now() < end_time) {
                    std::this_thread::sleep_for(1ms);
                }
                if (is_locked == false) {
                    std::cerr << "ERROR: Unable to confirm clock signal locked on board:"
                              << i << std::endl;
                    return -1;
                }

            }
        }
    }

    if (vm.count("pps")) {
        if (pps == "mimo") {
            if (num_mboards != 2) {
                std::cerr
                    << "ERROR: ref = \"mimo\" implies 2 motherboards; your system has "
                    << num_mboards << " boards" << std::endl;
                return -1;
            }
            // make mboard 1 a slave over the MIMO Cable
            usrp->set_time_source("mimo", 1);
        } else {
            usrp->set_time_source(pps);
        }
    }

    // check that the device has sufficient RX and TX channels available
    std::vector<std::string> channel_strings;
    std::vector<size_t> rx_channel_nums;
    if (vm.count("rx_rate")) {
        if (!vm.count("rx_channels")) {
            rx_channel_list = channel_list;
        }

        boost::split(channel_strings, rx_channel_list, boost::is_any_of("\"',"));
        for (size_t ch = 0; ch < channel_strings.size(); ch++) {
            size_t chan = std::stoul(channel_strings[ch]);
            if (chan >= usrp->get_rx_num_channels()) {
                throw std::runtime_error("Invalid channel(s) specified.");
            } else {
                rx_channel_nums.push_back(std::stoul(channel_strings[ch]));
            }
        }
    }

    std::vector<size_t> tx_channel_nums;
    if (vm.count("tx_rate")) {
        if (!vm.count("tx_channels")) {
            tx_channel_list = channel_list;
        }

        boost::split(channel_strings, tx_channel_list, boost::is_any_of("\"',"));
        for (size_t ch = 0; ch < channel_strings.size(); ch++) {
            size_t chan = std::stoul(channel_strings[ch]);
            if (chan >= usrp->get_tx_num_channels()) {
                throw std::runtime_error("Invalid channel(s) specified.");
            } else {
                tx_channel_nums.push_back(std::stoul(channel_strings[ch]));
            }
        }
    }

    std::cout << boost::format("[%s] Setting device timestamp to 0...") % NOW()
              << std::endl;
    if (pps == "mimo" or ref == "mimo") {
        // only set the master's time, the slave's is automatically sync'd
        usrp->set_time_now(uhd::time_spec_t(0.0), 0);
        // ensure that the setter has completed
        usrp->get_time_now();
        // wait for the time to sync
        std::this_thread::sleep_for(std::chrono::milliseconds(1));
    } else if (rx_channel_nums.size() > 1 or tx_channel_nums.size() > 1) {
        usrp->set_time_unknown_pps(uhd::time_spec_t(0.0));
    } else {
        usrp->set_time_now(0.0);
    }

    // spawn the receive test thread

    if (vm.count("rx_rate")) {
        usrp->set_rx_rate(rx_rate);
        if (vm.count("rx_spp")) {
            std::cout << boost::format("Setting RX spp to %u\n") % rx_spp;
            usrp->set_rx_spp(rx_spp);
        }
        // create a receive streamer
        uhd::stream_args_t stream_args(rx_cpu, rx_otw);
        stream_args.channels             = rx_channel_nums;
        stream_args.args                 = uhd::device_addr_t(rx_stream_args);
        uhd::rx_streamer::sptr rx_stream = usrp->get_rx_stream(stream_args);
        auto rx_thread = thread_group.create_thread([=, &burst_timer_elapsed]() {
            benchmark_rx_rate(usrp,

                rx_cpu,
                rx_stream,
                random_nsamps,
                start_time,
                burst_timer_elapsed,
                elevate_priority,
                rx_delay);
        });
        uhd::set_thread_name(rx_thread, "bmark_rx_stream");
    }

    // spawn the transmit test thread
    if (vm.count("tx_rate")) {
        usrp->set_tx_rate(tx_rate);
        // create a transmit streamer
        uhd::stream_args_t stream_args(tx_cpu, tx_otw);
        stream_args.channels             = tx_channel_nums;
        stream_args.args                 = uhd::device_addr_t(tx_stream_args);
        uhd::tx_streamer::sptr tx_stream = usrp->get_tx_stream(stream_args);
        const size_t max_spp             = tx_stream->get_max_num_samps();
        size_t spp                       = max_spp;
        if (vm.count("tx_spp")) {
            spp = std::min(spp, tx_spp);
        }
        std::cout << boost::format("Setting TX spp to %u\n") % spp;
        auto tx_thread = thread_group.create_thread([=, &burst_timer_elapsed]() {
            benchmark_tx_rate(usrp,
                tx_cpu,
                tx_stream,
                burst_timer_elapsed,
                start_time,
<<<<<<< HEAD
                spp,
                elevate_priority,
                tx_delay,
                random_nsamps);
=======
                random_nsamps,
                nsamps*tx_channel_nums.size()
            );
>>>>>>> ec96ff1c
        });
        uhd::set_thread_name(tx_thread, "bmark_tx_stream");
        auto tx_async_thread = thread_group.create_thread([=, &burst_timer_elapsed]() {
            benchmark_tx_rate_async_helper(tx_stream, start_time, burst_timer_elapsed);
        });
        uhd::set_thread_name(tx_async_thread, "bmark_tx_helper");

<<<<<<< HEAD
    }

    // sleep for the required duration (add any initial delay)
    if (vm.count("rx_rate") and vm.count("tx_rate")) {
        duration += std::max(rx_delay, tx_delay);
    } else if (vm.count("rx_rate")) {
        duration += rx_delay;
    } else {
        duration += tx_delay;
    }
    const int64_t secs  = int64_t(duration);
    const int64_t usecs = int64_t((duration - secs) * 1e6);
=======
    //spawn the receive test thread
    if (vm.count("rx_rate")){
        auto rx_thread = thread_group.create_thread([=, &burst_timer_elapsed](){
            benchmark_rx_rate(
                usrp,
                rx_cpu,
                rx_stream,
                random_nsamps,
                start_time,
                burst_timer_elapsed,
                nsamps*rx_channel_nums.size()
            );
        });
        uhd::set_thread_name(rx_thread, "bmark_rx_stream");
    }

    if(nsamps == 0) {
        duration+= INIT_DELAY;
    } else {
        if(vm.count("rx_rate") && vm.count("tx_rate")){
            double longer_run_rate = std::min(rx_rate, tx_rate);
            duration = (nsamps / longer_run_rate) + INIT_DELAY + 1;
        }
        else if(vm.count("tx_rate")) duration = (nsamps/tx_rate) + INIT_DELAY + 1;
        else if(vm.count("rx_rate")) duration = (nsamps/rx_rate) + INIT_DELAY + 1;

        //when using nsamps mode the tests should stop on their own
        //this setup waits an additional second to give time for host timer innacuracies before attempting to stop the threads
        //TODO:display erro message if the threads are not finished after waiting in nsamps mode
    }
    const int64_t secs = int64_t(duration);
    const int64_t usecs = int64_t((duration - secs)*1e6);
>>>>>>> ec96ff1c
    std::this_thread::sleep_for(
        std::chrono::seconds(secs) + std::chrono::microseconds(usecs));

    // interrupt and join the threads
    burst_timer_elapsed = true;
    thread_group.join_all();

    std::cout << "[" << NOW() << "] Benchmark complete." << std::endl << std::endl;

    // print summary
    const std::string threshold_err(" ERROR: Exceeds threshold!");
    const bool overrun_threshold_err = vm.count("overrun-threshold")
                                       and num_overruns > overrun_threshold;
    const bool underrun_threshold_err = vm.count("underrun-threshold")
                                        and num_underruns > underrun_threshold;
    const bool drop_threshold_err = vm.count("drop-threshold")
                                    and num_seqrx_errors > drop_threshold;
    const bool seq_threshold_err = vm.count("seq-threshold")
                                   and num_seq_errors > seq_threshold;
    std::cout << std::endl
<<<<<<< HEAD
              << boost::format("Benchmark rate summary:\n"
                               "  Num received samples:     %u\n"
                               "  Num dropped samples:      %u\n"
                               "  Num overruns detected:    %u\n"
                               "  Num transmitted samples:  %u\n"
                               "  Num sequence errors (Tx): %u\n"
                               "  Num sequence errors (Rx): %u\n"
                               "  Num underruns detected:   %u\n"
                               "  Num late commands:        %u\n"
                               "  Num timeouts (Tx):        %u\n"
                               "  Num timeouts (Rx):        %u\n")
                     % num_rx_samps % num_dropped_samps % num_overruns % num_tx_samps
                     % num_seq_errors % num_seqrx_errors % num_underruns
                     % num_late_commands % num_timeouts_tx % num_timeouts_rx
              << std::endl;
    // finished
=======
        << boost::format(
                "Benchmark rate summary:\n"
                "  Num received samples:     %u\n"
                "  Num dropped samples:      %u\n"
                "  Num overruns detected:    %u\n"
                "  Num transmitted samples:  %u\n"
                "  Num transmitted samples attempted:  %u\n"
                "  Num sequence errors (Tx): %u\n"
                "  Num sequence errors (Rx): %u\n"
                "  Num underruns detected:   %u\n"
                "  Num late commands:        %u\n"
                "  Num timeouts (Tx):        %u\n"
                "  Num timeouts (Rx):        %u\n"
            ) % num_rx_samps
              % num_dropped_samps
              % num_overruns
              % num_tx_samps
              % num_tx_attempted
              % num_seq_errors
              % num_seqrx_errors
              % num_underruns
              % num_late_commands
              % num_timeouts_tx
              % num_timeouts_rx
        << std::endl;

    //finished
>>>>>>> ec96ff1c
    std::cout << std::endl << "Done!" << std::endl << std::endl;

    if (overrun_threshold_err || underrun_threshold_err || drop_threshold_err
        || seq_threshold_err) {
        std::cout << "The following error thresholds were exceeded:\n";
        if (overrun_threshold_err) {
            std::cout << boost::format("  * Overruns (%d/%d)") % num_overruns
                             % overrun_threshold
                      << std::endl;
        }
        if (underrun_threshold_err) {
            std::cout << boost::format("  * Underruns (%d/%d)") % num_underruns
                             % underrun_threshold
                      << std::endl;
        }
        if (drop_threshold_err) {
            std::cout << boost::format("  * Dropped packets (RX) (%d/%d)")
                             % num_seqrx_errors % drop_threshold
                      << std::endl;
        }
        if (seq_threshold_err) {
            std::cout << boost::format("  * Dropped packets (TX) (%d/%d)")
                             % num_seq_errors % seq_threshold
                      << std::endl;
        }
        return EXIT_FAILURE;
    }
    return EXIT_SUCCESS;
}<|MERGE_RESOLUTION|>--- conflicted
+++ resolved
@@ -10,11 +10,7 @@
 #include <uhd/utils/safe_main.hpp>
 #include <uhd/usrp/multi_usrp.hpp>
 #include <boost/program_options.hpp>
-#include <uhd/utils/safe_main.hpp>
-#include <uhd/utils/thread.hpp>
-#include <boost/algorithm/string.hpp>
 #include <boost/format.hpp>
-
 #include <boost/thread/thread.hpp>
 #include <boost/algorithm/string.hpp>
 #include <boost/date_time/posix_time/posix_time.hpp>
@@ -30,26 +26,19 @@
 using namespace std::chrono_literals;
 
 namespace {
-    constexpr auto CLOCK_TIMEOUT = 1000ms;  // 1000mS timeout for external clock locking
-}
+    constexpr auto CLOCK_TIMEOUT = 1000ms; // 1000mS timeout for external clock locking
+} // namespace
 
 using start_time_type = std::chrono::time_point<std::chrono::steady_clock>;
 
 /***********************************************************************
  * Test result variables
  **********************************************************************/
-<<<<<<< HEAD
 unsigned long long num_overruns      = 0;
 unsigned long long num_underruns     = 0;
 unsigned long long num_rx_samps      = 0;
 unsigned long long num_tx_samps      = 0;
-=======
-unsigned long long num_overruns = 0;
-unsigned long long num_underruns = 0;
-unsigned long long num_rx_samps = 0;
-unsigned long long num_tx_samps = 0;
 uint64_t num_tx_attempted = 0;
->>>>>>> ec96ff1c
 unsigned long long num_dropped_samps = 0;
 unsigned long long num_seq_errors    = 0;
 unsigned long long num_seqrx_errors  = 0; // "D"s
@@ -81,7 +70,6 @@
 /***********************************************************************
  * Benchmark RX Rate
  **********************************************************************/
-<<<<<<< HEAD
 void benchmark_rx_rate(uhd::usrp::multi_usrp::sptr usrp,
     const std::string& rx_cpu,
     uhd::rx_streamer::sptr rx_stream,
@@ -89,7 +77,9 @@
     const start_time_type& start_time,
     std::atomic<bool>& burst_timer_elapsed,
     bool elevate_priority,
-    double rx_delay)
+    double rx_delay,
+    //number of samples to receive per channel
+    uint64_t target_nsamps=0)
 {
     if (elevate_priority) {
         uhd::set_thread_priority_safe();
@@ -103,26 +93,6 @@
                      % time_stamp % rx_rate % num_channels;
 
     // setup variables and allocate buffer
-=======
-void benchmark_rx_rate(
-        uhd::usrp::multi_usrp::sptr usrp,
-        const std::string &rx_cpu,
-        uhd::rx_streamer::sptr rx_stream,
-        bool random_nsamps,
-        const boost::posix_time::ptime &start_time,
-        std::atomic<bool>& burst_timer_elapsed,
-        //number of samples to receive per channel
-        uint64_t target_nsamps=0
-) {
-    uhd::set_thread_priority_safe();
-
-    //print pre-test summary
-    std::cout << boost::format(
-        "[%s] Testing receive rate %f Msps on %u channels"
-    ) % NOW() % (usrp->get_rx_rate()/1e6) % rx_stream->get_num_channels() << std::endl;
-
-    //setup variables and allocate buffer
->>>>>>> ec96ff1c
     uhd::rx_metadata_t md;
     const size_t max_samps_per_packet = rx_stream->get_max_num_samps();
     std::vector<char> buff(
@@ -134,24 +104,13 @@
     uhd::time_spec_t last_time;
     const double rate = usrp->get_rx_rate();
 
-<<<<<<< HEAD
-    uhd::stream_cmd_t cmd(uhd::stream_cmd_t::STREAM_MODE_START_CONTINUOUS);
-    cmd.num_samps = max_samps_per_packet;
-    if (random_nsamps) {
-        cmd.stream_mode = uhd::stream_cmd_t::STREAM_MODE_NUM_SAMPS_AND_DONE;
-        cmd.num_samps = (rand() % max_samps_per_packet) + 1;
-    }
-    cmd.time_spec  = usrp->get_time_now() + uhd::time_spec_t(rx_delay);
-    cmd.stream_now = (buffs.size() == 1);
-=======
     uhd::stream_cmd_t cmd((target_nsamps == 0)?
         uhd::stream_cmd_t::STREAM_MODE_START_CONTINUOUS:
         uhd::stream_cmd_t::STREAM_MODE_NUM_SAMPS_AND_DONE
     );
     cmd.num_samps = target_nsamps;
-    cmd.time_spec = usrp->get_time_now() + uhd::time_spec_t(INIT_DELAY);
+    cmd.time_spec = usrp->get_time_now() + uhd::time_spec_t(rx_delay);
     cmd.stream_now = (0);
->>>>>>> ec96ff1c
     rx_stream->issue_stream_cmd(cmd);
 
     const float burst_pkt_time =
@@ -166,8 +125,7 @@
             stop_called = true;
         }
         if (random_nsamps) {
-            cmd.time_spec  = usrp->get_time_now() + uhd::time_spec_t(rx_delay);
-            cmd.num_samps = (rand() % max_samps_per_packet) + 1;
+            cmd.num_samps = rand() % max_samps_per_packet;
             rx_stream->issue_stream_cmd(cmd);
         }
         try {
@@ -196,7 +154,6 @@
                     }
                     num_dropped_samps += std::max<long>(1, dropped_samps);
                 }
-<<<<<<< HEAD
                 if ((burst_timer_elapsed or stop_called) and md.end_of_burst) {
                     return;
                 }
@@ -229,7 +186,7 @@
                 break;
 
             case uhd::rx_metadata_t::ERROR_CODE_TIMEOUT:
-                if (burst_timer_elapsed) {
+                if (burst_timer_elapsed || (target_nsamps != 0 && num_rx_samps >= target_nsamps)) {
                     return;
                 }
                 std::cerr << "[" << NOW() << "] Receiver error: " << md.strerror()
@@ -244,50 +201,6 @@
                 std::cerr << "[" << NOW() << "] Unexpected error on recv, continuing..."
                           << std::endl;
                 break;
-=======
-                num_dropped_samps += std::max<long>(1, dropped_samps);
-            }
-            if ((burst_timer_elapsed or stop_called) and md.end_of_burst) {
-                return;
-            }
-            break;
-
-        // ERROR_CODE_OVERFLOW can indicate overflow or sequence error
-        case uhd::rx_metadata_t::ERROR_CODE_OVERFLOW:
-            last_time = md.time_spec;
-            had_an_overflow = true;
-            // check out_of_sequence flag to see if it was a sequence error or overflow
-            if (!md.out_of_sequence) {
-                num_overruns++;
-            } else {
-                num_seqrx_errors++;
-                std::cerr << "[" << NOW() << "] Detected Rx sequence error." << std::endl;
-            }
-            break;
-
-        case uhd::rx_metadata_t::ERROR_CODE_LATE_COMMAND:
-            std::cerr << "[" << NOW() << "] Receiver error: " << md.strerror() << ", restart streaming..."<< std::endl;
-            num_late_commands++;
-            // Radio core will be in the idle state. Issue stream command to restart streaming.
-            cmd.time_spec = usrp->get_time_now() + uhd::time_spec_t(0.05);
-            cmd.stream_now = (buffs.size() == 1);
-            rx_stream->issue_stream_cmd(cmd);
-            break;
-
-        case uhd::rx_metadata_t::ERROR_CODE_TIMEOUT:
-            if (burst_timer_elapsed || (target_nsamps != 0 && num_rx_samps >= target_nsamps)) {
-                return;
-            }
-            std::cerr << "[" << NOW() << "] Receiver error: " << md.strerror() << ", continuing..." << std::endl;
-            num_timeouts_rx++;
-            break;
-
-            // Otherwise, it's an error
-        default:
-            std::cerr << "[" << NOW() << "] Receiver error: " << md.strerror() << std::endl;
-            std::cerr << "[" << NOW() << "] Unexpected error on recv, continuing..." << std::endl;
-            break;
->>>>>>> ec96ff1c
         }
     }
 }
@@ -295,7 +208,6 @@
 /***********************************************************************
  * Benchmark TX Rate
  **********************************************************************/
-<<<<<<< HEAD
 void benchmark_tx_rate(uhd::usrp::multi_usrp::sptr usrp,
     const std::string& tx_cpu,
     uhd::tx_streamer::sptr tx_stream,
@@ -304,7 +216,9 @@
     const size_t spp,
     bool elevate_priority,
     double tx_delay,
-    bool random_nsamps = false)
+    bool random_nsamps=false,
+    //number of samples to send
+    uint64_t target_nsamps=0)
 {
     if (elevate_priority) {
         uhd::set_thread_priority_safe();
@@ -318,30 +232,6 @@
                      % time_stamp % tx_rate % num_channels;
 
     // setup variables and allocate buffer
-=======
-void benchmark_tx_rate(
-        uhd::usrp::multi_usrp::sptr usrp,
-        const std::string &tx_cpu,
-        uhd::tx_streamer::sptr tx_stream,
-        std::atomic<bool>& burst_timer_elapsed,
-        const boost::posix_time::ptime &start_time,
-        //whetehr or not to randomize the number of sampes per packet
-        bool random_nsamps=false,
-        //number of samples to send
-        uint64_t target_nsamps=0
-) {
-    uhd::set_thread_priority_safe();
-
-    //print pre-test summary
-    std::cout << boost::format(
-        "[%s] Testing transmit rate %f Msps on %u channels"
-    ) % NOW() % (usrp->get_tx_rate()/1e6) % tx_stream->get_num_channels() << std::endl;
-
-    //setup variables and allocate buffer
-    uhd::tx_metadata_t md;
-    md.time_spec = usrp->get_time_now() + uhd::time_spec_t(INIT_DELAY);
-    md.has_time_spec = (tx_stream->get_num_channels() > 1);
->>>>>>> ec96ff1c
     const size_t max_samps_per_packet = tx_stream->get_max_num_samps();
     std::vector<char> buff(
         max_samps_per_packet * uhd::convert::get_bytes_per_item(tx_cpu));
@@ -354,6 +244,7 @@
     md.time_spec     = usrp->get_time_now() + uhd::time_spec_t(tx_delay);
 
     const float timeout = 1.0;
+    md.start_of_burst = true;
 
     int num_tx_channels = tx_stream->get_num_channels();
     uint64_t target_nsamps_per_channel = target_nsamps/num_tx_channels;
@@ -361,25 +252,6 @@
         // this section is very wrong
         //TODO: rewrite this
         std::srand((unsigned int)time(NULL));
-<<<<<<< HEAD
-        while (not burst_timer_elapsed) {
-            size_t total_num_samps = (rand() % max_samps_per_packet) + 1;
-            size_t num_acc_samps   = 0;
-
-            while (num_acc_samps < total_num_samps) {
-                // send a single packet
-                num_tx_samps += tx_stream->send(buffs, spp, md, timeout)
-                                * tx_stream->get_num_channels();
-                num_acc_samps += std::min(
-                    total_num_samps - num_acc_samps, max_samps_per_packet);
-            }
-            md.has_time_spec = false;
-        }
-    } else {
-        while (not burst_timer_elapsed) {
-            const size_t num_tx_samps_sent_now =
-                tx_stream->send(buffs, spp, md, timeout) * tx_stream->get_num_channels();
-=======
         while (not burst_timer_elapsed && (num_tx_attempted < target_nsamps || target_nsamps == 0)) {
             uint64_t samps_to_attempt_now_per_ch;
             if(target_nsamps != 0) {
@@ -410,22 +282,20 @@
                 samps_to_attempt_now_per_ch = max_samps_per_packet;
             }
             uint64_t num_tx_samps_sent_now = tx_stream->send(buffs, samps_to_attempt_now_per_ch, md) * num_tx_channels;
->>>>>>> ec96ff1c
             num_tx_samps += num_tx_samps_sent_now;
             num_tx_attempted += samps_to_attempt_now_per_ch*num_tx_channels;
             if (num_tx_samps_sent_now == 0) {
                 num_timeouts_tx++;
                 if ((num_timeouts_tx % 10000) == 1) {
-                    std::cerr << "[" << NOW() << "] Tx timeouts: " << num_timeouts_tx
-                              << std::endl;
+                    std::cerr << "[" << NOW() << "] Tx timeouts: " << num_timeouts_tx << std::endl;
                 }
             }
-
+            md.start_of_burst = false;
             md.has_time_spec = false;
         }
     }
 
-    // send a mini EOB packet
+    //send a mini EOB packet
     md.end_of_burst = true;
     tx_stream->send(buffs, 0, md);
 }
@@ -714,7 +584,9 @@
                 start_time,
                 burst_timer_elapsed,
                 elevate_priority,
-                rx_delay);
+                rx_delay,
+                nsamps*rx_channel_nums.size()
+            );
         });
         uhd::set_thread_name(rx_thread, "bmark_rx_stream");
     }
@@ -739,16 +611,12 @@
                 tx_stream,
                 burst_timer_elapsed,
                 start_time,
-<<<<<<< HEAD
                 spp,
                 elevate_priority,
                 tx_delay,
-                random_nsamps);
-=======
                 random_nsamps,
                 nsamps*tx_channel_nums.size()
             );
->>>>>>> ec96ff1c
         });
         uhd::set_thread_name(tx_thread, "bmark_tx_stream");
         auto tx_async_thread = thread_group.create_thread([=, &burst_timer_elapsed]() {
@@ -756,57 +624,31 @@
         });
         uhd::set_thread_name(tx_async_thread, "bmark_tx_helper");
 
-<<<<<<< HEAD
-    }
-
-    // sleep for the required duration (add any initial delay)
-    if (vm.count("rx_rate") and vm.count("tx_rate")) {
-        duration += std::max(rx_delay, tx_delay);
-    } else if (vm.count("rx_rate")) {
-        duration += rx_delay;
-    } else {
-        duration += tx_delay;
-    }
-    const int64_t secs  = int64_t(duration);
-    const int64_t usecs = int64_t((duration - secs) * 1e6);
-=======
-    //spawn the receive test thread
-    if (vm.count("rx_rate")){
-        auto rx_thread = thread_group.create_thread([=, &burst_timer_elapsed](){
-            benchmark_rx_rate(
-                usrp,
-                rx_cpu,
-                rx_stream,
-                random_nsamps,
-                start_time,
-                burst_timer_elapsed,
-                nsamps*rx_channel_nums.size()
-            );
-        });
-        uhd::set_thread_name(rx_thread, "bmark_rx_stream");
-    }
-
+    }
+
+    double longer_delay = std::max(tx_delay, rx_delay);
     if(nsamps == 0) {
-        duration+= INIT_DELAY;
+        duration+= longer_delay;
     } else {
         if(vm.count("rx_rate") && vm.count("tx_rate")){
             double longer_run_rate = std::min(rx_rate, tx_rate);
-            duration = (nsamps / longer_run_rate) + INIT_DELAY + 1;
-        }
-        else if(vm.count("tx_rate")) duration = (nsamps/tx_rate) + INIT_DELAY + 1;
-        else if(vm.count("rx_rate")) duration = (nsamps/rx_rate) + INIT_DELAY + 1;
+            duration = (nsamps / longer_run_rate) + longer_delay + 1;
+        }
+        else if(vm.count("tx_rate")) duration = (nsamps/tx_rate) + longer_delay + 1;
+        else if(vm.count("rx_rate")) duration = (nsamps/rx_rate) + longer_delay + 1;
 
         //when using nsamps mode the tests should stop on their own
         //this setup waits an additional second to give time for host timer innacuracies before attempting to stop the threads
         //TODO:display erro message if the threads are not finished after waiting in nsamps mode
     }
     const int64_t secs = int64_t(duration);
-    const int64_t usecs = int64_t((duration - secs)*1e6);
->>>>>>> ec96ff1c
+    const int64_t usecs = int64_t((duration - secs) * 1e6);
     std::this_thread::sleep_for(
-        std::chrono::seconds(secs) + std::chrono::microseconds(usecs));
-
-    // interrupt and join the threads
+        std::chrono::seconds(secs) +
+        std::chrono::microseconds(usecs)
+    );
+
+    //interrupt and join the threads
     burst_timer_elapsed = true;
     thread_group.join_all();
 
@@ -823,24 +665,6 @@
     const bool seq_threshold_err = vm.count("seq-threshold")
                                    and num_seq_errors > seq_threshold;
     std::cout << std::endl
-<<<<<<< HEAD
-              << boost::format("Benchmark rate summary:\n"
-                               "  Num received samples:     %u\n"
-                               "  Num dropped samples:      %u\n"
-                               "  Num overruns detected:    %u\n"
-                               "  Num transmitted samples:  %u\n"
-                               "  Num sequence errors (Tx): %u\n"
-                               "  Num sequence errors (Rx): %u\n"
-                               "  Num underruns detected:   %u\n"
-                               "  Num late commands:        %u\n"
-                               "  Num timeouts (Tx):        %u\n"
-                               "  Num timeouts (Rx):        %u\n")
-                     % num_rx_samps % num_dropped_samps % num_overruns % num_tx_samps
-                     % num_seq_errors % num_seqrx_errors % num_underruns
-                     % num_late_commands % num_timeouts_tx % num_timeouts_rx
-              << std::endl;
-    // finished
-=======
         << boost::format(
                 "Benchmark rate summary:\n"
                 "  Num received samples:     %u\n"
@@ -867,8 +691,7 @@
               % num_timeouts_rx
         << std::endl;
 
-    //finished
->>>>>>> ec96ff1c
+    // finished
     std::cout << std::endl << "Done!" << std::endl << std::endl;
 
     if (overrun_threshold_err || underrun_threshold_err || drop_threshold_err
