//
// Copyright 2011-2015 Ettus Research LLC
// Copyright 2018 Ettus Research, a National Instruments Company
//
// SPDX-License-Identifier: GPL-3.0-or-later
//

#include <uhd/convert.hpp>
#include <uhd/usrp/multi_usrp.hpp>
#include <uhd/utils/safe_main.hpp>
#include <uhd/utils/thread.hpp>
#include <boost/algorithm/string.hpp>
#include <boost/format.hpp>
#include <boost/program_options.hpp>
#include <boost/thread/thread.hpp>
#include <atomic>
#include <chrono>
#include <complex>
#include <cstdlib>
#include <iostream>
#include <thread>

namespace po = boost::program_options;
using namespace std::chrono_literals;

namespace {
<<<<<<< HEAD
    constexpr int64_t CLOCK_TIMEOUT = 1000;  // 1000mS timeout for external clock locking
    constexpr float   INIT_DELAY    = 1.10;  // Crimson TNG default start of burst time is 1.0 and will be adjust if not greater than 1.0.
}
=======
constexpr auto CLOCK_TIMEOUT = 1000ms; // 1000mS timeout for external clock locking
} // namespace

using start_time_type = std::chrono::time_point<std::chrono::steady_clock>;
>>>>>>> f23ab721

/***********************************************************************
 * Test result variables
 **********************************************************************/
unsigned long long num_overruns      = 0;
unsigned long long num_underruns     = 0;
unsigned long long num_rx_samps      = 0;
unsigned long long num_tx_samps      = 0;
unsigned long long num_dropped_samps = 0;
unsigned long long num_seq_errors    = 0;
unsigned long long num_seqrx_errors  = 0; // "D"s
unsigned long long num_late_commands = 0;
unsigned long long num_timeouts_rx   = 0;
unsigned long long num_timeouts_tx   = 0;

inline auto time_delta(const start_time_type& ref_time)
{
    return std::chrono::steady_clock::now() - ref_time;
}

inline std::string time_delta_str(const start_time_type& ref_time)
{
    const auto delta   = time_delta(ref_time);
    const auto hours   = std::chrono::duration_cast<std::chrono::hours>(delta);
    const auto minutes = std::chrono::duration_cast<std::chrono::minutes>(delta - hours);
    const auto seconds =
        std::chrono::duration_cast<std::chrono::seconds>(delta - hours - minutes);
    const auto nanoseconds = std::chrono::duration_cast<std::chrono::nanoseconds>(
        delta - hours - minutes - seconds);

    return str(boost::format("%02d:%02d:%02d.%06d") % hours.count() % minutes.count()
               % seconds.count() % nanoseconds.count());
}

#define NOW() (time_delta_str(start_time))

/***********************************************************************
 * Benchmark RX Rate
 **********************************************************************/
void benchmark_rx_rate(uhd::usrp::multi_usrp::sptr usrp,
    const std::string& rx_cpu,
    uhd::rx_streamer::sptr rx_stream,
    bool random_nsamps,
    const start_time_type& start_time,
    std::atomic<bool>& burst_timer_elapsed,
    bool elevate_priority,
    double rx_delay)
{
    if (elevate_priority) {
        uhd::set_thread_priority_safe();
    }

    // print pre-test summary
    auto time_stamp   = NOW();
    auto rx_rate      = usrp->get_rx_rate() / 1e6;
    auto num_channels = rx_stream->get_num_channels();
    std::cout << boost::format("[%s] Testing receive rate %f Msps on %u channels\n")
                     % time_stamp % rx_rate % num_channels;

    // setup variables and allocate buffer
    uhd::rx_metadata_t md;
    const size_t max_samps_per_packet = rx_stream->get_max_num_samps();
    std::vector<char> buff(
        max_samps_per_packet * uhd::convert::get_bytes_per_item(rx_cpu));
    std::vector<void*> buffs;
    for (size_t ch = 0; ch < rx_stream->get_num_channels(); ch++)
        buffs.push_back(&buff.front()); // same buffer for each channel
    bool had_an_overflow = false;
    uhd::time_spec_t last_time;
    const double rate = usrp->get_rx_rate();

    uhd::stream_cmd_t cmd(uhd::stream_cmd_t::STREAM_MODE_START_CONTINUOUS);
    cmd.num_samps = max_samps_per_packet;
    if (random_nsamps) {
        cmd.stream_mode = uhd::stream_cmd_t::STREAM_MODE_NUM_SAMPS_AND_DONE;
        cmd.num_samps = (rand() % max_samps_per_packet) + 1;
    }
    cmd.time_spec  = usrp->get_time_now() + uhd::time_spec_t(rx_delay);
    cmd.stream_now = (buffs.size() == 1);
    rx_stream->issue_stream_cmd(cmd);

    const float burst_pkt_time =
        std::max<float>(0.100f, (2 * max_samps_per_packet / rate));
    float recv_timeout = burst_pkt_time + rx_delay;

    bool stop_called = false;
    while (true) {
        if (burst_timer_elapsed and not stop_called) {
            rx_stream->issue_stream_cmd(uhd::stream_cmd_t::STREAM_MODE_STOP_CONTINUOUS);
            stop_called = true;
        }
        if (random_nsamps) {
            cmd.time_spec  = usrp->get_time_now() + uhd::time_spec_t(rx_delay);
            cmd.num_samps = (rand() % max_samps_per_packet) + 1;
            rx_stream->issue_stream_cmd(cmd);
        }
        try {
            num_rx_samps += rx_stream->recv(buffs, cmd.num_samps, md, recv_timeout)
                            * rx_stream->get_num_channels();
            recv_timeout = burst_pkt_time;
        } catch (uhd::io_error& e) {
            std::cerr << "[" << NOW() << "] Caught an IO exception. " << std::endl;
            std::cerr << e.what() << std::endl;
            return;
        }

        // handle the error codes
        switch (md.error_code) {
            case uhd::rx_metadata_t::ERROR_CODE_NONE:
                if (had_an_overflow) {
                    had_an_overflow          = false;
                    const long dropped_samps = (md.time_spec - last_time).to_ticks(rate);
                    if (dropped_samps < 0) {
                        std::cerr << "[" << NOW()
                                  << "] Timestamp after overrun recovery "
                                     "ahead of error timestamp! Unable to calculate "
                                     "number of dropped samples."
                                     "(Delta: "
                                  << dropped_samps << " ticks)\n";
                    }
                    num_dropped_samps += std::max<long>(1, dropped_samps);
                }
                if ((burst_timer_elapsed or stop_called) and md.end_of_burst) {
                    return;
                }
                break;

            // ERROR_CODE_OVERFLOW can indicate overflow or sequence error
            case uhd::rx_metadata_t::ERROR_CODE_OVERFLOW:
                last_time       = md.time_spec;
                had_an_overflow = true;
                // check out_of_sequence flag to see if it was a sequence error or
                // overflow
                if (!md.out_of_sequence) {
                    num_overruns++;
                } else {
                    num_seqrx_errors++;
                    std::cerr << "[" << NOW() << "] Detected Rx sequence error."
                              << std::endl;
                }
                break;

            case uhd::rx_metadata_t::ERROR_CODE_LATE_COMMAND:
                std::cerr << "[" << NOW() << "] Receiver error: " << md.strerror()
                          << ", restart streaming..." << std::endl;
                num_late_commands++;
                // Radio core will be in the idle state. Issue stream command to restart
                // streaming.
                cmd.time_spec  = usrp->get_time_now() + uhd::time_spec_t(0.05);
                cmd.stream_now = (buffs.size() == 1);
                rx_stream->issue_stream_cmd(cmd);
                break;

            case uhd::rx_metadata_t::ERROR_CODE_TIMEOUT:
                if (burst_timer_elapsed) {
                    return;
                }
                std::cerr << "[" << NOW() << "] Receiver error: " << md.strerror()
                          << ", continuing..." << std::endl;
                num_timeouts_rx++;
                break;

                // Otherwise, it's an error
            default:
                std::cerr << "[" << NOW() << "] Receiver error: " << md.strerror()
                          << std::endl;
                std::cerr << "[" << NOW() << "] Unexpected error on recv, continuing..."
                          << std::endl;
                break;
        }
    }
}

/***********************************************************************
 * Benchmark TX Rate
 **********************************************************************/
void benchmark_tx_rate(uhd::usrp::multi_usrp::sptr usrp,
    const std::string& tx_cpu,
    uhd::tx_streamer::sptr tx_stream,
    std::atomic<bool>& burst_timer_elapsed,
    const start_time_type& start_time,
    const size_t spp,
    bool elevate_priority,
    double tx_delay,
    bool random_nsamps = false)
{
    if (elevate_priority) {
        uhd::set_thread_priority_safe();
    }

    // print pre-test summary
    auto time_stamp   = NOW();
    auto tx_rate      = usrp->get_tx_rate() / 1e6;
    auto num_channels = tx_stream->get_num_channels();
    std::cout << boost::format("[%s] Testing transmit rate %f Msps on %u channels\n")
                     % time_stamp % tx_rate % num_channels;

    // setup variables and allocate buffer
    const size_t max_samps_per_packet = tx_stream->get_max_num_samps();
    std::vector<char> buff(
        max_samps_per_packet * uhd::convert::get_bytes_per_item(tx_cpu));
    std::vector<const void*> buffs;
    for (size_t ch = 0; ch < tx_stream->get_num_channels(); ch++)
        buffs.push_back(&buff.front()); // same buffer for each channel
    // Create the metadata, and populate the time spec at the latest possible moment
    uhd::tx_metadata_t md;
    md.has_time_spec = (buffs.size() != 1);
<<<<<<< HEAD
    md.start_of_burst = true;
=======
    md.time_spec     = usrp->get_time_now() + uhd::time_spec_t(tx_delay);

    const float timeout = 1.0;
>>>>>>> f23ab721

    if (random_nsamps) {
        std::srand((unsigned int)time(NULL));
        while (not burst_timer_elapsed) {
            size_t total_num_samps = (rand() % max_samps_per_packet) + 1;
            size_t num_acc_samps   = 0;

            while (num_acc_samps < total_num_samps) {
                // send a single packet
                num_tx_samps += tx_stream->send(buffs, spp, md, timeout)
                                * tx_stream->get_num_channels();
                num_acc_samps += std::min(
                    total_num_samps - num_acc_samps, max_samps_per_packet);
            }
            md.has_time_spec = false;
        }
    } else {
        while (not burst_timer_elapsed) {
            const size_t num_tx_samps_sent_now =
                tx_stream->send(buffs, spp, md, timeout) * tx_stream->get_num_channels();
            num_tx_samps += num_tx_samps_sent_now;
            if (num_tx_samps_sent_now == 0) {
                num_timeouts_tx++;
                if ((num_timeouts_tx % 10000) == 1) {
                    std::cerr << "[" << NOW() << "] Tx timeouts: " << num_timeouts_tx
                              << std::endl;
                }
            }
            md.start_of_burst = false;
            md.has_time_spec = false;
        }
    }

    // send a mini EOB packet
    md.end_of_burst = true;
    tx_stream->send(buffs, 0, md);
}

void benchmark_tx_rate_async_helper(uhd::tx_streamer::sptr tx_stream,
    const start_time_type& start_time,
    std::atomic<bool>& burst_timer_elapsed)
{
    // setup variables and allocate buffer
    uhd::async_metadata_t async_md;
    bool exit_flag = false;

    while (true) {
        if (burst_timer_elapsed) {
            exit_flag = true;
        }

        if (not tx_stream->recv_async_msg(async_md)) {
            if (exit_flag == true)
                return;
            continue;
        }

        // handle the error codes
        switch (async_md.event_code) {
            case uhd::async_metadata_t::EVENT_CODE_BURST_ACK:
                return;

            case uhd::async_metadata_t::EVENT_CODE_UNDERFLOW:
            case uhd::async_metadata_t::EVENT_CODE_UNDERFLOW_IN_PACKET:
                num_underruns++;
                break;

            case uhd::async_metadata_t::EVENT_CODE_SEQ_ERROR:
            case uhd::async_metadata_t::EVENT_CODE_SEQ_ERROR_IN_BURST:
                num_seq_errors++;
                break;

            default:
                std::cerr << "[" << NOW() << "] Event code: " << async_md.event_code
                          << std::endl;
                std::cerr << "Unexpected event on async recv, continuing..." << std::endl;
                break;
        }
    }
}

/***********************************************************************
 * Main code + dispatcher
 **********************************************************************/
int UHD_SAFE_MAIN(int argc, char* argv[])
{
    // variables to be set by po
    std::string args;
    std::string rx_subdev, tx_subdev;
    std::string rx_stream_args, tx_stream_args;
    double duration;
    double rx_rate, tx_rate;
    std::string rx_otw, tx_otw;
    std::string rx_cpu, tx_cpu;
    std::string ref, pps;
    std::string channel_list, rx_channel_list, tx_channel_list;
    bool random_nsamps = false;
    std::atomic<bool> burst_timer_elapsed(false);
    size_t overrun_threshold, underrun_threshold, drop_threshold, seq_threshold;
    size_t rx_spp, tx_spp;
    double tx_delay, rx_delay;
    std::string priority;
    bool elevate_priority = false;

    // setup the program options
    po::options_description desc("Allowed options");
    // clang-format off
    desc.add_options()
        ("help", "help message")
        ("args", po::value<std::string>(&args)->default_value(""), "single uhd device address args")
        ("duration", po::value<double>(&duration)->default_value(10.0), "duration for the test in seconds")
        ("rx_subdev", po::value<std::string>(&rx_subdev), "specify the device subdev for RX")
        ("tx_subdev", po::value<std::string>(&tx_subdev), "specify the device subdev for TX")
        ("rx_stream_args", po::value<std::string>(&rx_stream_args)->default_value(""), "stream args for RX streamer")
        ("tx_stream_args", po::value<std::string>(&tx_stream_args)->default_value(""), "stream args for TX streamer")
        ("rx_rate", po::value<double>(&rx_rate), "specify to perform a RX rate test (sps)")
        ("tx_rate", po::value<double>(&tx_rate), "specify to perform a TX rate test (sps)")
        ("rx_spp", po::value<size_t>(&rx_spp), "samples/packet value for RX")
        ("tx_spp", po::value<size_t>(&tx_spp), "samples/packet value for TX")
        ("rx_otw", po::value<std::string>(&rx_otw)->default_value("sc16"), "specify the over-the-wire sample mode for RX")
        ("tx_otw", po::value<std::string>(&tx_otw)->default_value("sc16"), "specify the over-the-wire sample mode for TX")
        ("rx_cpu", po::value<std::string>(&rx_cpu)->default_value("fc32"), "specify the host/cpu sample mode for RX")
        ("tx_cpu", po::value<std::string>(&tx_cpu)->default_value("fc32"), "specify the host/cpu sample mode for TX")
        ("ref", po::value<std::string>(&ref), "clock reference (internal, external, mimo, gpsdo)")
        ("pps", po::value<std::string>(&pps), "PPS source (internal, external, mimo, gpsdo)")
        ("random", "Run with random values of samples in send() and recv() to stress-test the I/O.")
        ("channels", po::value<std::string>(&channel_list)->default_value("0"), "which channel(s) to use (specify \"0\", \"1\", \"0,1\", etc)")
        ("rx_channels", po::value<std::string>(&rx_channel_list), "which RX channel(s) to use (specify \"0\", \"1\", \"0,1\", etc)")
        ("tx_channels", po::value<std::string>(&tx_channel_list), "which TX channel(s) to use (specify \"0\", \"1\", \"0,1\", etc)")
        ("overrun-threshold", po::value<size_t>(&overrun_threshold),
         "Number of overruns (O) which will declare the benchmark a failure.")
        ("underrun-threshold", po::value<size_t>(&underrun_threshold),
         "Number of underruns (U) which will declare the benchmark a failure.")
        ("drop-threshold", po::value<size_t>(&drop_threshold),
         "Number of dropped packets (D) which will declare the benchmark a failure.")
        ("seq-threshold", po::value<size_t>(&seq_threshold),
         "Number of dropped packets (D) which will declare the benchmark a failure.")
        // NOTE: TX delay defaults to 0.25 seconds to allow the buffer on the device to fill completely
        ("tx_delay", po::value<double>(&tx_delay)->default_value(0.25), "delay before starting TX in seconds")
        ("rx_delay", po::value<double>(&rx_delay)->default_value(0.05), "delay before starting RX in seconds")
        ("priority", po::value<std::string>(&priority)->default_value("normal"), "thread priority (normal, high)")
    ;
    // clang-format on
    po::variables_map vm;
    po::store(po::parse_command_line(argc, argv, desc), vm);
    po::notify(vm);

    // print the help message
    if (vm.count("help") or (vm.count("rx_rate") + vm.count("tx_rate")) == 0) {
        std::cout << boost::format("UHD Benchmark Rate %s") % desc << std::endl;
        std::cout << "    Specify --rx_rate for a receive-only test.\n"
                     "    Specify --tx_rate for a transmit-only test.\n"
                     "    Specify both options for a full-duplex test.\n"
                  << std::endl;
        return ~0;
    }

    if (priority == "high") {
        uhd::set_thread_priority_safe();
        elevate_priority = true;
    }

    // Random number of samples?
    if (vm.count("random")) {
        std::cout << "Using random number of samples in send() and recv() calls."
                  << std::endl;
        random_nsamps = true;
    }

    // create a usrp device
    std::cout << std::endl;
    uhd::device_addrs_t device_addrs = uhd::device::find(args, uhd::device::USRP);
    if (not device_addrs.empty() and device_addrs.at(0).get("type", "") == "usrp1") {
        std::cerr << "*** Warning! ***" << std::endl;
        std::cerr << "Benchmark results will be inaccurate on USRP1 due to insufficient "
                     "features.\n"
                  << std::endl;
    }
    start_time_type start_time(std::chrono::steady_clock::now());
    std::cout << boost::format("[%s] Creating the usrp device with: %s...") % NOW() % args
              << std::endl;
    uhd::usrp::multi_usrp::sptr usrp = uhd::usrp::multi_usrp::make(args);

    // always select the subdevice first, the channel mapping affects the other settings
    if (vm.count("rx_subdev")) {
        usrp->set_rx_subdev_spec(rx_subdev);
    }
    if (vm.count("tx_subdev")) {
        usrp->set_tx_subdev_spec(tx_subdev);
    }

    std::cout << boost::format("Using Device: %s") % usrp->get_pp_string() << std::endl;
    int num_mboards = usrp->get_num_mboards();

    boost::thread_group thread_group;

    if (vm.count("ref")) {
        if (ref == "mimo") {
            if (num_mboards != 2) {
                std::cerr
                    << "ERROR: ref = \"mimo\" implies 2 motherboards; your system has "
                    << num_mboards << " boards" << std::endl;
                return -1;
            }
            usrp->set_clock_source("mimo", 1);
        } else {
            usrp->set_clock_source(ref);
        }

        if (ref != "internal") {
            std::cout << "Now confirming lock on clock signals..." << std::endl;
            bool is_locked = false;
            auto end_time  = std::chrono::steady_clock::now() + CLOCK_TIMEOUT;
            for (int i = 0; i < num_mboards; i++) {
                if (ref == "mimo" and i == 0)
                    continue;
                while ((is_locked = usrp->get_mboard_sensor("ref_locked", i).to_bool())
                           == false
                       and std::chrono::steady_clock::now() < end_time) {
                    std::this_thread::sleep_for(1ms);
                }
                if (is_locked == false) {
                    std::cerr << "ERROR: Unable to confirm clock signal locked on board:"
                              << i << std::endl;
                    return -1;
                }
            }
        }
    }

    if (vm.count("pps")) {
        if (pps == "mimo") {
            if (num_mboards != 2) {
                std::cerr
                    << "ERROR: ref = \"mimo\" implies 2 motherboards; your system has "
                    << num_mboards << " boards" << std::endl;
                return -1;
            }
            // make mboard 1 a slave over the MIMO Cable
            usrp->set_time_source("mimo", 1);
        } else {
            usrp->set_time_source(pps);
        }
    }

    // check that the device has sufficient RX and TX channels available
    std::vector<std::string> channel_strings;
    std::vector<size_t> rx_channel_nums;
    if (vm.count("rx_rate")) {
        if (!vm.count("rx_channels")) {
            rx_channel_list = channel_list;
        }

        boost::split(channel_strings, rx_channel_list, boost::is_any_of("\"',"));
        for (size_t ch = 0; ch < channel_strings.size(); ch++) {
            size_t chan = std::stoul(channel_strings[ch]);
            if (chan >= usrp->get_rx_num_channels()) {
                throw std::runtime_error("Invalid channel(s) specified.");
            } else {
                rx_channel_nums.push_back(std::stoul(channel_strings[ch]));
            }
        }
    }

    std::vector<size_t> tx_channel_nums;
    if (vm.count("tx_rate")) {
        if (!vm.count("tx_channels")) {
            tx_channel_list = channel_list;
        }

        boost::split(channel_strings, tx_channel_list, boost::is_any_of("\"',"));
        for (size_t ch = 0; ch < channel_strings.size(); ch++) {
            size_t chan = std::stoul(channel_strings[ch]);
            if (chan >= usrp->get_tx_num_channels()) {
                throw std::runtime_error("Invalid channel(s) specified.");
            } else {
                tx_channel_nums.push_back(std::stoul(channel_strings[ch]));
            }
        }
    }

    std::cout << boost::format("[%s] Setting device timestamp to 0...") % NOW()
              << std::endl;
    if (pps == "mimo" or ref == "mimo") {
        // only set the master's time, the slave's is automatically sync'd
        usrp->set_time_now(uhd::time_spec_t(0.0), 0);
        // ensure that the setter has completed
        usrp->get_time_now();
        // wait for the time to sync
        std::this_thread::sleep_for(std::chrono::milliseconds(1));
    } else if (rx_channel_nums.size() > 1 or tx_channel_nums.size() > 1) {
        usrp->set_time_unknown_pps(uhd::time_spec_t(0.0));
    } else {
        usrp->set_time_now(0.0);
    }

<<<<<<< HEAD
    uhd::tx_streamer::sptr tx_stream;
    uhd::rx_streamer::sptr rx_stream;

    if (vm.count("tx_rate")){
        usrp->set_tx_rate(tx_rate);
        uhd::stream_args_t stream_args(tx_cpu, tx_otw);
        stream_args.channels = tx_channel_nums;
        tx_stream = usrp->get_tx_stream(stream_args);
    }

    if (vm.count("rx_rate")){
        usrp->set_rx_rate(rx_rate);
        uhd::stream_args_t stream_args(rx_cpu, rx_otw);
        stream_args.channels = rx_channel_nums;
        rx_stream = usrp->get_rx_stream(stream_args);
    }

    //spawn the transmit test thread
    if (vm.count("tx_rate")){
        auto tx_thread = thread_group.create_thread([=, &burst_timer_elapsed](){
            benchmark_tx_rate(
                usrp,
=======
    // spawn the receive test thread
    if (vm.count("rx_rate")) {
        usrp->set_rx_rate(rx_rate);
        if (vm.count("rx_spp")) {
            std::cout << boost::format("Setting RX spp to %u\n") % rx_spp;
            usrp->set_rx_spp(rx_spp);
        }
        // create a receive streamer
        uhd::stream_args_t stream_args(rx_cpu, rx_otw);
        stream_args.channels             = rx_channel_nums;
        stream_args.args                 = uhd::device_addr_t(rx_stream_args);
        uhd::rx_streamer::sptr rx_stream = usrp->get_rx_stream(stream_args);
        auto rx_thread = thread_group.create_thread([=, &burst_timer_elapsed]() {
            benchmark_rx_rate(usrp,
                rx_cpu,
                rx_stream,
                random_nsamps,
                start_time,
                burst_timer_elapsed,
                elevate_priority,
                rx_delay);
        });
        uhd::set_thread_name(rx_thread, "bmark_rx_stream");
    }

    // spawn the transmit test thread
    if (vm.count("tx_rate")) {
        usrp->set_tx_rate(tx_rate);
        // create a transmit streamer
        uhd::stream_args_t stream_args(tx_cpu, tx_otw);
        stream_args.channels             = tx_channel_nums;
        stream_args.args                 = uhd::device_addr_t(tx_stream_args);
        uhd::tx_streamer::sptr tx_stream = usrp->get_tx_stream(stream_args);
        const size_t max_spp             = tx_stream->get_max_num_samps();
        size_t spp                       = max_spp;
        if (vm.count("tx_spp")) {
            spp = std::min(spp, tx_spp);
        }
        std::cout << boost::format("Setting TX spp to %u\n") % spp;
        auto tx_thread = thread_group.create_thread([=, &burst_timer_elapsed]() {
            benchmark_tx_rate(usrp,
>>>>>>> f23ab721
                tx_cpu,
                tx_stream,
                burst_timer_elapsed,
                start_time,
                spp,
                elevate_priority,
                tx_delay,
                random_nsamps);
        });
        uhd::set_thread_name(tx_thread, "bmark_tx_stream");
        auto tx_async_thread = thread_group.create_thread([=, &burst_timer_elapsed]() {
            benchmark_tx_rate_async_helper(tx_stream, start_time, burst_timer_elapsed);
        });
        uhd::set_thread_name(tx_async_thread, "bmark_tx_helper");
    }

<<<<<<< HEAD
    //spawn the receive test thread
    if (vm.count("rx_rate")){
        auto rx_thread = thread_group.create_thread([=, &burst_timer_elapsed](){
            benchmark_rx_rate(
                usrp,
                rx_cpu,
                rx_stream,
                random_nsamps,
                start_time,
                burst_timer_elapsed
            );
        });
        uhd::set_thread_name(rx_thread, "bmark_rx_stream");
    }

    //sleep for the required duration
    const bool wait_for_multichan =
        (rx_channel_nums.size() <= 1 and tx_channel_nums.size() <= 1);
    const int64_t secs =
        int64_t(duration + (wait_for_multichan ? 0 : INIT_DELAY * 1000));
    const int64_t usecs = int64_t((duration - secs)*1e6);
=======
    // sleep for the required duration (add any initial delay)
    if (vm.count("rx_rate") and vm.count("tx_rate")) {
        duration += std::max(rx_delay, tx_delay);
    } else if (vm.count("rx_rate")) {
        duration += rx_delay;
    } else {
        duration += tx_delay;
    }
    const int64_t secs  = int64_t(duration);
    const int64_t usecs = int64_t((duration - secs) * 1e6);
>>>>>>> f23ab721
    std::this_thread::sleep_for(
        std::chrono::seconds(secs) + std::chrono::microseconds(usecs));

    // interrupt and join the threads
    burst_timer_elapsed = true;
    thread_group.join_all();

    std::cout << "[" << NOW() << "] Benchmark complete." << std::endl << std::endl;

    // print summary
    const std::string threshold_err(" ERROR: Exceeds threshold!");
    const bool overrun_threshold_err = vm.count("overrun-threshold")
                                       and num_overruns > overrun_threshold;
    const bool underrun_threshold_err = vm.count("underrun-threshold")
                                        and num_underruns > underrun_threshold;
    const bool drop_threshold_err = vm.count("drop-threshold")
                                    and num_seqrx_errors > drop_threshold;
    const bool seq_threshold_err = vm.count("seq-threshold")
                                   and num_seq_errors > seq_threshold;
    std::cout << std::endl
              << boost::format("Benchmark rate summary:\n"
                               "  Num received samples:     %u\n"
                               "  Num dropped samples:      %u\n"
                               "  Num overruns detected:    %u\n"
                               "  Num transmitted samples:  %u\n"
                               "  Num sequence errors (Tx): %u\n"
                               "  Num sequence errors (Rx): %u\n"
                               "  Num underruns detected:   %u\n"
                               "  Num late commands:        %u\n"
                               "  Num timeouts (Tx):        %u\n"
                               "  Num timeouts (Rx):        %u\n")
                     % num_rx_samps % num_dropped_samps % num_overruns % num_tx_samps
                     % num_seq_errors % num_seqrx_errors % num_underruns
                     % num_late_commands % num_timeouts_tx % num_timeouts_rx
              << std::endl;
    // finished
    std::cout << std::endl << "Done!" << std::endl << std::endl;

    if (overrun_threshold_err || underrun_threshold_err || drop_threshold_err
        || seq_threshold_err) {
        std::cout << "The following error thresholds were exceeded:\n";
        if (overrun_threshold_err) {
            std::cout << boost::format("  * Overruns (%d/%d)") % num_overruns
                             % overrun_threshold
                      << std::endl;
        }
        if (underrun_threshold_err) {
            std::cout << boost::format("  * Underruns (%d/%d)") % num_underruns
                             % underrun_threshold
                      << std::endl;
        }
        if (drop_threshold_err) {
            std::cout << boost::format("  * Dropped packets (RX) (%d/%d)")
                             % num_seqrx_errors % drop_threshold
                      << std::endl;
        }
        if (seq_threshold_err) {
            std::cout << boost::format("  * Dropped packets (TX) (%d/%d)")
                             % num_seq_errors % seq_threshold
                      << std::endl;
        }
        return EXIT_FAILURE;
    }
    return EXIT_SUCCESS;
}<|MERGE_RESOLUTION|>--- conflicted
+++ resolved
@@ -5,35 +5,34 @@
 // SPDX-License-Identifier: GPL-3.0-or-later
 //
 
+#include <uhd/utils/thread.hpp>
 #include <uhd/convert.hpp>
+#include <uhd/utils/safe_main.hpp>
 #include <uhd/usrp/multi_usrp.hpp>
+#include <boost/program_options.hpp>
 #include <uhd/utils/safe_main.hpp>
 #include <uhd/utils/thread.hpp>
 #include <boost/algorithm/string.hpp>
 #include <boost/format.hpp>
-#include <boost/program_options.hpp>
+
 #include <boost/thread/thread.hpp>
+#include <boost/algorithm/string.hpp>
+#include <boost/date_time/posix_time/posix_time.hpp>
+#include <iostream>
+#include <complex>
+#include <cstdlib>
 #include <atomic>
 #include <chrono>
-#include <complex>
-#include <cstdlib>
-#include <iostream>
+
 #include <thread>
 
 namespace po = boost::program_options;
 using namespace std::chrono_literals;
 
 namespace {
-<<<<<<< HEAD
     constexpr int64_t CLOCK_TIMEOUT = 1000;  // 1000mS timeout for external clock locking
     constexpr float   INIT_DELAY    = 1.10;  // Crimson TNG default start of burst time is 1.0 and will be adjust if not greater than 1.0.
 }
-=======
-constexpr auto CLOCK_TIMEOUT = 1000ms; // 1000mS timeout for external clock locking
-} // namespace
-
-using start_time_type = std::chrono::time_point<std::chrono::steady_clock>;
->>>>>>> f23ab721
 
 /***********************************************************************
  * Test result variables
@@ -49,7 +48,7 @@
 unsigned long long num_timeouts_rx   = 0;
 unsigned long long num_timeouts_tx   = 0;
 
-inline auto time_delta(const start_time_type& ref_time)
+inline boost::posix_time::time_duration time_delta(const boost::posix_time::ptime &ref_time)
 {
     return std::chrono::steady_clock::now() - ref_time;
 }
@@ -121,6 +120,7 @@
 
     bool stop_called = false;
     while (true) {
+
         if (burst_timer_elapsed and not stop_called) {
             rx_stream->issue_stream_cmd(uhd::stream_cmd_t::STREAM_MODE_STOP_CONTINUOUS);
             stop_called = true;
@@ -241,13 +241,9 @@
     // Create the metadata, and populate the time spec at the latest possible moment
     uhd::tx_metadata_t md;
     md.has_time_spec = (buffs.size() != 1);
-<<<<<<< HEAD
-    md.start_of_burst = true;
-=======
     md.time_spec     = usrp->get_time_now() + uhd::time_spec_t(tx_delay);
 
     const float timeout = 1.0;
->>>>>>> f23ab721
 
     if (random_nsamps) {
         std::srand((unsigned int)time(NULL));
@@ -276,7 +272,7 @@
                               << std::endl;
                 }
             }
-            md.start_of_burst = false;
+
             md.has_time_spec = false;
         }
     }
@@ -373,6 +369,7 @@
         ("tx_cpu", po::value<std::string>(&tx_cpu)->default_value("fc32"), "specify the host/cpu sample mode for TX")
         ("ref", po::value<std::string>(&ref), "clock reference (internal, external, mimo, gpsdo)")
         ("pps", po::value<std::string>(&pps), "PPS source (internal, external, mimo, gpsdo)")
+
         ("random", "Run with random values of samples in send() and recv() to stress-test the I/O.")
         ("channels", po::value<std::string>(&channel_list)->default_value("0"), "which channel(s) to use (specify \"0\", \"1\", \"0,1\", etc)")
         ("rx_channels", po::value<std::string>(&rx_channel_list), "which RX channel(s) to use (specify \"0\", \"1\", \"0,1\", etc)")
@@ -474,6 +471,7 @@
                               << i << std::endl;
                     return -1;
                 }
+
             }
         }
     }
@@ -544,31 +542,8 @@
         usrp->set_time_now(0.0);
     }
 
-<<<<<<< HEAD
-    uhd::tx_streamer::sptr tx_stream;
-    uhd::rx_streamer::sptr rx_stream;
-
-    if (vm.count("tx_rate")){
-        usrp->set_tx_rate(tx_rate);
-        uhd::stream_args_t stream_args(tx_cpu, tx_otw);
-        stream_args.channels = tx_channel_nums;
-        tx_stream = usrp->get_tx_stream(stream_args);
-    }
-
-    if (vm.count("rx_rate")){
-        usrp->set_rx_rate(rx_rate);
-        uhd::stream_args_t stream_args(rx_cpu, rx_otw);
-        stream_args.channels = rx_channel_nums;
-        rx_stream = usrp->get_rx_stream(stream_args);
-    }
-
-    //spawn the transmit test thread
-    if (vm.count("tx_rate")){
-        auto tx_thread = thread_group.create_thread([=, &burst_timer_elapsed](){
-            benchmark_tx_rate(
-                usrp,
-=======
     // spawn the receive test thread
+
     if (vm.count("rx_rate")) {
         usrp->set_rx_rate(rx_rate);
         if (vm.count("rx_spp")) {
@@ -582,6 +557,7 @@
         uhd::rx_streamer::sptr rx_stream = usrp->get_rx_stream(stream_args);
         auto rx_thread = thread_group.create_thread([=, &burst_timer_elapsed]() {
             benchmark_rx_rate(usrp,
+
                 rx_cpu,
                 rx_stream,
                 random_nsamps,
@@ -609,7 +585,6 @@
         std::cout << boost::format("Setting TX spp to %u\n") % spp;
         auto tx_thread = thread_group.create_thread([=, &burst_timer_elapsed]() {
             benchmark_tx_rate(usrp,
->>>>>>> f23ab721
                 tx_cpu,
                 tx_stream,
                 burst_timer_elapsed,
@@ -624,31 +599,9 @@
             benchmark_tx_rate_async_helper(tx_stream, start_time, burst_timer_elapsed);
         });
         uhd::set_thread_name(tx_async_thread, "bmark_tx_helper");
-    }
-
-<<<<<<< HEAD
-    //spawn the receive test thread
-    if (vm.count("rx_rate")){
-        auto rx_thread = thread_group.create_thread([=, &burst_timer_elapsed](){
-            benchmark_rx_rate(
-                usrp,
-                rx_cpu,
-                rx_stream,
-                random_nsamps,
-                start_time,
-                burst_timer_elapsed
-            );
-        });
-        uhd::set_thread_name(rx_thread, "bmark_rx_stream");
-    }
-
-    //sleep for the required duration
-    const bool wait_for_multichan =
-        (rx_channel_nums.size() <= 1 and tx_channel_nums.size() <= 1);
-    const int64_t secs =
-        int64_t(duration + (wait_for_multichan ? 0 : INIT_DELAY * 1000));
-    const int64_t usecs = int64_t((duration - secs)*1e6);
-=======
+
+    }
+
     // sleep for the required duration (add any initial delay)
     if (vm.count("rx_rate") and vm.count("tx_rate")) {
         duration += std::max(rx_delay, tx_delay);
@@ -659,7 +612,6 @@
     }
     const int64_t secs  = int64_t(duration);
     const int64_t usecs = int64_t((duration - secs) * 1e6);
->>>>>>> f23ab721
     std::this_thread::sleep_for(
         std::chrono::seconds(secs) + std::chrono::microseconds(usecs));
 
