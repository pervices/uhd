#include <uhd/utils/thread.hpp>
#include <uhd/utils/safe_main.hpp>
#include <uhd/usrp/multi_usrp.hpp>
namespace gpio
{
    void write(uhd::usrp::multi_usrp::sptr& usrp, const uint64_t pins [], const uint64_t mask [], const double time)
    {
        usrp->set_command_time(uhd::time_spec_t(time));
        // NOTE: We expect set_user_register to be called sequentially for these registers
        //       and the last register (3 for vaunt and 7 for tate) will trigger the
        //       gpio packet to be sent
<<<<<<< HEAD
        usrp->set_user_register(0, (uint32_t) (pins[0] >> 0x00)); // GPIO 31:0
        usrp->set_user_register(1, (uint32_t) (mask[0] >> 0x00)); // MASK for 31:0
        usrp->set_user_register(2, (uint32_t) (pins[0] >> 0x20)); // GPIO 63:32
        usrp->set_user_register(3, (uint32_t) (mask[0] >> 0x20)); // MASK for 63:32
#ifdef PV_TATE
        usrp->set_user_register(4, (uint32_t) (pins[1] >> 0x00)); // GPIO 95:64
        usrp->set_user_register(5, (uint32_t) (mask[1] >> 0x00)); // MASK for 95:64
        usrp->set_user_register(6, (uint32_t) (pins[1] >> 0x20)); // GPIO 128:96
        usrp->set_user_register(7, (uint32_t) (mask[1] >> 0x20)); // MASK for 128:96 (Also writes packet).
#endif
=======
        usrp->set_user_register(0, (uint32_t) (pins >> 0x00)); // GPIO 31:0
        usrp->set_user_register(1, (uint32_t) (mask >> 0x00)); // MASK for 31:0
        usrp->set_user_register(2, (uint32_t) (pins >> 0x20)); // GPIO 63:32
        usrp->set_user_register(3, (uint32_t) (mask >> 0x20)); // MASK for 63:32
>>>>>>> f967ab8b
    }
}


int UHD_SAFE_MAIN(int argc, char *argv[])
{
    (void) argc;
    (void) argv;

    uhd::set_thread_priority_safe();

    uhd::usrp::multi_usrp::sptr usrp = uhd::usrp::multi_usrp::make(std::string(""));

    usrp->set_time_now(uhd::time_spec_t(0.0));

<<<<<<< HEAD

#ifdef PV_TATE
    std::cout << "GPIO example for Tate" << std::endl;
    // Note that Tate has 80 GPIO pins
    // The following is the mapping of the GPIO pins to the registers
    //
    //    pwr_en        : Power on the HDR board
    //    hi_pwr_en     : Enable the high power branch
    //    atten64..1    : Amount of attenuation (all will be summed together).
    //                      9          8          7          6          5          4          3          2          1          0
    //                +----------+----------+----------+----------+----------+----------+----------+----------+----------+----------+
    // CHANNEL A:   9 | Reserved |   pwr_en | hi_pwr_en| atten64  | atten32  | atten16  | atten8   | atten4   | atten2   | atten1   |   0
    //                +----------+----------+----------+----------+----------+----------+----------+----------+----------+----------+
    // CHANNEL B:  19 | Reserved |   pwr_en | hi_pwr_en| atten64  | atten32  | atten16  | atten8   | atten4   | atten2   | atten1   |  10
    //                +----------+----------+----------+----------+----------+----------+----------+----------+----------+----------+
    // CHANNEL C:  29 | Reserved |   pwr_en | hi_pwr_en| atten64  | atten32  | atten16  | atten8   | atten4   | atten2   | atten1   |  20
    //                +----------+----------+----------+----------+----------+----------+----------+----------+----------+----------+
    // CHANNEL D:  39 | Reserved |   pwr_en | hi_pwr_en| atten64  | atten32  | atten16  | atten8   | atten4   | atten2   | atten1   |  30
    //                +----------+----------+----------+----------+----------+----------+----------+----------+----------+----------+
    // CHANNEL E:  49 | Reserved |   pwr_en | hi_pwr_en| atten64  | atten32  | atten16  | atten8   | atten4   | atten2   | atten1   |  40
    //                +----------+----------+----------+----------+----------+----------+----------+----------+----------+----------+
    // CHANNEL F:  59 | Reserved |   pwr_en | hi_pwr_en| atten64  | atten32  | atten16  | atten8   | atten4   | atten2   | atten1   |  50
    //                +----------+----------+----------+----------+----------+----------+----------+----------+----------+----------+
    // CHANNEL G:  69 | Reserved |   pwr_en | hi_pwr_en| atten64  | atten32  | atten16  | atten8   | atten4   | atten2   | atten1   |  60
    //                +----------+----------+----------+----------+----------+----------+----------+----------+----------+----------+
    // CHANNEL H:  79 | Reserved |   pwr_en | hi_pwr_en| atten64  | atten32  | atten16  | atten8   | atten4   | atten2   | atten1   |  70
    //                +----------+----------+----------+----------+----------+----------+----------+----------+----------+----------+

    // default is to set pwr_en and enable hi_pwr branch and set attenuation to minimum (0).
    uint64_t pins [2] = {0x0601806018060180, 0x6018};
    uint64_t mask [2] = {0xFFFFFFFFFFFFFFFF, 0xFFFF};
    // Toggle the pins for the next 10 seconds
    for(double time = 0.0; time < 10.0; time++) {
        pins[0] ^= mask[0];
        pins[1] ^= mask[1];
        gpio::write(usrp, pins, mask, time);
    }
#else
=======
>>>>>>> f967ab8b
    std::cout << "GPIO example for Vaunt" << std::endl;
    // Note that Vaunt has 48 GPIO pins
    uint64_t pins = 0x0;
    const uint64_t mask = 0xFFFFFFFFFF;
<<<<<<< HEAD
    for(double time = 0.0; time < 64.0; time++)
        pins ^= mask;
        gpio::write(usrp, pins, mask, time);
#endif
=======
    for(double time = 0.0; time < 64.0; time++) {
        pins ^= mask;
        gpio::write(usrp, pins, mask, time);
	}
>>>>>>> f967ab8b

    return 0;
}<|MERGE_RESOLUTION|>--- conflicted
+++ resolved
@@ -9,23 +9,16 @@
         // NOTE: We expect set_user_register to be called sequentially for these registers
         //       and the last register (3 for vaunt and 7 for tate) will trigger the
         //       gpio packet to be sent
-<<<<<<< HEAD
-        usrp->set_user_register(0, (uint32_t) (pins[0] >> 0x00)); // GPIO 31:0
-        usrp->set_user_register(1, (uint32_t) (mask[0] >> 0x00)); // MASK for 31:0
-        usrp->set_user_register(2, (uint32_t) (pins[0] >> 0x20)); // GPIO 63:32
-        usrp->set_user_register(3, (uint32_t) (mask[0] >> 0x20)); // MASK for 63:32
+        usrp->set_user_register(0, (uint32_t) (pins >> 0x00)); // GPIO 31:0
+        usrp->set_user_register(1, (uint32_t) (mask >> 0x00)); // MASK for 31:0
+        usrp->set_user_register(2, (uint32_t) (pins >> 0x20)); // GPIO 63:32
+        usrp->set_user_register(3, (uint32_t) (mask >> 0x20)); // MASK for 63:32
 #ifdef PV_TATE
         usrp->set_user_register(4, (uint32_t) (pins[1] >> 0x00)); // GPIO 95:64
         usrp->set_user_register(5, (uint32_t) (mask[1] >> 0x00)); // MASK for 95:64
         usrp->set_user_register(6, (uint32_t) (pins[1] >> 0x20)); // GPIO 128:96
         usrp->set_user_register(7, (uint32_t) (mask[1] >> 0x20)); // MASK for 128:96 (Also writes packet).
 #endif
-=======
-        usrp->set_user_register(0, (uint32_t) (pins >> 0x00)); // GPIO 31:0
-        usrp->set_user_register(1, (uint32_t) (mask >> 0x00)); // MASK for 31:0
-        usrp->set_user_register(2, (uint32_t) (pins >> 0x20)); // GPIO 63:32
-        usrp->set_user_register(3, (uint32_t) (mask >> 0x20)); // MASK for 63:32
->>>>>>> f967ab8b
     }
 }
 
@@ -41,9 +34,8 @@
 
     usrp->set_time_now(uhd::time_spec_t(0.0));
 
-<<<<<<< HEAD
-
-#ifdef PV_TATE
+    std::cout << "GPIO example for Vaunt" << std::endl;
+    // Note that Vaunt has 48 GPIO pins
     std::cout << "GPIO example for Tate" << std::endl;
     // Note that Tate has 80 GPIO pins
     // The following is the mapping of the GPIO pins to the registers
@@ -80,23 +72,14 @@
         gpio::write(usrp, pins, mask, time);
     }
 #else
-=======
->>>>>>> f967ab8b
     std::cout << "GPIO example for Vaunt" << std::endl;
     // Note that Vaunt has 48 GPIO pins
     uint64_t pins = 0x0;
     const uint64_t mask = 0xFFFFFFFFFF;
-<<<<<<< HEAD
-    for(double time = 0.0; time < 64.0; time++)
-        pins ^= mask;
-        gpio::write(usrp, pins, mask, time);
-#endif
-=======
     for(double time = 0.0; time < 64.0; time++) {
         pins ^= mask;
         gpio::write(usrp, pins, mask, time);
 	}
->>>>>>> f967ab8b
 
     return 0;
 }