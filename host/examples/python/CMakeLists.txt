--- conflicted
+++ resolved
@@ -11,11 +11,8 @@
     curses_fft.py
     benchmark_rate.py
     usrp_power_meter.py
-<<<<<<< HEAD
     uhd_multicrimson_alignment.py
-=======
     remote_rx.py
->>>>>>> 0e50a37b
 )
 
 UHD_INSTALL(PROGRAMS ${python_examples}
