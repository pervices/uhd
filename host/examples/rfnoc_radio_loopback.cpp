--- conflicted
+++ resolved
@@ -15,10 +15,7 @@
 #include <uhd/types/tune_request.hpp>
 #include <uhd/utils/graph_utils.hpp>
 #include <uhd/utils/math.hpp>
-<<<<<<< HEAD
-#include <uhd/utils/thread.hpp>
-=======
->>>>>>> f23ab721
+
 #include <uhd/utils/safe_main.hpp>
 #include <boost/format.hpp>
 #include <boost/program_options.hpp>
@@ -57,6 +54,7 @@
     desc.add_options()
         ("help", "help message")
         ("args", po::value<std::string>(&args)->default_value(""), "UHD device address args")
+
         ("spp", po::value<size_t>(&spp)->default_value(0), "Samples per packet (reduce for lower latency)")
         ("rx-freq", po::value<double>(&rx_freq)->default_value(0.0), "Rx RF center frequency in Hz")
         ("tx-freq", po::value<double>(&tx_freq)->default_value(0.0), "Tx RF center frequency in Hz")
@@ -152,6 +150,7 @@
                   << std::endl;
     }
 
+
     // set the center frequency
     if (vm.count("rx-freq")) {
         std::cout << boost::format("Setting RX Freq: %f MHz...") % (rx_freq / 1e6)
@@ -224,6 +223,7 @@
     }
     if (vm.count("tx-ant")) {
         tx_radio_ctrl->set_tx_antenna(tx_ant, tx_chan);
+
     }
 
     // check Ref and LO Lock detect
@@ -244,6 +244,7 @@
         std::cout << "Actual samples per packet = " << spp << std::endl;
     }
 
+
     // Allow for some setup time
     std::this_thread::sleep_for(1s * setup_time);
 
@@ -257,6 +258,7 @@
         std::cout << boost::format("Expected streaming time: %.3f") % total_time
                   << std::endl;
     }
+
 
     // Start streaming
     uhd::stream_cmd_t stream_cmd((total_num_samps == 0)
