#
# Copyright 2010-2015 Ettus Research LLC
# Copyright 2018 Ettus Research, a National Instruments Company
#
# SPDX-License-Identifier: GPL-3.0-or-later
#

########################################################################
# example applications
########################################################################
set(example_sources
    benchmark_rate.cpp
    network_relay.cpp
    rx_multi_samples.cpp
    rx_stream_init.cpp
    rx_start.cpp
    rx_stop.cpp
    rx_samples_to_file.cpp
    rx_samples_to_udp.cpp
    rx_timed_samples.cpp
    set_clk_reference.cpp
    test_dboard_coercion.cpp
    test_messages.cpp
    test_pps_input.cpp
    test_timed_commands.cpp
    test_stacked_gpio_commands.cpp
    tx_bursts.cpp
    tx_samples_from_file.cpp
    tx_timed_samples.cpp
    tx_waveforms.cpp
    tx_waveforms_cyan_16t.cpp
    tx_waveforms_cyan_64t.cpp
    txrx_loopback_to_file.cpp
    usrp_list_sensors.cpp
    latency_test.cpp
    gpio.cpp
    sync_to_gps.cpp
<<<<<<< HEAD
    rxtx_inline_filter_crimson.cpp
    test_set_get_path_value.cpp
    test_tx_trigger.cpp
    test_udp_vita_header_send.cpp
=======
    rfnoc_nullsource_ce_rx.cpp
    rfnoc_rx_to_file.cpp
    rfnoc_radio_loopback.cpp
    rfnoc_replay_samples_from_file.cpp
    #benchmark_streamer.cpp
>>>>>>> f23ab721
)

if(ENABLE_OCTOCLOCK)
    list(APPEND example_sources test_clock_synch.cpp)
endif(ENABLE_OCTOCLOCK)

#for each source: build an executable and install
foreach(example_source ${example_sources})
    get_filename_component(example_name ${example_source} NAME_WE)
    add_executable(${example_name} ${example_source})
    target_link_libraries(${example_name} uhd ${Boost_LIBRARIES})
    UHD_INSTALL(TARGETS ${example_name} RUNTIME DESTINATION ${PKG_LIB_DIR}/examples COMPONENT examples)
endforeach(example_source)

########################################################################
# ASCII Art DFT - requires curses, so this part is optional
########################################################################
find_package(Curses)

if(CURSES_FOUND)
    include_directories(${CURSES_INCLUDE_DIR})
    add_executable(rx_ascii_art_dft rx_ascii_art_dft.cpp)
    target_link_libraries(rx_ascii_art_dft uhd ${CURSES_LIBRARIES} ${Boost_LIBRARIES})
    UHD_INSTALL(TARGETS rx_ascii_art_dft RUNTIME DESTINATION ${PKG_LIB_DIR}/examples COMPONENT examples)

    add_executable(twinrx_freq_hopping twinrx_freq_hopping.cpp)
    target_link_libraries(twinrx_freq_hopping uhd ${CURSES_LIBRARIES} ${Boost_LIBRARIES})
    UHD_INSTALL(TARGETS twinrx_freq_hopping RUNTIME DESTINATION ${PKG_LIB_DIR}/examples COMPONENT examples)
endif(CURSES_FOUND)

########################################################################
# Examples using C API
########################################################################
if(ENABLE_C_API)
    #
    # Check if this particular C99 feature is available with this compiler
    #
    include(CheckCSourceCompiles)
    CHECK_C_SOURCE_COMPILES("
    typedef struct {
        int bar;
        int baz;
    } foo;

    int main()
    {
        foo wat = {
            .bar = 1,
            .baz = 2
        };

        return 0;
    }
    " HAVE_C99_STRUCTDECL)

    if(HAVE_C99_STRUCTDECL)
        add_subdirectory(getopt)
        include_directories(${CMAKE_CURRENT_SOURCE_DIR}/getopt)

        set(C_API_EXAMPLES
            rx_samples_c
            tx_samples_c
        )

        foreach(example ${C_API_EXAMPLES})
            add_executable(${example} ${example}.c)
            target_link_libraries(${example} uhd getopt)
            if(UNIX)
                target_link_libraries(${example} m)
            endif(UNIX)
            UHD_INSTALL(TARGETS ${example} RUNTIME DESTINATION ${PKG_LIB_DIR}/examples COMPONENT examples)
        endforeach(example ${C_API_EXAMPLES})
    endif(HAVE_C99_STRUCTDECL)
endif(ENABLE_C_API)

if(ENABLE_PYTHON_API)
    add_subdirectory(python)
endif(ENABLE_PYTHON_API)<|MERGE_RESOLUTION|>--- conflicted
+++ resolved
@@ -35,19 +35,18 @@
     latency_test.cpp
     gpio.cpp
     sync_to_gps.cpp
-<<<<<<< HEAD
     rxtx_inline_filter_crimson.cpp
     test_set_get_path_value.cpp
     test_tx_trigger.cpp
     test_udp_vita_header_send.cpp
-=======
+
     rfnoc_nullsource_ce_rx.cpp
     rfnoc_rx_to_file.cpp
     rfnoc_radio_loopback.cpp
     rfnoc_replay_samples_from_file.cpp
     #benchmark_streamer.cpp
->>>>>>> f23ab721
 )
+
 
 if(ENABLE_OCTOCLOCK)
     list(APPEND example_sources test_clock_synch.cpp)
