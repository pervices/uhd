--- conflicted
+++ resolved
@@ -49,7 +49,7 @@
     std::string args, wave_type, ant, subdev, ref, pps, otw, channel_list, ampl_calibration;
     uint64_t total_num_samps;
     size_t spb;
-    double rate, freq, gain, wave_freq, bw;
+    double rate, freq, gain, power, wave_freq, bw, lo_offset;
     float ampl;
 
     double first, last, increment;
@@ -63,10 +63,13 @@
         ("nsamps", po::value<uint64_t>(&total_num_samps)->default_value(0), "total number of samples to transmit")
         ("rate", po::value<double>(&rate), "rate of outgoing samples")
         ("freq", po::value<double>(&freq), "RF center frequency in Hz")
+        ("lo-offset", po::value<double>(&lo_offset),
+            "Offset for frontend LO in Hz (optional)")
         ("ampl", po::value<float>(&ampl)->default_value(float(0.3)), "amplitude of the waveform [0 to 0.7]")
         ("ampl-calibration", po::value<std::string>(&ampl_calibration)->default_value(""), "Optional config file to improve linearity with comb waves.\n"
         "Format: A list of decimal numbers which is a fraction between 0 and the edge of the band, followed by another line with a list of values to multiply the amplitude at the location specified by the list of fractions. The multipliers are applied at + and - the specified locations.\n Example to multiply the amplitude by 1 at the center, 5 at halfway from the center to the edge of the band and 10 at the edge of the band:\n# Example file\n0, 0.5, 1\n1, 5, 10\nSee tx_waveforms_example_calibration.txt for an example")
         ("gain", po::value<double>(&gain), "gain for the RF chain")
+        ("power", po::value<double>(&power), "Transmit power (if USRP supports it)")
         ("ant", po::value<std::string>(&ant), "antenna selection")
         ("subdev", po::value<std::string>(&subdev), "subdevice specification")
         ("bw", po::value<double>(&bw), "analog frontend filter bandwidth in Hz")
@@ -136,7 +139,6 @@
         std::cerr << "Please specify the sample rate with --rate" << std::endl;
         return ~0;
     }
-<<<<<<< HEAD
     std::cout << boost::format("Setting TX Rate: %f Msps...") % (rate/1e6) << std::endl;
     usrp->set_tx_rate(rate);
     double actual_rate = usrp->get_tx_rate();
@@ -144,27 +146,17 @@
 
     for(size_t ch = 0; ch < channel_nums.size(); ch++) {
         std::cout << boost::format("Setting TX Freq: %f MHz...") % (freq/1e6) << std::endl;
-        uhd::tune_request_t tune_request(freq);
+        uhd::tune_request_t tune_request;
+        if(vm.count("lo-offset")) {
+            std::cout << boost::format("Setting TX LO Offset: %f MHz...") % (lo_offset / 1e6) << std::endl;
+            tune_request = uhd::tune_request_t(freq, lo_offset);
+        } else {
+            // Automatically select lo offset
+            tune_request = uhd::tune_request_t(freq);
+        }
         if(vm.count("int-n")) tune_request.args = uhd::device_addr_t("mode_n=integer");
         usrp->set_tx_freq(tune_request, channel_nums[ch]);
         std::cout << boost::format("Actual TX Freq: %f MHz...") % (usrp->get_tx_freq(channel_nums[ch])/1e6) << std::endl << std::endl;
-
-        //set the rf gain
-        if (vm.count("gain")){
-            std::cout << boost::format("Setting TX Gain: %f dB...") % gain << std::endl;
-            usrp->set_tx_gain(gain, channel_nums[ch]);
-            std::cout << boost::format("Actual TX Gain: %f dB...") % usrp->get_tx_gain(channel_nums[ch]) << std::endl << std::endl;
-        }
-
-        //set the analog frontend filter bandwidth
-        if (vm.count("bw")){
-            std::cout << boost::format("Setting TX Bandwidth: %f MHz...") % bw << std::endl;
-            usrp->set_tx_bandwidth(bw, channel_nums[ch]);
-            std::cout << boost::format("Actual TX Bandwidth: %f MHz...") % usrp->get_tx_bandwidth(channel_nums[ch]) << std::endl << std::endl;
-        }
-
-        //set the antenna
-        if (vm.count("ant")) usrp->set_tx_antenna(ant, channel_nums[ch]);
     }
 
     std::this_thread::sleep_for(std::chrono::seconds(1)); //allow for some setup time
@@ -172,37 +164,59 @@
     //for the const wave, set the wave freq for small samples per period
     if (wave_freq == 0 and wave_type == "CONST"){
         wave_freq = usrp->get_tx_rate()/2;
-=======
-    std::cout << boost::format("Setting TX Rate: %f Msps...") % (rate / 1e6) << std::endl;
-    for (std::size_t channel : channel_nums) {
-        usrp->set_tx_rate(rate, channel);
-        std::cout << boost::format("Actual TX Rate: %f Msps...")
-                         % (usrp->get_tx_rate(channel) / 1e6)
-                  << std::endl
-                  << std::endl;
-    }
-
-    // set the center frequency
-    if (not vm.count("freq")) {
-        std::cerr << "Please specify the center frequency with --freq" << std::endl;
-        return ~0;
-    }
-
-    // for the const wave, set the wave freq for small samples per period
-    if (wave_freq == 0) {
-        if (wave_type == "CONST") {
-            wave_freq = usrp->get_tx_rate(channel_nums.front()) / 2;
-        } else {
-            throw std::runtime_error(
-                "wave freq cannot be 0 with wave type other than CONST");
-        }
-    }
-
-    // pre-compute the waveform values
-    const wave_table_class wave_table(wave_type, ampl);
-    const size_t step =
-        std::lround(wave_freq / usrp->get_tx_rate(channel_nums.front()) * wave_table_len);
-    size_t index = 0;
+    }
+
+    //error when the waveform is not possible to generate
+    if (std::abs(wave_freq) > usrp->get_tx_rate()/2){
+        throw std::runtime_error("wave freq out of Nyquist zone");
+    }
+
+    //create a transmit streamer
+    //linearly map channels (index0 = channel0, index1 = channel1, ...)
+    uhd::stream_args_t stream_args("sc16", otw);
+    stream_args.channels = channel_nums;
+    uhd::tx_streamer::sptr tx_stream = usrp->get_tx_stream(stream_args);
+
+    // Normally default spb to 10 packets worth
+    if (spb == 0 && !random_spb) {
+        spb = tx_stream->get_max_num_samps()*10;
+    // If using randomized spb default the spb to be up to 1 packet by default
+    } else if(spb == 0) {
+        spb = tx_stream->get_max_num_samps();
+    }
+
+    // Wave generator used to generate samples
+    wave_generator<short> wave_generator(wave_type, ampl, actual_rate, wave_freq, ampl_calibration);
+
+    // How many samples are needed to create a lookup table that will perfectly replicate a wave
+    size_t fundamental_period = wave_generator.get_fundamental_period();
+
+    // Limit the size of the sample buffer to avoid excessive resource use
+    // Most waves are limited to 2e9 samples (8Gb of RAM)
+    // Comb waves are limited to 100e3 samples due to how long lookup table generation takes. If/when generation is optimized it can be increased
+    if(wave_type != "COMB") {
+        const size_t MAX_COMMON_LUT_SIZE = 2000000000;
+        if(fundamental_period > MAX_COMMON_LUT_SIZE) {
+            std::cout << "The fundamental period with a wave frequency of " << wave_freq / 1e6 << "MHz and a sample rate of " << actual_rate / 1e6 << "Msps is very large. The lookup table will be limited to " << MAX_COMMON_LUT_SIZE << " samples. This will cause a discontinuity every " << MAX_COMMON_LUT_SIZE / actual_rate << " seconds.\n";
+
+            fundamental_period = MAX_COMMON_LUT_SIZE;
+        }
+    } else {
+        const size_t MAX_COMB_LUT_SIZE = 100000;
+        if(fundamental_period > MAX_COMB_LUT_SIZE) {
+            std::cout << "The fundamental period with a comb spacing of " << wave_freq / 1e6 << "MHz and a sample rate of " << actual_rate / 1e6 << "Msps is very large. The lookup table will be limited to " << MAX_COMB_LUT_SIZE << " samples. This will cause a discontinuity every " << MAX_COMB_LUT_SIZE / actual_rate << " seconds.\n";
+
+            fundamental_period = MAX_COMB_LUT_SIZE;
+        }
+    }
+
+    std::vector<std::complex<short> > buff(spb + fundamental_period);
+    std::vector<std::complex<short> *> buffs(channel_nums.size(), &buff.front());
+
+    //fill the buffer with the waveform
+    for (size_t n = 0; n < buff.size(); n++){
+        buff[n] = wave_generator(n);
+    }
 
     // Defer setting the frequency and LO offset until synchronization setup is complete,
     // configuring here only gains, bandwidth, and antenna
@@ -249,113 +263,7 @@
             usrp->set_tx_antenna(ant, channel);
     }
 
-    // error when the waveform is not possible to generate
-    if (std::abs(wave_freq) > usrp->get_tx_rate() / 2) {
-        throw std::runtime_error("wave freq out of Nyquist zone");
->>>>>>> 0dede88c
-    }
-
-    //error when the waveform is not possible to generate
-    if (std::abs(wave_freq) > usrp->get_tx_rate()/2){
-        throw std::runtime_error("wave freq out of Nyquist zone");
-    }
-
-    //create a transmit streamer
-    //linearly map channels (index0 = channel0, index1 = channel1, ...)
-    uhd::stream_args_t stream_args("sc16", otw);
-    stream_args.channels = channel_nums;
-    uhd::tx_streamer::sptr tx_stream = usrp->get_tx_stream(stream_args);
-
-    // Normally default spb to 10 packets worth
-    if (spb == 0 && !random_spb) {
-        spb = tx_stream->get_max_num_samps()*10;
-    // If using randomized spb default the spb to be up to 1 packet by default
-    } else if(spb == 0) {
-        spb = tx_stream->get_max_num_samps();
-    }
-
-    // Wave generator used to generate samples
-    wave_generator<short> wave_generator(wave_type, ampl, actual_rate, wave_freq, ampl_calibration);
-
-    // How many samples are needed to create a lookup table that will perfectly replicate a wave
-    size_t fundamental_period = wave_generator.get_fundamental_period();
-
-    // Limit the size of the sample buffer to avoid excessive resource use
-    // Most waves are limited to 2e9 samples (8Gb of RAM)
-    // Comb waves are limited to 100e3 samples due to how long lookup table generation takes. If/when generation is optimized it can be increased
-    if(wave_type != "COMB") {
-        const size_t MAX_COMMON_LUT_SIZE = 2000000000;
-        if(fundamental_period > MAX_COMMON_LUT_SIZE) {
-            std::cout << "The fundamental period with a wave frequency of " << wave_freq / 1e6 << "MHz and a sample rate of " << actual_rate / 1e6 << "Msps is very large. The lookup table will be limited to " << MAX_COMMON_LUT_SIZE << " samples. This will cause a discontinuity every " << MAX_COMMON_LUT_SIZE / actual_rate << " seconds.\n";
-
-            fundamental_period = MAX_COMMON_LUT_SIZE;
-        }
-    } else {
-        const size_t MAX_COMB_LUT_SIZE = 100000;
-        if(fundamental_period > MAX_COMB_LUT_SIZE) {
-            std::cout << "The fundamental period with a comb spacing of " << wave_freq / 1e6 << "MHz and a sample rate of " << actual_rate / 1e6 << "Msps is very large. The lookup table will be limited to " << MAX_COMB_LUT_SIZE << " samples. This will cause a discontinuity every " << MAX_COMB_LUT_SIZE / actual_rate << " seconds.\n";
-
-            fundamental_period = MAX_COMB_LUT_SIZE;
-        }
-    }
-
-    std::vector<std::complex<short> > buff(spb + fundamental_period);
-    std::vector<std::complex<short> *> buffs(channel_nums.size(), &buff.front());
-
-    //fill the buffer with the waveform
-    for (size_t n = 0; n < buff.size(); n++){
-        buff[n] = wave_generator(n);
-    }
-
-<<<<<<< HEAD
     //Check Ref and LO Lock detect
-=======
-    // Now, that clock sync setup is complete do timed tuning of LOs and NCOs
-    std::cout << boost::format("Setting TX Freq: %f MHz...") % (freq / 1e6) << std::endl;
-    std::cout << boost::format("Setting TX LO Offset: %f MHz...") % (lo_offset / 1e6)
-              << std::endl;
-
-    // use timed tuning for more that one channel on all devices except X410
-    // X410 does not yet support timed tuning
-    const bool timed_tuning = usrp->get_mboard_name() != "x410"
-                              and channel_nums.size() > 1;
-    const float cmd_time_offset = 0.1;
-
-    if (timed_tuning) {
-        const uhd::time_spec_t now      = usrp->get_time_now();
-        const uhd::time_spec_t cmd_time = now + uhd::time_spec_t(cmd_time_offset);
-        usrp->set_command_time(cmd_time);
-    }
-
-    for (std::size_t channel : channel_nums) {
-        uhd::tune_request_t tune_request(freq, lo_offset);
-        if (vm.count("int-n"))
-            tune_request.args = uhd::device_addr_t("mode_n=integer");
-        usrp->set_tx_freq(tune_request, channel);
-    }
-
-    // clear command time and wait to finish for timed tuning
-    if (timed_tuning) {
-        usrp->clear_command_time();
-        std::this_thread::sleep_for(std::chrono::milliseconds(int64_t(
-            1e3 * cmd_time_offset))); // wait until the command time has passed for sure
-    }
-
-    for (std::size_t channel : channel_nums) {
-        std::cout << boost::format("Actual TX Freq: %f MHz...")
-                         % (usrp->get_tx_freq(channel) / 1e6)
-                  << std::endl
-                  << std::endl;
-    }
-
-    // Allow for some setup time: In particular, LOs and other tuning-related
-    // components might need some time to lock. 1 second is way more than enough
-    // time. If there were no sleep time at all, we might see LO lock errors
-    // as the following check does not include a polling loop.
-    std::this_thread::sleep_for(std::chrono::seconds(1));
-
-    // Check Ref and LO Lock detect
->>>>>>> 0dede88c
     std::vector<std::string> sensor_names;
     const size_t tx_sensor_chan = channel_nums.empty() ? 0 : channel_nums[0];
     sensor_names = usrp->get_tx_sensor_names(tx_sensor_chan);
@@ -365,7 +273,6 @@
         UHD_ASSERT_THROW(lo_locked.to_bool());
     }
     const size_t mboard_sensor_idx = 0;
-<<<<<<< HEAD
     sensor_names = usrp->get_mboard_sensor_names(mboard_sensor_idx);
     if ((ref == "mimo") and (std::find(sensor_names.begin(), sensor_names.end(), "mimo_locked") != sensor_names.end())) {
         uhd::sensor_value_t mimo_locked = usrp->get_mboard_sensor("mimo_locked", mboard_sensor_idx);
@@ -375,25 +282,6 @@
     if ((ref == "external") and (std::find(sensor_names.begin(), sensor_names.end(), "ref_locked") != sensor_names.end())) {
         uhd::sensor_value_t ref_locked = usrp->get_mboard_sensor("ref_locked", mboard_sensor_idx);
         std::cout << boost::format("Checking TX: %s ...") % ref_locked.to_pp_string() << std::endl;
-=======
-    sensor_names                   = usrp->get_mboard_sensor_names(mboard_sensor_idx);
-    if ((ref == "mimo")
-        and (std::find(sensor_names.begin(), sensor_names.end(), "mimo_locked")
-             != sensor_names.end())) {
-        uhd::sensor_value_t mimo_locked =
-            usrp->get_mboard_sensor("mimo_locked", mboard_sensor_idx);
-        std::cout << boost::format("Checking TX: %s ...") % mimo_locked.to_pp_string()
-                  << std::endl;
-        UHD_ASSERT_THROW(mimo_locked.to_bool());
-    }
-    if ((ref == "external")
-        and (std::find(sensor_names.begin(), sensor_names.end(), "ref_locked")
-             != sensor_names.end())) {
-        uhd::sensor_value_t ref_locked =
-            usrp->get_mboard_sensor("ref_locked", mboard_sensor_idx);
-        std::cout << boost::format("Checking TX: %s ...") % ref_locked.to_pp_string()
-                  << std::endl;
->>>>>>> 0dede88c
         UHD_ASSERT_THROW(ref_locked.to_bool());
     }
 
