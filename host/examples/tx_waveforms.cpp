--- conflicted
+++ resolved
@@ -70,13 +70,8 @@
         ("wave-type", po::value<std::string>(&wave_type)->default_value("SINE"), "waveform type (CONST, SQUARE, RAMP, SINE, SINE_NO_Q)")
         //SIN_NO_Q can also be used to generate a sinwave without the q component, which is useful when debugging the FPGA
         ("wave-freq", po::value<double>(&wave_freq)->default_value(0), "waveform frequency in Hz")
-<<<<<<< HEAD
-        ("ref", po::value<std::string>(&ref)->default_value("internal"), "clock reference (internal, external, mimo, gpsdo)")
+        ("ref", po::value<std::string>(&ref), "clock reference (internal, external, mimo, gpsdo)")
         ("pps", po::value<std::string>(&pps)->default_value("internal"), "PPS source (internal, external, mimo, gpsdo, bypass)")
-=======
-        ("ref", po::value<std::string>(&ref), "clock reference (internal, external, mimo, gpsdo)")
-        ("pps", po::value<std::string>(&pps), "PPS source (internal, external, mimo, gpsdo)")
->>>>>>> 0e50a37b
         ("otw", po::value<std::string>(&otw)->default_value("sc16"), "specify the over-the-wire sample mode")
         ("channels", po::value<std::string>(&channel_list)->default_value("0"), "which channels to use (specify \"0\", \"1\", \"0,1\", etc)")
         ("int-n", "tune USRP with integer-N tuning")
