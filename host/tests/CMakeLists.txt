
# Copyright 2010-2015 Ettus Research LLC
# Copyright 2018 Ettus Research, a National Instruments Company
#
# SPDX-License-Identifier: GPL-3.0-or-later
#

########################################################################
# unit test support
########################################################################
include(UHDUnitTest)

########################################################################
# build test common
########################################################################
set(test_common_SOURCEDIR ${CMAKE_CURRENT_SOURCE_DIR}/common)
add_subdirectory(common)
link_directories(${test_common_SOURCEDIR})

########################################################################
# unit test suite
########################################################################
set(test_sources
    addr_test.cpp
    buffer_test.cpp
    byteswap_test.cpp
    cast_test.cpp
    cal_database_test.cpp
    cal_data_iq_test.cpp
    cal_data_gain_pwr_test.cpp
    chdr_parse_test.cpp
    cal_data_dsa_test.cpp
    chdr_test.cpp
    constrained_device_args_test.cpp
    convert_test.cpp
    dict_test.cpp
    eeprom_utils_test.cpp
    error_test.cpp
    fp_compare_delta_test.cpp
    fp_compare_epsilon_test.cpp
    gain_group_test.cpp
    interpolation_test.cpp
    isatty_test.cpp
    log_test.cpp
    math_test.cpp
    narrow_cast_test.cpp
    property_test.cpp
    ranges_test.cpp
    rfnoc_node_test.cpp
    scope_exit_test.cpp
    sensors_test.cpp
    soft_reg_test.cpp
    sph_recv_test.cpp
# cfriedt: 20200819: Disabled because it is failing
#    sph_send_test.cpp
    subdev_spec_test.cpp
    time_spec_test.cpp
    tasks_test.cpp
    vrt_test.cpp
    expert_test.cpp
    fe_conn_test.cpp
    link_test.cpp
    rx_streamer_test.cpp
    tx_streamer_test.cpp
    block_id_test.cpp
    rfnoc_property_test.cpp
    multichan_register_iface_test.cpp
)

# Note: Python-based tests cannot have the same name as a C++-based test (i.e.,
# only differ in the cpp/py file extension). If in doubt, prepend 'py'
set(pytest_sources
    pyranges_test.py
    verify_fbs_test.py
    pychdr_parse_test.py
    uhd_image_downloader_test.py
)

#turn each test cpp file into an executable with an int main() function
add_definitions(-DBOOST_TEST_DYN_LINK -DBOOST_TEST_MAIN)

if(ENABLE_C_API)
    list(APPEND test_sources
        eeprom_c_test.c
        error_c_test.cpp
        ranges_c_test.c
        sensors_c_test.c
        string_vector_c_test.c
        subdev_spec_c_test.c
    )
endif(ENABLE_C_API)

include_directories("${UHD_SOURCE_DIR}/lib/include")
include_directories("${UHD_BINARY_DIR}/lib/include")
include_directories("${CMAKE_CURRENT_SOURCE_DIR}/common")

#for each source: build an executable, register it as a test
foreach(test_source ${test_sources})
    get_filename_component(test_name ${test_source} NAME_WE)
    add_executable(${test_name} ${test_source})
    target_link_libraries(${test_name} uhd uhd_test ${Boost_LIBRARIES})
    UHD_ADD_TEST(${test_name} ${test_name})
    UHD_INSTALL(TARGETS ${test_name} RUNTIME DESTINATION ${PKG_LIB_DIR}/tests COMPONENT tests)
endforeach(test_source)

<<<<<<< HEAD
if(ENABLE_CRIMSON_TNG)
# Cannot call into crimson_tng_impl.o that is in libuhd.so due to default visibility=hidden
# so it is necessary to link it into the executable before the shared library is linked in
add_executable(crimson_tng_test
    crimson_tng_test.cpp
    ${CMAKE_SOURCE_DIR}/lib/usrp/crimson_tng/crimson_tng_impl.cpp
    ${CMAKE_SOURCE_DIR}/lib/usrp/crimson_tng/io_impl.cpp
    ${CMAKE_SOURCE_DIR}/lib/usrp/crimson_tng/crimson_tng_iface.cpp
)
target_link_libraries(crimson_tng_test uhd ${Boost_LIBRARIES})
UHD_ADD_TEST(crimson_tng_test crimson_tng_test)
UHD_INSTALL(TARGETS crimson_tng_test RUNTIME DESTINATION ${PKG_LIB_DIR}/tests COMPONENT tests)
endif(ENABLE_CRIMSON_TNG)

if(ENABLE_CYAN_16T)
# Cannot call into cyan_16t_impl.o that is in libuhd.so due to default visibility=hidden
# so it is necessary to link it into the executable before the shared library is linked in
add_executable(cyan_16t_test
    cyan_16t_test.cpp
    ${CMAKE_SOURCE_DIR}/lib/usrp/cyan_16t/cyan_16t_impl.cpp
    ${CMAKE_SOURCE_DIR}/lib/usrp/cyan_16t/io_impl.cpp
    ${CMAKE_SOURCE_DIR}/lib/usrp/cyan_16t/cyan_16t_iface.cpp
)
target_link_libraries(cyan_16t_test uhd ${Boost_LIBRARIES})
UHD_ADD_TEST(cyan_16t_test cyan_16t_test)
UHD_INSTALL(TARGETS cyan_16t_test RUNTIME DESTINATION ${PKG_LIB_DIR}/tests COMPONENT tests)
endif(ENABLE_CYAN_16T)

if(ENABLE_CYAN_P1HDR16T)
# Cannot call into cyan_p1hdr16t_impl.o that is in libuhd.so due to default visibility=hidden
# so it is necessary to link it into the executable before the shared library is linked in
add_executable(cyan_p1hdr16t_test
    cyan_p1hdr16t_test.cpp
    ${CMAKE_SOURCE_DIR}/lib/usrp/cyan_p1hdr16t/cyan_p1hdr16t_impl.cpp
    ${CMAKE_SOURCE_DIR}/lib/usrp/cyan_p1hdr16t/io_p1hdrimpl.cpp
    ${CMAKE_SOURCE_DIR}/lib/usrp/cyan_p1hdr16t/cyan_p1hdr16t_iface.cpp
)
target_link_libraries(cyan_p1hdr16t_test uhd ${Boost_LIBRARIES})
UHD_ADD_TEST(cyan_p1hdr16t_test cyan_p1hdr16t_test)
UHD_INSTALL(TARGETS cyan_p1hdr16t_test RUNTIME DESTINATION ${PKG_LIB_DIR}/tests COMPONENT tests)
endif(ENABLE_CYAN_P1HDR16T)

dsgau
if(ENABLE_CYAN_P1HDR32T)
# Cannot call into cyan_p1hdr16t_impl.o that is in libuhd.so due to default visibility=hidden
# so it is necessary to link it into the executable before the shared library is linked in
add_executable(cyan_p1hdr32t_test
    cyan_p1hdr32t_test.cpp
    ${CMAKE_SOURCE_DIR}/lib/usrp/cyan_p1hdr32t/cyan_p1hdr32t_impl.cpp
    ${CMAKE_SOURCE_DIR}/lib/usrp/cyan_p1hdr32t/io_impl.cpp//this was io_p1hdrimpl.cpp for hdr16t, but this is the closest one to that name
    ${CMAKE_SOURCE_DIR}/lib/usrp/cyan_p1hdr32t/cyan_p1hdr32t_iface.cpp
)
target_link_libraries(cyan_p1hdr32t_test uhd ${Boost_LIBRARIES})
UHD_ADD_TEST(cyan_p1hdr32t_test cyan_p1hdr16t_test)
UHD_INSTALL(TARGETS cyan_p1hdr32t_test RUNTIME DESTINATION ${PKG_LIB_DIR}/tests COMPONENT tests)
endif(ENABLE_CYAN_P1HDR32T)
uygd


if(ENABLE_CYAN_64T)
# Cannot call into cyan_64t_impl.o that is in libuhd.so due to default visibility=hidden
# so it is necessary to link it into the executable before the shared library is linked in
add_executable(cyan_64t_test
    cyan_64t_test.cpp
    ${CMAKE_SOURCE_DIR}/lib/usrp/cyan_64t/cyan_64t_impl.cpp
    ${CMAKE_SOURCE_DIR}/lib/usrp/cyan_64t/io_impl.cpp
    ${CMAKE_SOURCE_DIR}/lib/usrp/cyan_64t/cyan_64t_iface.cpp
)
target_link_libraries(cyan_64t_test uhd ${Boost_LIBRARIES})
UHD_ADD_TEST(cyan_64t_test cyan_64t_test)
UHD_INSTALL(TARGETS cyan_64t_test RUNTIME DESTINATION ${PKG_LIB_DIR}/tests COMPONENT tests)
endif(ENABLE_CYAN_64T)

if(ENABLE_CYAN_8T)
# Cannot call into cyan_8t_impl.o that is in libuhd.so due to default visibility=hidden
# so it is necessary to link it into the executable before the shared library is linked in
add_executable(cyan_8t_test
    cyan_8t_test.cpp
    ${CMAKE_SOURCE_DIR}/lib/usrp/cyan_8t/cyan_8t_impl.cpp
    ${CMAKE_SOURCE_DIR}/lib/usrp/cyan_8t/io_impl.cpp
    ${CMAKE_SOURCE_DIR}/lib/usrp/cyan_8t/cyan_8t_iface.cpp
)
target_link_libraries(cyan_8t_test uhd ${Boost_LIBRARIES})
UHD_ADD_TEST(cyan_8t_test cyan_8t_test)
UHD_INSTALL(TARGETS cyan_8t_test RUNTIME DESTINATION ${PKG_LIB_DIR}/tests COMPONENT tests)
endif(ENABLE_CYAN_8T)

# Other tests that don't directly link with libuhd: (TODO find a nicer way to do this)
include_directories(${CMAKE_BINARY_DIR}/lib/rfnoc/nocscript/)
include_directories(${CMAKE_SOURCE_DIR}/lib/rfnoc/nocscript/)
add_executable(nocscript_expr_test
    nocscript_expr_test.cpp
    ${CMAKE_SOURCE_DIR}/lib/rfnoc/nocscript/expression.cpp
)
target_link_libraries(nocscript_expr_test uhd ${Boost_LIBRARIES})
UHD_ADD_TEST(nocscript_expr_test nocscript_expr_test)
UHD_INSTALL(TARGETS nocscript_expr_test RUNTIME DESTINATION ${PKG_LIB_DIR}/tests COMPONENT tests)

add_executable(nocscript_ftable_test
    nocscript_ftable_test.cpp
    ${CMAKE_SOURCE_DIR}/lib/rfnoc/nocscript/function_table.cpp
    ${CMAKE_SOURCE_DIR}/lib/rfnoc/nocscript/expression.cpp
)
target_link_libraries(nocscript_ftable_test uhd ${Boost_LIBRARIES})
UHD_ADD_TEST(nocscript_ftable_test nocscript_ftable_test)
UHD_INSTALL(TARGETS nocscript_ftable_test RUNTIME DESTINATION ${PKG_LIB_DIR}/tests COMPONENT tests)

add_executable(nocscript_parser_test
    nocscript_parser_test.cpp
    ${CMAKE_SOURCE_DIR}/lib/rfnoc/nocscript/parser.cpp
    ${CMAKE_SOURCE_DIR}/lib/rfnoc/nocscript/function_table.cpp
    ${CMAKE_SOURCE_DIR}/lib/rfnoc/nocscript/expression.cpp
)
target_link_libraries(nocscript_parser_test uhd ${Boost_LIBRARIES})
UHD_ADD_TEST(nocscript_parser_test nocscript_parser_test)
UHD_INSTALL(TARGETS nocscript_parser_test RUNTIME DESTINATION ${PKG_LIB_DIR}/tests COMPONENT tests)

add_executable(config_parser_test
    config_parser_test.cpp
    ${CMAKE_SOURCE_DIR}/lib/utils/config_parser.cpp
)
target_link_libraries(config_parser_test uhd ${Boost_LIBRARIES})
UHD_ADD_TEST(config_parser_test config_parser_test)
UHD_INSTALL(TARGETS
    config_parser_test
    RUNTIME
    DESTINATION ${PKG_LIB_DIR}/tests
    COMPONENT tests
)

add_executable(paths_test
    paths_test.cpp
    ${CMAKE_SOURCE_DIR}/lib/utils/pathslib.cpp
=======
#for benchmarks, build executable but do not register
foreach(benchmark_source ${benchmark_sources})
    get_filename_component(benchmark_name ${benchmark_source} NAME_WE)
    add_executable(${benchmark_name} ${benchmark_source})
    target_link_libraries(${benchmark_name} uhd uhd_test ${Boost_LIBRARIES})
    UHD_INSTALL(TARGETS ${benchmark_name} RUNTIME DESTINATION ${PKG_LIB_DIR}/tests COMPONENT tests)
endforeach(benchmark_source)

if(ENABLE_PYTHON_API)
    foreach(test_source ${pytest_sources})
        get_filename_component(test_name ${test_source} NAME_WE)
        UHD_ADD_PYTEST(${test_name})
    endforeach(test_source)
    UHD_INSTALL(FILES ${pytest_sources}
        DESTINATION ${PKG_LIB_DIR}/tests
        COMPONENT tests
    )
endif(ENABLE_PYTHON_API)

###############################################################################
# Add a unit test that requires linkage to internal parts of UHD which are not
# API
###############################################################################
macro(UHD_ADD_NONAPI_TEST)
    cmake_parse_arguments(test "NOAUTORUN" "TARGET" "INCLUDE_DIRS;EXTRA_SOURCES;EXTRA_LIBS" ${ARGN})
    get_filename_component(test_name ${test_TARGET} NAME_WE)
    include_directories(${test_INCLUDE_DIRS})
    add_executable(${test_name} ${test_TARGET} ${test_EXTRA_SOURCES})
    target_link_libraries(${test_name} uhd uhd_test ${Boost_LIBRARIES})
    if(NOT ${test_NOAUTORUN})
        UHD_ADD_TEST(${test_name} ${test_name})
    endif(NOT ${test_NOAUTORUN})
    UHD_INSTALL(TARGETS ${test_name}
        RUNTIME
        DESTINATION ${PKG_LIB_DIR}/tests
        COMPONENT tests)
endmacro(UHD_ADD_NONAPI_TEST)

###############################################################################
# Add a unit test for an RFNoC block controller
###############################################################################
macro(UHD_ADD_RFNOC_BLOCK_TEST)
    cmake_parse_arguments(test "NOAUTORUN" "TARGET" "INCLUDE_DIRS;EXTRA_SOURCES;EXTRA_LIBS" ${ARGN})
    UHD_ADD_NONAPI_TEST(
        TARGET rfnoc_block_tests/${test_TARGET}
        EXTRA_SOURCES
        ${test_EXTRA_SOURCES}
        ${UHD_SOURCE_DIR}/lib/rfnoc/graph.cpp
        INCLUDE_DIRS
        ${test_INCLUDE_DIRS}
    )
endmacro(UHD_ADD_RFNOC_BLOCK_TEST)

###############################################################################
# Now add all unit tests that require special linkage
###############################################################################
if(ENABLE_DPDK)
    find_package(DPDK)
    UHD_ADD_NONAPI_TEST(
        TARGET "dpdk_test.cpp"
        EXTRA_SOURCES
        ${UHD_SOURCE_DIR}/lib/utils/config_parser.cpp
        ${UHD_SOURCE_DIR}/lib/utils/paths.cpp
        ${UHD_SOURCE_DIR}/lib/utils/pathslib.cpp
        ${UHD_SOURCE_DIR}/lib/utils/prefs.cpp
        ${UHD_SOURCE_DIR}/lib/transport/adapter.cpp
        ${UHD_SOURCE_DIR}/lib/transport/uhd-dpdk/dpdk_common.cpp
        ${UHD_SOURCE_DIR}/lib/transport/uhd-dpdk/dpdk_io_service.cpp
        ${UHD_SOURCE_DIR}/lib/transport/udp_dpdk_link.cpp
        INCLUDE_DIRS
        ${DPDK_INCLUDE_DIRS}
        EXTRA_LIBS ${DPDK_LIBRARIES}
        NOAUTORUN # Don't register for auto-run, it requires special config
    )
    UHD_ADD_NONAPI_TEST(
        TARGET "dpdk_port_test.cpp"
        EXTRA_SOURCES
        ${UHD_SOURCE_DIR}/lib/utils/config_parser.cpp
        ${UHD_SOURCE_DIR}/lib/utils/paths.cpp
        ${UHD_SOURCE_DIR}/lib/utils/pathslib.cpp
        ${UHD_SOURCE_DIR}/lib/utils/prefs.cpp
        ${UHD_SOURCE_DIR}/lib/transport/adapter.cpp
        ${UHD_SOURCE_DIR}/lib/transport/uhd-dpdk/dpdk_common.cpp
        ${UHD_SOURCE_DIR}/lib/transport/uhd-dpdk/dpdk_io_service.cpp
        ${UHD_SOURCE_DIR}/lib/transport/udp_dpdk_link.cpp
        INCLUDE_DIRS
        ${DPDK_INCLUDE_DIRS}
        EXTRA_LIBS ${DPDK_LIBRARIES}
        NOAUTORUN # Don't register for auto-run, it requires special config
    )
    set_source_files_properties(
        ${UHD_SOURCE_DIR}/lib/transport/uhd-dpdk/dpdk_common.cpp
        ${UHD_SOURCE_DIR}/lib/transport/uhd-dpdk/dpdk_io_service.cpp
        ${UHD_SOURCE_DIR}/lib/transport/udp_dpdk_link.cpp
        PROPERTIES COMPILE_FLAGS "-march=native -D_GNU_SOURCE"
    )
ENDIF(ENABLE_DPDK)

UHD_ADD_NONAPI_TEST(
    TARGET "system_time_test.cpp"
    EXTRA_SOURCES
    "${UHD_SOURCE_DIR}/lib/utils/system_time.cpp"
)

UHD_ADD_NONAPI_TEST(
    TARGET "streamer_benchmark.cpp"
    EXTRA_SOURCES
    ${UHD_SOURCE_DIR}/lib/rfnoc/chdr_packet_writer.cpp
    ${UHD_SOURCE_DIR}/lib/rfnoc/chdr_ctrl_xport.cpp
    ${UHD_SOURCE_DIR}/lib/rfnoc/chdr_rx_data_xport.cpp
    ${UHD_SOURCE_DIR}/lib/rfnoc/chdr_tx_data_xport.cpp
    ${UHD_SOURCE_DIR}/lib/transport/inline_io_service.cpp
    NOAUTORUN # Don't register for auto-run
)

UHD_ADD_NONAPI_TEST(
    TARGET "packet_handler_benchmark.cpp"
    NOAUTORUN
)

UHD_ADD_NONAPI_TEST(
    TARGET "config_parser_test.cpp"
    EXTRA_SOURCES ${UHD_SOURCE_DIR}/lib/utils/config_parser.cpp
>>>>>>> f23ab721
)

# Careful: This is to satisfy the out-of-library build of paths.cpp. This is
# duplicate code from lib/utils/CMakeLists.txt, and it's been simplified.
# TODO Figure out if this is even needed
set(UHD_LIB_DIR "lib")
file(TO_NATIVE_PATH "${CMAKE_INSTALL_PREFIX}" UHD_PKG_PATH)
string(REPLACE "\\" "\\\\" UHD_PKG_PATH "${UHD_PKG_PATH}")
set_source_files_properties(
    ${UHD_SOURCE_DIR}/lib/utils/paths.cpp
    PROPERTIES COMPILE_DEFINITIONS
    "UHD_PKG_PATH=\"${UHD_PKG_PATH}\";UHD_LIB_DIR=\"${UHD_LIB_DIR}\""
)
UHD_ADD_NONAPI_TEST(
    TARGET "paths_test.cpp"
    EXTRA_SOURCES
    ${UHD_SOURCE_DIR}/lib/utils/pathslib.cpp
)

UHD_ADD_NONAPI_TEST(
    TARGET rfnoc_propprop_test.cpp
    EXTRA_SOURCES
    ${UHD_SOURCE_DIR}/lib/rfnoc/graph.cpp
)

UHD_ADD_NONAPI_TEST(
    TARGET rfnoc_detailgraph_test.cpp
    EXTRA_SOURCES
    ${UHD_SOURCE_DIR}/lib/rfnoc/graph.cpp
)

UHD_ADD_NONAPI_TEST(
    TARGET actions_test.cpp
    EXTRA_SOURCES
    ${UHD_SOURCE_DIR}/lib/rfnoc/graph.cpp
)

UHD_ADD_NONAPI_TEST(
    TARGET rfnoc_chdr_test.cpp
    EXTRA_SOURCES
    ${UHD_SOURCE_DIR}/lib/rfnoc/chdr_packet_writer.cpp
    INCLUDE_DIRS
    ${UHD_BINARY_DIR}/lib/rfnoc/
    ${UHD_SOURCE_DIR}/lib/rfnoc/
)

UHD_ADD_NONAPI_TEST(
    TARGET client_zero_test.cpp
    EXTRA_SOURCES
    ${UHD_SOURCE_DIR}/lib/rfnoc/client_zero.cpp
)

UHD_ADD_NONAPI_TEST(
    TARGET zbx_cpld_test.cpp
    EXTRA_SOURCES
    ${UHD_SOURCE_DIR}/lib/usrp/dboard/zbx/zbx_cpld_ctrl.cpp
    ${UHD_SOURCE_DIR}/lib/usrp/dboard/zbx/zbx_lo_ctrl.cpp
    ${UHD_SOURCE_DIR}/lib/usrp/common/lmx2572.cpp
    INCLUDE_DIRS
    ${UHD_BINARY_DIR}/lib/ic_reg_maps
)

UHD_ADD_NONAPI_TEST(
    TARGET lmx2572_test.cpp
    EXTRA_SOURCES
    ${UHD_SOURCE_DIR}/lib/usrp/common/lmx2572.cpp
    INCLUDE_DIRS
    ${UHD_BINARY_DIR}/lib/ic_reg_maps
)

set_source_files_properties(
    ${UHD_SOURCE_DIR}/lib/utils/system_time.cpp
    PROPERTIES COMPILE_DEFINITIONS
    "HAVE_MICROSEC_CLOCK"
)

UHD_ADD_RFNOC_BLOCK_TEST(
    TARGET addsub_block_test.cpp
)

UHD_ADD_RFNOC_BLOCK_TEST(
    TARGET ddc_block_test.cpp
)

UHD_ADD_RFNOC_BLOCK_TEST(
    TARGET duc_block_test.cpp
)

UHD_ADD_RFNOC_BLOCK_TEST(
    TARGET fft_block_test.cpp
)

UHD_ADD_RFNOC_BLOCK_TEST(
    TARGET fir_filter_block_test.cpp
)

UHD_ADD_RFNOC_BLOCK_TEST(
    TARGET fosphor_block_test.cpp
)

UHD_ADD_RFNOC_BLOCK_TEST(
    TARGET keep_one_in_n_test.cpp
)

UHD_ADD_RFNOC_BLOCK_TEST(
    TARGET logpwr_block_test.cpp
)

UHD_ADD_RFNOC_BLOCK_TEST(
    TARGET moving_average_block_test.cpp
)

UHD_ADD_RFNOC_BLOCK_TEST(
    TARGET null_block_test.cpp
)

UHD_ADD_RFNOC_BLOCK_TEST(
    TARGET replay_block_test.cpp
)

UHD_ADD_RFNOC_BLOCK_TEST(
    TARGET siggen_block_test.cpp
)

UHD_ADD_RFNOC_BLOCK_TEST(
    TARGET split_stream_block_test.cpp
)

UHD_ADD_RFNOC_BLOCK_TEST(
    TARGET switchboard_block_test.cpp
)

UHD_ADD_RFNOC_BLOCK_TEST(
    TARGET vector_iir_block_test.cpp
)

UHD_ADD_RFNOC_BLOCK_TEST(
    TARGET window_block_test.cpp
)

UHD_ADD_RFNOC_BLOCK_TEST(
    TARGET x4xx_radio_block_test.cpp
    EXTRA_SOURCES
    ${UHD_SOURCE_DIR}/lib/usrp/common/lmx2572.cpp
    ${UHD_SOURCE_DIR}/lib/usrp/common/pwr_cal_mgr.cpp
    ${UHD_SOURCE_DIR}/lib/usrp/x400/x400_gpio_control.cpp
    ${UHD_SOURCE_DIR}/lib/usrp/x400/x400_radio_control.cpp
    ${UHD_SOURCE_DIR}/lib/usrp/x400/x400_rfdc_control.cpp
    ${UHD_SOURCE_DIR}/lib/usrp/x400/adc_self_calibration.cpp
    ${UHD_SOURCE_DIR}/lib/rfnoc/radio_control_impl.cpp
    ${UHD_SOURCE_DIR}/lib/rfnoc/rf_control/gain_profile.cpp
    ${UHD_SOURCE_DIR}/lib/usrp/mpmd/mpmd_mb_controller.cpp
    ${UHD_SOURCE_DIR}/lib/usrp/dboard/zbx/zbx_dboard.cpp
    ${UHD_SOURCE_DIR}/lib/usrp/dboard/zbx/zbx_dboard_init.cpp
    ${UHD_SOURCE_DIR}/lib/usrp/dboard/zbx/zbx_lo_ctrl.cpp
    ${UHD_SOURCE_DIR}/lib/usrp/dboard/zbx/zbx_cpld_ctrl.cpp
    ${UHD_SOURCE_DIR}/lib/usrp/dboard/zbx/zbx_expert.cpp
    ${UHD_SOURCE_DIR}/lib/utils/compat_check.cpp
    ${UHD_SOURCE_DIR}/lib/features/discoverable_feature_registry.cpp
    ${UHD_SOURCE_DIR}/lib/usrp/cores/gpio_atr_3000.cpp
    $<TARGET_OBJECTS:uhd_rpclib>
    INCLUDE_DIRS ${UHD_SOURCE_DIR}/lib/deps/rpclib/include
    INCLUDE_DIRS ${UHD_SOURCE_DIR}/lib/deps/flatbuffers/include
)

UHD_ADD_NONAPI_TEST(
    TARGET "mb_controller_test.cpp"
    EXTRA_SOURCES
    ${UHD_SOURCE_DIR}/lib/features/discoverable_feature_registry.cpp
)

UHD_ADD_NONAPI_TEST(
    TARGET "transport_test.cpp"
    EXTRA_SOURCES
    ${UHD_SOURCE_DIR}/lib/transport/inline_io_service.cpp
)

UHD_ADD_NONAPI_TEST(
    TARGET "offload_io_srv_test.cpp"
    EXTRA_SOURCES
    ${UHD_SOURCE_DIR}/lib/transport/offload_io_service.cpp
)

UHD_ADD_NONAPI_TEST(
    TARGET "serial_number_test.cpp"
    EXTRA_SOURCES
    ${UHD_SOURCE_DIR}/lib/utils/serial_number.cpp
)

UHD_ADD_NONAPI_TEST(
    TARGET "pwr_cal_mgr_test.cpp"
    EXTRA_SOURCES
    ${UHD_SOURCE_DIR}/lib/usrp/common/pwr_cal_mgr.cpp
)

UHD_ADD_NONAPI_TEST(
    TARGET "discoverable_feature_test.cpp"
    EXTRA_SOURCES
    ${UHD_SOURCE_DIR}/lib/features/discoverable_feature_registry.cpp
)

UHD_ADD_NONAPI_TEST(
    TARGET "rf_control_gain_profile_test.cpp"
    EXTRA_SOURCES
    ${UHD_SOURCE_DIR}/lib/rfnoc/rf_control/gain_profile.cpp
)

UHD_ADD_NONAPI_TEST(
    TARGET "x400_rfdc_control_test.cpp"
    EXTRA_SOURCES
    ${UHD_SOURCE_DIR}/lib/usrp/x400/x400_rfdc_control.cpp
)

########################################################################
# demo of a loadable module
########################################################################
if(MSVC OR APPLE OR LINUX)
    add_library(module_test MODULE module_test.cpp)
    target_link_libraries(module_test uhd)
endif()

add_subdirectory(devtest)
add_subdirectory(streaming_performance)<|MERGE_RESOLUTION|>--- conflicted
+++ resolved
@@ -51,8 +51,7 @@
     sensors_test.cpp
     soft_reg_test.cpp
     sph_recv_test.cpp
-# cfriedt: 20200819: Disabled because it is failing
-#    sph_send_test.cpp
+    sph_send_test.cpp
     subdev_spec_test.cpp
     time_spec_test.cpp
     tasks_test.cpp
@@ -94,16 +93,6 @@
 include_directories("${UHD_BINARY_DIR}/lib/include")
 include_directories("${CMAKE_CURRENT_SOURCE_DIR}/common")
 
-#for each source: build an executable, register it as a test
-foreach(test_source ${test_sources})
-    get_filename_component(test_name ${test_source} NAME_WE)
-    add_executable(${test_name} ${test_source})
-    target_link_libraries(${test_name} uhd uhd_test ${Boost_LIBRARIES})
-    UHD_ADD_TEST(${test_name} ${test_name})
-    UHD_INSTALL(TARGETS ${test_name} RUNTIME DESTINATION ${PKG_LIB_DIR}/tests COMPONENT tests)
-endforeach(test_source)
-
-<<<<<<< HEAD
 if(ENABLE_CRIMSON_TNG)
 # Cannot call into crimson_tng_impl.o that is in libuhd.so due to default visibility=hidden
 # so it is necessary to link it into the executable before the shared library is linked in
@@ -143,10 +132,8 @@
 )
 target_link_libraries(cyan_p1hdr16t_test uhd ${Boost_LIBRARIES})
 UHD_ADD_TEST(cyan_p1hdr16t_test cyan_p1hdr16t_test)
-UHD_INSTALL(TARGETS cyan_p1hdr16t_test RUNTIME DESTINATION ${PKG_LIB_DIR}/tests COMPONENT tests)
-endif(ENABLE_CYAN_P1HDR16T)
-
-dsgau
+UHD_INSTALL(TARGETS cyan_p1hdr16t_test RUNTIME DESTINATION ${PKG_LIB_DIR}/tests COMPONENT tests)endif(ENABLE_CYAN_P1HDR16T)
+
 if(ENABLE_CYAN_P1HDR32T)
 # Cannot call into cyan_p1hdr16t_impl.o that is in libuhd.so due to default visibility=hidden
 # so it is necessary to link it into the executable before the shared library is linked in
@@ -237,342 +224,24 @@
 add_executable(paths_test
     paths_test.cpp
     ${CMAKE_SOURCE_DIR}/lib/utils/pathslib.cpp
-=======
-#for benchmarks, build executable but do not register
-foreach(benchmark_source ${benchmark_sources})
-    get_filename_component(benchmark_name ${benchmark_source} NAME_WE)
-    add_executable(${benchmark_name} ${benchmark_source})
-    target_link_libraries(${benchmark_name} uhd uhd_test ${Boost_LIBRARIES})
-    UHD_INSTALL(TARGETS ${benchmark_name} RUNTIME DESTINATION ${PKG_LIB_DIR}/tests COMPONENT tests)
-endforeach(benchmark_source)
-
-if(ENABLE_PYTHON_API)
-    foreach(test_source ${pytest_sources})
-        get_filename_component(test_name ${test_source} NAME_WE)
-        UHD_ADD_PYTEST(${test_name})
-    endforeach(test_source)
-    UHD_INSTALL(FILES ${pytest_sources}
-        DESTINATION ${PKG_LIB_DIR}/tests
-        COMPONENT tests
-    )
-endif(ENABLE_PYTHON_API)
-
-###############################################################################
-# Add a unit test that requires linkage to internal parts of UHD which are not
-# API
-###############################################################################
-macro(UHD_ADD_NONAPI_TEST)
-    cmake_parse_arguments(test "NOAUTORUN" "TARGET" "INCLUDE_DIRS;EXTRA_SOURCES;EXTRA_LIBS" ${ARGN})
-    get_filename_component(test_name ${test_TARGET} NAME_WE)
-    include_directories(${test_INCLUDE_DIRS})
-    add_executable(${test_name} ${test_TARGET} ${test_EXTRA_SOURCES})
-    target_link_libraries(${test_name} uhd uhd_test ${Boost_LIBRARIES})
-    if(NOT ${test_NOAUTORUN})
-        UHD_ADD_TEST(${test_name} ${test_name})
-    endif(NOT ${test_NOAUTORUN})
-    UHD_INSTALL(TARGETS ${test_name}
-        RUNTIME
-        DESTINATION ${PKG_LIB_DIR}/tests
-        COMPONENT tests)
-endmacro(UHD_ADD_NONAPI_TEST)
-
-###############################################################################
-# Add a unit test for an RFNoC block controller
-###############################################################################
-macro(UHD_ADD_RFNOC_BLOCK_TEST)
-    cmake_parse_arguments(test "NOAUTORUN" "TARGET" "INCLUDE_DIRS;EXTRA_SOURCES;EXTRA_LIBS" ${ARGN})
-    UHD_ADD_NONAPI_TEST(
-        TARGET rfnoc_block_tests/${test_TARGET}
-        EXTRA_SOURCES
-        ${test_EXTRA_SOURCES}
-        ${UHD_SOURCE_DIR}/lib/rfnoc/graph.cpp
-        INCLUDE_DIRS
-        ${test_INCLUDE_DIRS}
-    )
-endmacro(UHD_ADD_RFNOC_BLOCK_TEST)
-
-###############################################################################
-# Now add all unit tests that require special linkage
-###############################################################################
-if(ENABLE_DPDK)
-    find_package(DPDK)
-    UHD_ADD_NONAPI_TEST(
-        TARGET "dpdk_test.cpp"
-        EXTRA_SOURCES
-        ${UHD_SOURCE_DIR}/lib/utils/config_parser.cpp
-        ${UHD_SOURCE_DIR}/lib/utils/paths.cpp
-        ${UHD_SOURCE_DIR}/lib/utils/pathslib.cpp
-        ${UHD_SOURCE_DIR}/lib/utils/prefs.cpp
-        ${UHD_SOURCE_DIR}/lib/transport/adapter.cpp
-        ${UHD_SOURCE_DIR}/lib/transport/uhd-dpdk/dpdk_common.cpp
-        ${UHD_SOURCE_DIR}/lib/transport/uhd-dpdk/dpdk_io_service.cpp
-        ${UHD_SOURCE_DIR}/lib/transport/udp_dpdk_link.cpp
-        INCLUDE_DIRS
-        ${DPDK_INCLUDE_DIRS}
-        EXTRA_LIBS ${DPDK_LIBRARIES}
-        NOAUTORUN # Don't register for auto-run, it requires special config
-    )
-    UHD_ADD_NONAPI_TEST(
-        TARGET "dpdk_port_test.cpp"
-        EXTRA_SOURCES
-        ${UHD_SOURCE_DIR}/lib/utils/config_parser.cpp
-        ${UHD_SOURCE_DIR}/lib/utils/paths.cpp
-        ${UHD_SOURCE_DIR}/lib/utils/pathslib.cpp
-        ${UHD_SOURCE_DIR}/lib/utils/prefs.cpp
-        ${UHD_SOURCE_DIR}/lib/transport/adapter.cpp
-        ${UHD_SOURCE_DIR}/lib/transport/uhd-dpdk/dpdk_common.cpp
-        ${UHD_SOURCE_DIR}/lib/transport/uhd-dpdk/dpdk_io_service.cpp
-        ${UHD_SOURCE_DIR}/lib/transport/udp_dpdk_link.cpp
-        INCLUDE_DIRS
-        ${DPDK_INCLUDE_DIRS}
-        EXTRA_LIBS ${DPDK_LIBRARIES}
-        NOAUTORUN # Don't register for auto-run, it requires special config
-    )
-    set_source_files_properties(
-        ${UHD_SOURCE_DIR}/lib/transport/uhd-dpdk/dpdk_common.cpp
-        ${UHD_SOURCE_DIR}/lib/transport/uhd-dpdk/dpdk_io_service.cpp
-        ${UHD_SOURCE_DIR}/lib/transport/udp_dpdk_link.cpp
-        PROPERTIES COMPILE_FLAGS "-march=native -D_GNU_SOURCE"
-    )
-ENDIF(ENABLE_DPDK)
-
-UHD_ADD_NONAPI_TEST(
-    TARGET "system_time_test.cpp"
-    EXTRA_SOURCES
-    "${UHD_SOURCE_DIR}/lib/utils/system_time.cpp"
-)
-
-UHD_ADD_NONAPI_TEST(
-    TARGET "streamer_benchmark.cpp"
-    EXTRA_SOURCES
-    ${UHD_SOURCE_DIR}/lib/rfnoc/chdr_packet_writer.cpp
-    ${UHD_SOURCE_DIR}/lib/rfnoc/chdr_ctrl_xport.cpp
-    ${UHD_SOURCE_DIR}/lib/rfnoc/chdr_rx_data_xport.cpp
-    ${UHD_SOURCE_DIR}/lib/rfnoc/chdr_tx_data_xport.cpp
-    ${UHD_SOURCE_DIR}/lib/transport/inline_io_service.cpp
-    NOAUTORUN # Don't register for auto-run
-)
-
-UHD_ADD_NONAPI_TEST(
-    TARGET "packet_handler_benchmark.cpp"
-    NOAUTORUN
-)
-
-UHD_ADD_NONAPI_TEST(
-    TARGET "config_parser_test.cpp"
-    EXTRA_SOURCES ${UHD_SOURCE_DIR}/lib/utils/config_parser.cpp
->>>>>>> f23ab721
-)
-
+)
 # Careful: This is to satisfy the out-of-library build of paths.cpp. This is
 # duplicate code from lib/utils/CMakeLists.txt, and it's been simplified.
-# TODO Figure out if this is even needed
 set(UHD_LIB_DIR "lib")
 file(TO_NATIVE_PATH "${CMAKE_INSTALL_PREFIX}" UHD_PKG_PATH)
 string(REPLACE "\\" "\\\\" UHD_PKG_PATH "${UHD_PKG_PATH}")
 set_source_files_properties(
-    ${UHD_SOURCE_DIR}/lib/utils/paths.cpp
+    ${CMAKE_SOURCE_DIR}/lib/utils/paths.cpp
     PROPERTIES COMPILE_DEFINITIONS
     "UHD_PKG_PATH=\"${UHD_PKG_PATH}\";UHD_LIB_DIR=\"${UHD_LIB_DIR}\""
 )
-UHD_ADD_NONAPI_TEST(
-    TARGET "paths_test.cpp"
-    EXTRA_SOURCES
-    ${UHD_SOURCE_DIR}/lib/utils/pathslib.cpp
-)
-
-UHD_ADD_NONAPI_TEST(
-    TARGET rfnoc_propprop_test.cpp
-    EXTRA_SOURCES
-    ${UHD_SOURCE_DIR}/lib/rfnoc/graph.cpp
-)
-
-UHD_ADD_NONAPI_TEST(
-    TARGET rfnoc_detailgraph_test.cpp
-    EXTRA_SOURCES
-    ${UHD_SOURCE_DIR}/lib/rfnoc/graph.cpp
-)
-
-UHD_ADD_NONAPI_TEST(
-    TARGET actions_test.cpp
-    EXTRA_SOURCES
-    ${UHD_SOURCE_DIR}/lib/rfnoc/graph.cpp
-)
-
-UHD_ADD_NONAPI_TEST(
-    TARGET rfnoc_chdr_test.cpp
-    EXTRA_SOURCES
-    ${UHD_SOURCE_DIR}/lib/rfnoc/chdr_packet_writer.cpp
-    INCLUDE_DIRS
-    ${UHD_BINARY_DIR}/lib/rfnoc/
-    ${UHD_SOURCE_DIR}/lib/rfnoc/
-)
-
-UHD_ADD_NONAPI_TEST(
-    TARGET client_zero_test.cpp
-    EXTRA_SOURCES
-    ${UHD_SOURCE_DIR}/lib/rfnoc/client_zero.cpp
-)
-
-UHD_ADD_NONAPI_TEST(
-    TARGET zbx_cpld_test.cpp
-    EXTRA_SOURCES
-    ${UHD_SOURCE_DIR}/lib/usrp/dboard/zbx/zbx_cpld_ctrl.cpp
-    ${UHD_SOURCE_DIR}/lib/usrp/dboard/zbx/zbx_lo_ctrl.cpp
-    ${UHD_SOURCE_DIR}/lib/usrp/common/lmx2572.cpp
-    INCLUDE_DIRS
-    ${UHD_BINARY_DIR}/lib/ic_reg_maps
-)
-
-UHD_ADD_NONAPI_TEST(
-    TARGET lmx2572_test.cpp
-    EXTRA_SOURCES
-    ${UHD_SOURCE_DIR}/lib/usrp/common/lmx2572.cpp
-    INCLUDE_DIRS
-    ${UHD_BINARY_DIR}/lib/ic_reg_maps
-)
-
-set_source_files_properties(
-    ${UHD_SOURCE_DIR}/lib/utils/system_time.cpp
-    PROPERTIES COMPILE_DEFINITIONS
-    "HAVE_MICROSEC_CLOCK"
-)
-
-UHD_ADD_RFNOC_BLOCK_TEST(
-    TARGET addsub_block_test.cpp
-)
-
-UHD_ADD_RFNOC_BLOCK_TEST(
-    TARGET ddc_block_test.cpp
-)
-
-UHD_ADD_RFNOC_BLOCK_TEST(
-    TARGET duc_block_test.cpp
-)
-
-UHD_ADD_RFNOC_BLOCK_TEST(
-    TARGET fft_block_test.cpp
-)
-
-UHD_ADD_RFNOC_BLOCK_TEST(
-    TARGET fir_filter_block_test.cpp
-)
-
-UHD_ADD_RFNOC_BLOCK_TEST(
-    TARGET fosphor_block_test.cpp
-)
-
-UHD_ADD_RFNOC_BLOCK_TEST(
-    TARGET keep_one_in_n_test.cpp
-)
-
-UHD_ADD_RFNOC_BLOCK_TEST(
-    TARGET logpwr_block_test.cpp
-)
-
-UHD_ADD_RFNOC_BLOCK_TEST(
-    TARGET moving_average_block_test.cpp
-)
-
-UHD_ADD_RFNOC_BLOCK_TEST(
-    TARGET null_block_test.cpp
-)
-
-UHD_ADD_RFNOC_BLOCK_TEST(
-    TARGET replay_block_test.cpp
-)
-
-UHD_ADD_RFNOC_BLOCK_TEST(
-    TARGET siggen_block_test.cpp
-)
-
-UHD_ADD_RFNOC_BLOCK_TEST(
-    TARGET split_stream_block_test.cpp
-)
-
-UHD_ADD_RFNOC_BLOCK_TEST(
-    TARGET switchboard_block_test.cpp
-)
-
-UHD_ADD_RFNOC_BLOCK_TEST(
-    TARGET vector_iir_block_test.cpp
-)
-
-UHD_ADD_RFNOC_BLOCK_TEST(
-    TARGET window_block_test.cpp
-)
-
-UHD_ADD_RFNOC_BLOCK_TEST(
-    TARGET x4xx_radio_block_test.cpp
-    EXTRA_SOURCES
-    ${UHD_SOURCE_DIR}/lib/usrp/common/lmx2572.cpp
-    ${UHD_SOURCE_DIR}/lib/usrp/common/pwr_cal_mgr.cpp
-    ${UHD_SOURCE_DIR}/lib/usrp/x400/x400_gpio_control.cpp
-    ${UHD_SOURCE_DIR}/lib/usrp/x400/x400_radio_control.cpp
-    ${UHD_SOURCE_DIR}/lib/usrp/x400/x400_rfdc_control.cpp
-    ${UHD_SOURCE_DIR}/lib/usrp/x400/adc_self_calibration.cpp
-    ${UHD_SOURCE_DIR}/lib/rfnoc/radio_control_impl.cpp
-    ${UHD_SOURCE_DIR}/lib/rfnoc/rf_control/gain_profile.cpp
-    ${UHD_SOURCE_DIR}/lib/usrp/mpmd/mpmd_mb_controller.cpp
-    ${UHD_SOURCE_DIR}/lib/usrp/dboard/zbx/zbx_dboard.cpp
-    ${UHD_SOURCE_DIR}/lib/usrp/dboard/zbx/zbx_dboard_init.cpp
-    ${UHD_SOURCE_DIR}/lib/usrp/dboard/zbx/zbx_lo_ctrl.cpp
-    ${UHD_SOURCE_DIR}/lib/usrp/dboard/zbx/zbx_cpld_ctrl.cpp
-    ${UHD_SOURCE_DIR}/lib/usrp/dboard/zbx/zbx_expert.cpp
-    ${UHD_SOURCE_DIR}/lib/utils/compat_check.cpp
-    ${UHD_SOURCE_DIR}/lib/features/discoverable_feature_registry.cpp
-    ${UHD_SOURCE_DIR}/lib/usrp/cores/gpio_atr_3000.cpp
-    $<TARGET_OBJECTS:uhd_rpclib>
-    INCLUDE_DIRS ${UHD_SOURCE_DIR}/lib/deps/rpclib/include
-    INCLUDE_DIRS ${UHD_SOURCE_DIR}/lib/deps/flatbuffers/include
-)
-
-UHD_ADD_NONAPI_TEST(
-    TARGET "mb_controller_test.cpp"
-    EXTRA_SOURCES
-    ${UHD_SOURCE_DIR}/lib/features/discoverable_feature_registry.cpp
-)
-
-UHD_ADD_NONAPI_TEST(
-    TARGET "transport_test.cpp"
-    EXTRA_SOURCES
-    ${UHD_SOURCE_DIR}/lib/transport/inline_io_service.cpp
-)
-
-UHD_ADD_NONAPI_TEST(
-    TARGET "offload_io_srv_test.cpp"
-    EXTRA_SOURCES
-    ${UHD_SOURCE_DIR}/lib/transport/offload_io_service.cpp
-)
-
-UHD_ADD_NONAPI_TEST(
-    TARGET "serial_number_test.cpp"
-    EXTRA_SOURCES
-    ${UHD_SOURCE_DIR}/lib/utils/serial_number.cpp
-)
-
-UHD_ADD_NONAPI_TEST(
-    TARGET "pwr_cal_mgr_test.cpp"
-    EXTRA_SOURCES
-    ${UHD_SOURCE_DIR}/lib/usrp/common/pwr_cal_mgr.cpp
-)
-
-UHD_ADD_NONAPI_TEST(
-    TARGET "discoverable_feature_test.cpp"
-    EXTRA_SOURCES
-    ${UHD_SOURCE_DIR}/lib/features/discoverable_feature_registry.cpp
-)
-
-UHD_ADD_NONAPI_TEST(
-    TARGET "rf_control_gain_profile_test.cpp"
-    EXTRA_SOURCES
-    ${UHD_SOURCE_DIR}/lib/rfnoc/rf_control/gain_profile.cpp
-)
-
-UHD_ADD_NONAPI_TEST(
-    TARGET "x400_rfdc_control_test.cpp"
-    EXTRA_SOURCES
-    ${UHD_SOURCE_DIR}/lib/usrp/x400/x400_rfdc_control.cpp
+target_link_libraries(paths_test uhd ${Boost_LIBRARIES})
+UHD_ADD_TEST(paths_test paths_test)
+UHD_INSTALL(TARGETS
+    paths_test
+    RUNTIME
+    DESTINATION ${PKG_LIB_DIR}/tests
+    COMPONENT tests
 )
 
 ########################################################################
@@ -583,5 +252,4 @@
     target_link_libraries(module_test uhd)
 endif()
 
-add_subdirectory(devtest)
-add_subdirectory(streaming_performance)+add_subdirectory(devtest)