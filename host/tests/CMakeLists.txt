--- conflicted
+++ resolved
@@ -210,26 +210,12 @@
     paths_test.cpp
     ${CMAKE_SOURCE_DIR}/lib/utils/pathslib.cpp
 )
-<<<<<<< HEAD
-=======
-
-UHD_ADD_NONAPI_TEST(
-    TARGET "streamer_benchmark.cpp"
-    EXTRA_SOURCES
-    ${UHD_SOURCE_DIR}/lib/rfnoc/chdr_packet_writer.cpp
-    ${UHD_SOURCE_DIR}/lib/rfnoc/chdr_ctrl_xport.cpp
-    ${UHD_SOURCE_DIR}/lib/rfnoc/chdr_rx_data_xport.cpp
-    ${UHD_SOURCE_DIR}/lib/rfnoc/chdr_tx_data_xport.cpp
-    ${UHD_SOURCE_DIR}/lib/transport/inline_io_service.cpp
-    NOAUTORUN # Don't register for auto-run
-)
 
 UHD_ADD_NONAPI_TEST(
     TARGET "config_parser_test.cpp"
     EXTRA_SOURCES ${UHD_SOURCE_DIR}/lib/utils/config_parser.cpp
 )
 
->>>>>>> 0e50a37b
 # Careful: This is to satisfy the out-of-library build of paths.cpp. This is
 # duplicate code from lib/utils/CMakeLists.txt, and it's been simplified.
 set(UHD_LIB_DIR "lib")
@@ -240,15 +226,7 @@
     PROPERTIES COMPILE_DEFINITIONS
     "UHD_PKG_PATH=\"${UHD_PKG_PATH}\";UHD_LIB_DIR=\"${UHD_LIB_DIR}\""
 )
-<<<<<<< HEAD
-target_link_libraries(paths_test uhd ${Boost_LIBRARIES})
-UHD_ADD_TEST(paths_test paths_test)
-UHD_INSTALL(TARGETS
-    paths_test
-    RUNTIME
-    DESTINATION ${PKG_LIB_DIR}/tests
-    COMPONENT tests
-=======
+
 UHD_ADD_NONAPI_TEST(
     TARGET "paths_test.cpp"
     EXTRA_SOURCES
@@ -473,7 +451,6 @@
     TARGET "xport_adapter_ctrl_test.cpp"
     EXTRA_SOURCES
     ${UHD_SOURCE_DIR}/lib/usrp/cores/xport_adapter_ctrl.cpp
->>>>>>> 0e50a37b
 )
 
 ########################################################################
