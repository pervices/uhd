//
// Copyright 2018 Ettus Research, a National Instruments Company
//
// SPDX-License-Identifier: GPL-3.0-or-later
//

#ifndef INCLUDED_MOCK_XPORT_HPP
#define INCLUDED_MOCK_XPORT_HPP

#include <uhd/exception.hpp>
#include <uhd/transport/chdr.hpp>
#include <uhd/transport/vrt_if_packet.hpp>
#include <uhd/transport/zero_copy.hpp>
#include <uhd/types/endianness.hpp>
#include <uhd/utils/byteswap.hpp>
#include <boost/shared_array.hpp>
#include <list>
#include <memory>
#include <vector>

/***********************************************************************
 * Transport mockups
 **********************************************************************/
/*! A single transport class that implements send() and recv()
 *
 * Tx and Rx are separate. We can access the other end of the FIFOs from
 * this class.
 */
static constexpr size_t DEFAULT_SEND_FRAME_SIZE = 1024;
static constexpr size_t DEFAULT_RECV_FRAME_SIZE = 1024;

/***********************************************************************
 * Dummy managed buffers for testing
 **********************************************************************/
class mock_msb : public uhd::transport::managed_send_buffer
{
public:
    void release(void) override
    { /* nop */
    }

<<<<<<< HEAD
    virtual int get_socket(void) {
        return -1;
    }

    virtual void get_iov(iovec &iov) {
        (void) iov;
    }

    sptr get_new(boost::shared_array<uint8_t> mem, size_t* len) {
=======
    sptr get_new(boost::shared_array<uint8_t> mem, size_t* len)
    {
>>>>>>> f23ab721
        _mem = mem;
        return make(this, mem.get(), *len);
    }

private:
    boost::shared_array<uint8_t> _mem;
};


class mock_mrb : public uhd::transport::managed_recv_buffer
{
public:
    void release(void) override
    { /* nop */
    }

    sptr get_new(boost::shared_array<uint8_t> mem, size_t len)
    {
        _mem = mem;
        return make(this, _mem.get(), len);
    }

private:
    boost::shared_array<uint8_t> _mem;
};

class mock_zero_copy : public uhd::transport::zero_copy_if
{
public:
    typedef std::shared_ptr<mock_zero_copy> sptr;

    mock_zero_copy(uhd::transport::vrt::if_packet_info_t::link_type_t type,
        size_t recv_frame_size = DEFAULT_RECV_FRAME_SIZE,
        size_t send_frame_size = DEFAULT_SEND_FRAME_SIZE);

    uhd::transport::managed_recv_buffer::sptr get_recv_buff(double) override;
    uhd::transport::managed_send_buffer::sptr get_send_buff(double) override;

    size_t get_num_recv_frames(void) const override
    {
        return 1;
    }
    size_t get_num_send_frames(void) const override
    {
        return 1;
    }
    size_t get_recv_frame_size(void) const override
    {
        return _recv_frame_size;
    }
    size_t get_send_frame_size(void) const override
    {
        return _send_frame_size;
    }

    template <typename T>
    void push_back_packet(uhd::transport::vrt::if_packet_info_t& ifpi,
        const std::vector<T>& otw_data = std::vector<T>(),
        uhd::endianness_t endianness   = uhd::ENDIANNESS_BIG);

    void set_reuse_recv_memory(bool reuse_recv);
    void set_reuse_send_memory(bool reuse_send);

    void set_simulate_io_error(bool status)
    {
        _simulate_io_error = status;
    }

    template <typename T, uhd::endianness_t endianness = uhd::ENDIANNESS_BIG>
    void push_back_recv_packet(
        uhd::transport::vrt::if_packet_info_t& ifpi, const std::vector<T>& otw_data);

    template <uhd::endianness_t endianness = uhd::ENDIANNESS_BIG>
    void push_back_inline_message_packet(
        uhd::transport::vrt::if_packet_info_t& ifpi, const uint32_t message);

    template <uhd::endianness_t endianness = uhd::ENDIANNESS_BIG>
    void push_back_flow_ctrl_packet(
        uhd::transport::vrt::if_packet_info_t::packet_type_t type,
        uint32_t packet_count,
        uint32_t byte_count);

    template <uhd::endianness_t endianness = uhd::ENDIANNESS_BIG>
    void pop_send_packet(uhd::transport::vrt::if_packet_info_t& ifpi);

private:
    std::list<boost::shared_array<uint8_t>> _tx_mems;
    std::list<size_t> _tx_lens;

    std::list<boost::shared_array<uint8_t>> _rx_mems;
    std::list<size_t> _rx_lens;

    mock_msb _msb;
    mock_mrb _mrb;

    uhd::transport::vrt::if_packet_info_t::link_type_t _link_type;
    size_t _recv_frame_size = DEFAULT_RECV_FRAME_SIZE;
    size_t _send_frame_size = DEFAULT_RECV_FRAME_SIZE;

    bool _simulate_io_error = false;

    bool _reuse_recv_memory = false;
    bool _reuse_send_memory = false;
};

template <typename T, uhd::endianness_t endianness>
void mock_zero_copy::push_back_recv_packet(
    uhd::transport::vrt::if_packet_info_t& ifpi, const std::vector<T>& otw_data)
{
    using namespace uhd::transport;

    UHD_ASSERT_THROW(
        ifpi.num_payload_words32 * sizeof(uint32_t) == otw_data.size() * sizeof(T));

    const size_t max_hdr_len =
        _link_type == vrt::if_packet_info_t::LINK_TYPE_CHDR
            ? vrt::chdr::max_if_hdr_words64 * sizeof(uint64_t)
            : (vrt::max_if_hdr_words32 + 1 /*tlr*/) * sizeof(uint32_t);

    const size_t max_pkt_len = ifpi.num_payload_words32 * sizeof(uint32_t) + max_hdr_len;

    UHD_ASSERT_THROW(max_pkt_len <= _recv_frame_size);

    // Create recv buffer
    _rx_mems.push_back(boost::shared_array<uint8_t>(new uint8_t[max_pkt_len]));
    uint32_t* rx_buff_ptr = reinterpret_cast<uint32_t*>(_rx_mems.back().get());

    // Copy header
    if (endianness == uhd::ENDIANNESS_BIG) {
        if (_link_type == vrt::if_packet_info_t::LINK_TYPE_CHDR) {
            uhd::transport::vrt::chdr::if_hdr_pack_be(rx_buff_ptr, ifpi);
        } else {
            uhd::transport::vrt::if_hdr_pack_be(rx_buff_ptr, ifpi);
        }
    } else {
        if (_link_type == vrt::if_packet_info_t::LINK_TYPE_CHDR) {
            uhd::transport::vrt::chdr::if_hdr_pack_le(rx_buff_ptr, ifpi);
        } else {
            uhd::transport::vrt::if_hdr_pack_le(rx_buff_ptr, ifpi);
        }
    }

    // Copy data
    uint32_t* data_ptr = (rx_buff_ptr + ifpi.num_header_words32);
    std::copy(otw_data.begin(), otw_data.end(), reinterpret_cast<T*>(data_ptr));
    _rx_lens.push_back(ifpi.num_packet_words32 * sizeof(uint32_t));
}

template <uhd::endianness_t endianness>
void mock_zero_copy::push_back_inline_message_packet(
    uhd::transport::vrt::if_packet_info_t& ifpi, const uint32_t message)
{
    const std::vector<uint32_t> data{message | uhd::byteswap(message)};
    push_back_recv_packet<uint32_t, endianness>(ifpi, data);
}


template <uhd::endianness_t endianness>
void mock_zero_copy::pop_send_packet(uhd::transport::vrt::if_packet_info_t& ifpi)
{
    using namespace uhd::transport;

    ifpi.num_packet_words32 = _tx_lens.front() / sizeof(uint32_t);

    uint32_t* tx_buff_ptr = reinterpret_cast<uint32_t*>(_tx_mems.front().get());

    if (endianness == uhd::ENDIANNESS_BIG) {
        if (_link_type == vrt::if_packet_info_t::LINK_TYPE_CHDR) {
            uhd::transport::vrt::chdr::if_hdr_unpack_be(tx_buff_ptr, ifpi);
        } else {
            uhd::transport::vrt::if_hdr_unpack_be(tx_buff_ptr, ifpi);
        }
    } else {
        if (_link_type == vrt::if_packet_info_t::LINK_TYPE_CHDR) {
            uhd::transport::vrt::chdr::if_hdr_unpack_le(tx_buff_ptr, ifpi);
        } else {
            uhd::transport::vrt::if_hdr_unpack_le(tx_buff_ptr, ifpi);
        }
    }
    _tx_mems.pop_front();
    _tx_lens.pop_front();
}

template <uhd::endianness_t endianness>
void mock_zero_copy::push_back_flow_ctrl_packet(
    uhd::transport::vrt::if_packet_info_t::packet_type_t type,
    uint32_t packet_count,
    uint32_t byte_count)
{
    using namespace uhd::transport;

    UHD_ASSERT_THROW(type == vrt::if_packet_info_t::PACKET_TYPE_FC
                     or type == vrt::if_packet_info_t::PACKET_TYPE_ACK);

    // Only implemented for chdr packets currently
    UHD_ASSERT_THROW(_link_type == vrt::if_packet_info_t::LINK_TYPE_CHDR);

    const size_t packet_len_in_words32 = 2;

    vrt::if_packet_info_t ifpi;
    ifpi.packet_type         = type;
    ifpi.num_payload_words32 = packet_len_in_words32;
    ifpi.num_payload_bytes   = ifpi.num_payload_words32 * sizeof(uint32_t);
    ifpi.has_tsf             = false;

    std::vector<uint32_t> data(packet_len_in_words32, 0);

    if (endianness == uhd::ENDIANNESS_BIG) {
        data[0] = uhd::ntohx(packet_count);
        data[1] = uhd::ntohx(byte_count);
    } else {
        data[0] = uhd::wtohx(packet_count);
        data[1] = uhd::wtohx(byte_count);
    }

    push_back_recv_packet<uint32_t, endianness>(ifpi, data);
}

#endif /*INCLUDED_MOCK_XPORT_HPP*/<|MERGE_RESOLUTION|>--- conflicted
+++ resolved
@@ -12,7 +12,9 @@
 #include <uhd/transport/vrt_if_packet.hpp>
 #include <uhd/transport/zero_copy.hpp>
 #include <uhd/types/endianness.hpp>
+
 #include <uhd/utils/byteswap.hpp>
+
 #include <boost/shared_array.hpp>
 #include <list>
 #include <memory>
@@ -39,20 +41,10 @@
     { /* nop */
     }
 
-<<<<<<< HEAD
-    virtual int get_socket(void) {
-        return -1;
-    }
-
-    virtual void get_iov(iovec &iov) {
-        (void) iov;
-    }
-
-    sptr get_new(boost::shared_array<uint8_t> mem, size_t* len) {
-=======
     sptr get_new(boost::shared_array<uint8_t> mem, size_t* len)
     {
->>>>>>> f23ab721
+
+
         _mem = mem;
         return make(this, mem.get(), *len);
     }
