--- conflicted
+++ resolved
@@ -34,14 +34,10 @@
 project(UHD CXX C)
 enable_testing()
 
-<<<<<<< HEAD
 set(CMAKE_C_FLAGS "-fPIC -Wall -Wextra")
 set(CMAKE_CXX_FLAGS "-fPIC -Wall -Wextra")
 
-#make sure our local CMake Modules path comes first
-=======
 # Make sure our local CMake Modules path comes first
->>>>>>> 50967d13
 list(INSERT CMAKE_MODULE_PATH 0 ${UHD_SOURCE_DIR}/cmake/Modules)
 
 
