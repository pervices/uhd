--- conflicted
+++ resolved
@@ -11,16 +11,16 @@
 set(util_runtime_sources
     uhd_config_info.cpp
     uhd_find_devices.cpp
-    uhd_manual_set.cpp
-    uhd_manual_get.cpp
+
     uhd_usrp_probe.cpp
-    uhd_usrp_info.cpp
+
     uhd_image_loader.cpp
     uhd_cal_rx_iq_balance.cpp
     uhd_cal_tx_dc_offset.cpp
     uhd_cal_tx_iq_balance.cpp
     uhd_adc_self_cal.cpp
 )
+
 
 #for each source: build an executable and install
 foreach(util_source ${util_runtime_sources})
@@ -123,18 +123,8 @@
     DESTINATION ${PKG_LIB_DIR}/utils
     COMPONENT utilities
 )
-<<<<<<< HEAD
-UHD_INSTALL(PROGRAMS
-    ${CMAKE_CURRENT_SOURCE_DIR}/crimson_diagnostic.sh
-    RENAME crimson_diagnostic.sh
-    DESTINATION ${RUNTIME_DIR}
-    COMPONENT utilities
-)
-IF(LINUX)
-=======
 
 if(LINUX)
->>>>>>> f23ab721
     UHD_INSTALL(PROGRAMS
         ${CMAKE_CURRENT_BINARY_DIR}/uhd_images_downloader.py
         RENAME uhd_images_downloader
