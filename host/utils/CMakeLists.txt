#
# Copyright 2010-2015 Ettus Research LLC
# Copyright 2018 Ettus Research, a National Instruments Company
#
# SPDX-License-Identifier: GPL-3.0-or-later
#

########################################################################
# Utilities that get installed into the runtime path
########################################################################
set(util_runtime_sources
    uhd_config_info.cpp
    uhd_find_devices.cpp
    uhd_usrp_probe.cpp
    uhd_image_loader.cpp
    uhd_cal_rx_iq_balance.cpp
    uhd_cal_tx_dc_offset.cpp
    uhd_cal_tx_iq_balance.cpp
)

find_package(UDev)
if(ENABLE_E300 AND NOT E300_FORCE_NETWORK)
    if(UDEV_FOUND)
        list(APPEND util_runtime_sources usrp_e3x0_network_mode.cpp)
    endif(UDEV_FOUND)
endif(ENABLE_E300 AND NOT E300_FORCE_NETWORK)

#for each source: build an executable and install
foreach(util_source ${util_runtime_sources})
    get_filename_component(util_name ${util_source} NAME_WE)
    add_executable(${util_name} ${util_source})
    target_link_libraries(${util_name} uhd ${Boost_LIBRARIES})
    UHD_INSTALL(TARGETS ${util_name} RUNTIME DESTINATION ${RUNTIME_DIR} COMPONENT utilities)
endforeach(util_source)

########################################################################
# Utilities that get installed into the share path
########################################################################
set(util_share_sources
    converter_benchmark.cpp
    query_gpsdo_sensors.cpp
    usrp_burn_db_eeprom.cpp
    usrp_burn_mb_eeprom.cpp
)
set(util_share_sources_py
    converter_benchmark.py
)
if(ENABLE_USB)
    list(APPEND util_share_sources
        fx2_init_eeprom.cpp
    )
    include_directories(${LIBUSB_INCLUDE_DIRS})
    if(ENABLE_B200)
        list(APPEND util_share_sources
            b2xx_fx3_utils.cpp
        )
        # Additional include directories for b2xx_fx3_utils
        include_directories(
            ${CMAKE_CURRENT_SOURCE_DIR}/../lib/include
            ${CMAKE_CURRENT_SOURCE_DIR}/../lib/usrp/b200
            ${CMAKE_CURRENT_SOURCE_DIR}/../lib/usrp/common
            ${CMAKE_CURRENT_SOURCE_DIR}/../lib/usrp/common/ad9361_driver
        )
    endif(ENABLE_B200)
endif(ENABLE_USB)
if(ENABLE_OCTOCLOCK)
    list(APPEND util_share_sources
        octoclock_burn_eeprom.cpp
    )
endif(ENABLE_OCTOCLOCK)

if(LINUX AND ENABLE_USB)
    UHD_INSTALL(FILES
        uhd-usrp.rules
        DESTINATION ${PKG_LIB_DIR}/utils
        COMPONENT utilities
    )
endif(LINUX AND ENABLE_USB)

#for each source: build an executable and install
foreach(util_source ${util_share_sources})
    get_filename_component(util_name ${util_source} NAME_WE)
    add_executable(${util_name} ${util_source})
    target_link_libraries(${util_name} uhd ${Boost_LIBRARIES})
    UHD_INSTALL(TARGETS ${util_name} RUNTIME DESTINATION ${PKG_LIB_DIR}/utils COMPONENT utilities)
endforeach(util_source)
foreach(util_source ${util_share_sources_py})
    UHD_INSTALL(PROGRAMS
        ${CMAKE_CURRENT_SOURCE_DIR}/${util_source}
        DESTINATION ${PKG_LIB_DIR}/utils
        COMPONENT utilities
    )
endforeach(util_source)

#UHD images downloader configuration
file(READ ${CMAKE_CURRENT_SOURCE_DIR}/../../images/manifest.txt CMAKE_MANIFEST_CONTENTS)
configure_file(
    ${CMAKE_CURRENT_SOURCE_DIR}/uhd_images_downloader.py.in
    ${CMAKE_CURRENT_BINARY_DIR}/uhd_images_downloader.py
@ONLY)
# TODO: FIXME when know how.
# This is a hack to force cmake regenerate uhd_images_downloader.py
# whenever manifest.txt file changed.
configure_file(
    ${CMAKE_CURRENT_SOURCE_DIR}/../../images/manifest.txt
    ${CMAKE_CURRENT_SOURCE_DIR}/../../images/manifest.txt
COPYONLY)

UHD_INSTALL(PROGRAMS
    ${CMAKE_CURRENT_BINARY_DIR}/uhd_images_downloader.py
    DESTINATION ${PKG_LIB_DIR}/utils
    COMPONENT utilities
)
<<<<<<< HEAD
UHD_INSTALL(PROGRAMS
    ${CMAKE_CURRENT_SOURCE_DIR}/crimson_diagnostic.sh
    RENAME crimson_diagnostic.sh
    DESTINATION ${RUNTIME_DIR}
    COMPONENT utilities
)
IF(LINUX)
=======
if(LINUX)
>>>>>>> 4f807a9d
    UHD_INSTALL(PROGRAMS
        ${CMAKE_CURRENT_BINARY_DIR}/uhd_images_downloader.py
        RENAME uhd_images_downloader
        DESTINATION ${RUNTIME_DIR}
        COMPONENT utilities
    )
endif(LINUX)
if(NOT HAVE_PYTHON_MODULE_REQUESTS)
    message(WARNING "Python module `requests' not found -- uhd_images_downloader.py will not work without it.")
    message(WARNING "You may be able to install this by running 'pip install requests'")
endif(NOT HAVE_PYTHON_MODULE_REQUESTS)

if(ENABLE_USRP2)
    set(burners
        usrp2_card_burner.py
    )

    if(WIN32 AND UHD_RELEASE_MODE) #include dd.exe
        file(DOWNLOAD
            "http://files.ettus.com/dd.exe"
            ${CMAKE_CURRENT_BINARY_DIR}/dd.exe
        )
        UHD_INSTALL(FILES
            ${CMAKE_CURRENT_BINARY_DIR}/dd.exe
            DESTINATION ${PKG_LIB_DIR}/utils
            COMPONENT utilities
        )
    endif(WIN32 AND UHD_RELEASE_MODE)
    if(LINUX)
        UHD_INSTALL(PROGRAMS
            usrp2_recovery.py
            DESTINATION ${PKG_LIB_DIR}/utils
            COMPONENT utilities
        )
        UHD_INSTALL(PROGRAMS
            usrp2_card_burner.py
            RENAME usrp2_card_burner
            DESTINATION ${RUNTIME_DIR}
            COMPONENT utilities
        )
    endif(LINUX)
    foreach(burner ${burners})
        UHD_INSTALL(PROGRAMS
            ${burner}
            DESTINATION ${PKG_LIB_DIR}/utils
            COMPONENT utilities
        )
    endforeach(burner ${burners})

endif(ENABLE_USRP2)

########################################################################
# Other files that are not utilities or executables
########################################################################
if(WIN32)
    set(windows_extra_files
        FastSendDatagramThreshold.reg
    )
    UHD_INSTALL(
        FILES ${windows_extra_files}
        DESTINATION ${PKG_DATA_DIR}
        COMPONENT utilities
    )
endif(WIN32)

add_subdirectory(latency)<|MERGE_RESOLUTION|>--- conflicted
+++ resolved
@@ -111,7 +111,6 @@
     DESTINATION ${PKG_LIB_DIR}/utils
     COMPONENT utilities
 )
-<<<<<<< HEAD
 UHD_INSTALL(PROGRAMS
     ${CMAKE_CURRENT_SOURCE_DIR}/crimson_diagnostic.sh
     RENAME crimson_diagnostic.sh
@@ -119,9 +118,6 @@
     COMPONENT utilities
 )
 IF(LINUX)
-=======
-if(LINUX)
->>>>>>> 4f807a9d
     UHD_INSTALL(PROGRAMS
         ${CMAKE_CURRENT_BINARY_DIR}/uhd_images_downloader.py
         RENAME uhd_images_downloader
