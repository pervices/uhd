//
// Copyright 2012,2014-2016 Ettus Research LLC
// Copyright 2018 Ettus Research, a National Instruments Company
//
// SPDX-License-Identifier: GPL-3.0-or-later
//

#include <uhd/usrp/multi_usrp.hpp>
#include <uhd/usrp_clock/multi_usrp_clock.hpp>
#include <uhd/utils/algorithm.hpp>
#include <uhd/utils/paths.hpp>
#include <uhd/utils/safe_main.hpp>
#include <uhd/utils/thread.hpp>
#include <boost/filesystem.hpp>
#include <boost/format.hpp>
#include <boost/program_options.hpp>
#include <chrono>
#include <cmath>
#include <complex>
#include <cstdlib>
#include <ctime>
#include <iostream>
#include <string>
#include <thread>

namespace po = boost::program_options;
namespace fs = boost::filesystem;

<<<<<<< HEAD
const size_t WARMUP_TIMEOUT_MS = 30000;

void print_notes(void) {
  // Helpful notes
  std::cout << boost::format("**************************************Helpful Notes on Clock/PPS Selection**************************************\n");
  std::cout << boost::format("As you can see, the default 10 MHz Reference and 1 PPS signals are now from the GPSDO.\n");
  std::cout << boost::format("If you would like to use the internal reference(TCXO) in other applications, you must configure that explicitly.\n");
  std::cout << boost::format("****************************************************************************************************************\n");
=======
void print_notes(void)
{
    // Helpful notes
    std::cout << "**************************************Helpful Notes on Clock/PPS "
                 "Selection**************************************\n";
    std::cout << "As you can see, the default 10 MHz Reference and 1 PPS "
                 "signals are now from the GPSDO.\n";
    std::cout
        << "If you would like to use the internal reference(TCXO) in other applications, "
           "you must configure that explicitly.\n";
    std::cout << "***********************************************************************"
                 "*********"
                 "********************************\n";
>>>>>>> f23ab721
}

int query_clock_sensors(const std::string& args)
{
    std::cout << boost::format("\nCreating the clock device with: %s...\n") % args;
    uhd::usrp_clock::multi_usrp_clock::sptr clock =
        uhd::usrp_clock::multi_usrp_clock::make(args);

    // Verify GPS sensors are present
    std::vector<std::string> sensor_names = clock->get_sensor_names(0);
    if (std::find(sensor_names.begin(), sensor_names.end(), "gps_locked")
        == sensor_names.end()) {
        std::cout << "\ngps_locked sensor not found.  This could mean that "
                     "this unit does not have a GPSDO.\n\n";
        return EXIT_FAILURE;
    }

    // Print NMEA strings
    try {
        uhd::sensor_value_t gga_string   = clock->get_sensor("gps_gpgga");
        uhd::sensor_value_t rmc_string   = clock->get_sensor("gps_gprmc");
        uhd::sensor_value_t servo_string = clock->get_sensor("gps_servo");
        std::cout << "\nPrinting available NMEA strings:\n";
        std::cout << boost::format("%s\n%s\n") % gga_string.to_pp_string()
                         % rmc_string.to_pp_string();
        std::cout << "\nPrinting GPS servo status:\n";
        std::cout << boost::format("%s\n\n") % servo_string.to_pp_string();
    } catch (const uhd::lookup_error&) {
        std::cout << "NMEA strings not implemented for this device." << std::endl;
    }
    std::cout << boost::format("GPS Epoch time: %.5f seconds\n")
                     % clock->get_sensor("gps_time").to_real();
    std::cout << boost::format("PC Clock time:  %.5f seconds\n") % time(NULL);

    // finished
    std::cout << "\nDone!\n\n";

    return EXIT_SUCCESS;
}

int UHD_SAFE_MAIN(int argc, char* argv[])
{
    std::string args;

    // Set up program options
    po::options_description desc("Allowed options");
    // clang-format off
  desc.add_options()
    ("help", "help message")
    ("args", po::value<std::string>(&args)->default_value(""), "Device address arguments specifying a single USRP")
    ("clock", "query a clock device's sensors")
    ;
<<<<<<< HEAD
  po::variables_map vm;
  po::store(po::parse_command_line(argc, argv, desc), vm);
  po::notify(vm);

  //Print the help message
  if (vm.count("help")) {
      std::cout << boost::format("Query GPSDO Sensors, try to lock the reference oscillator to the GPS disciplined clock, and set the device time to GPS time")
          << std::endl
          << std::endl
          << desc;
      return EXIT_FAILURE;
  }

  //If specified, query a clock device instead
  if(vm.count("clock")) {
      return query_clock_sensors(args);
  }

  //Create a USRP device
  std::cout << boost::format("\nCreating the USRP device with: %s...\n") % args;
  uhd::usrp::multi_usrp::sptr usrp = uhd::usrp::multi_usrp::make(args);
  std::cout << boost::format("Using Device: %s\n") % usrp->get_pp_string();

  //Verify GPS sensors are present (i.e. EEPROM has been burnt)
  std::vector<std::string> sensor_names = usrp->get_mboard_sensor_names(0);

  if (std::find(sensor_names.begin(), sensor_names.end(), "gps_locked") == sensor_names.end()) {
      std::cout << boost::format("\ngps_locked sensor not found.  This could mean that you have not installed the GPSDO correctly.\n\n");
      std::cout << boost::format("Visit one of these pages if the problem persists:\n");
      std::cout << boost::format(" * N2X0/E1X0: http://files.ettus.com/manual/page_gpsdo.html\n");
      std::cout << boost::format(" * X3X0: http://files.ettus.com/manual/page_gpsdo_x3x0.html\n\n");
      return EXIT_FAILURE;
  }

  std::cout << "\nSetting the reference clock source to \"gpsdo\"...\n";
  try {
      usrp->set_clock_source("gpsdo");
  } catch (uhd::value_error &e) {
      std::cout << "could not set the clock source to \"gpsdo\"; error was:" <<std::endl;
      std::cout << e.what() << std::endl;
      std::cout << "trying \"external\"..." <<std::endl;
      try{
          usrp->set_clock_source("external");
      } catch (uhd::value_error&) {
          std::cout << "\"external\" failed, too." << std::endl;
      }
  }
  std::cout<< std::endl << "Clock source is now " << usrp->get_clock_source(0) << std::endl;

  //Check for 10 MHz lock
  if(std::find(sensor_names.begin(), sensor_names.end(), "ref_locked") != sensor_names.end()) {
      uhd::sensor_value_t ref_locked = usrp->get_mboard_sensor("ref_locked",0);
      for (size_t i = 0; not ref_locked.to_bool() and i < 100; i++) {
          std::this_thread::sleep_for(std::chrono::milliseconds(100));
          ref_locked = usrp->get_mboard_sensor("ref_locked",0);
      }
      if(not ref_locked.to_bool()) {
          std::cout << boost::format("USRP NOT Locked to GPSDO 10 MHz Reference.\n");
          std::cout << boost::format("Double check installation instructions (N2X0/E1X0 only): https://www.ettus.com/content/files/gpsdo-kit_4.pdf\n\n");
          return EXIT_FAILURE;
      } else {
          std::cout << boost::format("USRP Locked to GPSDO 10 MHz Reference.\n");
      }
  } else {
      std::cout << boost::format("ref_locked sensor not present on this board.\n");
  }

  // Explicitly set time source to gpsdo
  try {
      usrp->set_time_source("gpsdo");
  } catch (uhd::value_error &e) {
      std::cout << "could not set the time source to \"gpsdo\"; error was:" <<std::endl;
      std::cout << e.what() << std::endl;
      std::cout << "trying \"external\"..." <<std::endl;
      try {
          usrp->set_time_source("external");
      } catch (uhd::value_error&) {
          std::cout << "\"external\" failed, too." << std::endl;
      }
  }
  std::cout << std::endl << "Time source is now " << usrp->get_time_source(0) << std::endl;

  print_notes();

  // The TCXO has a long warm up time, so wait up to 30 seconds for sensor data
  std::cout << "Waiting for the GPSDO to warm up..." << std::flush;
  boost::system_time exit_time = boost::get_system_time() +
              boost::posix_time::milliseconds(WARMUP_TIMEOUT_MS);
  while (boost::get_system_time() < exit_time) {
      try {
          usrp->get_mboard_sensor("gps_locked", 0);
          break;
      } catch (std::exception &) {}
      std::this_thread::sleep_for(std::chrono::milliseconds(250));
      std::cout << "." << std::flush;
  }
  std::cout << std::endl;
  try {
      usrp->get_mboard_sensor("gps_locked", 0);
  } catch (std::exception &) {
      std::cout << "No response from GPSDO in 30 seconds" << std::endl;
      return EXIT_FAILURE;
  }
  std::cout << "The GPSDO is warmed up and talking." << std::endl;

  //Check for GPS lock
  uhd::sensor_value_t gps_locked = usrp->get_mboard_sensor("gps_locked",0);;
  if(not gps_locked.to_bool()) {
      std::cout << boost::format("\nGPS does not have lock. Wait a few minutes and try again.\n");
      std::cout << boost::format("NMEA strings and device time may not be accurate until lock is achieved.\n\n");
  } else {
      std::cout << boost::format("GPS Locked");
  }

  //Check PPS and compare UHD device time to GPS time
  uhd::sensor_value_t gps_time = usrp->get_mboard_sensor("gps_time");
  uhd::time_spec_t last_pps_time = usrp->get_time_last_pps();

  //we only care about the full seconds
  signed gps_seconds = gps_time.to_int();
  long long pps_seconds = last_pps_time.to_ticks(1.0);

  if(pps_seconds != gps_seconds) {
      std::cout << "\nTrying to align the device time to GPS time..."
                << std::endl;

      gps_time = usrp->get_mboard_sensor("gps_time");

      //set the device time to the GPS time
      //getting the GPS time returns just after the PPS edge, so just add a
      //second and set the device time at the next PPS edge
      usrp->set_time_next_pps(uhd::time_spec_t(gps_time.to_int() + 1.0));
      //allow some time to make sure the PPS has come…
      std::this_thread::sleep_for(std::chrono::milliseconds(1100));
      //…then ask
      gps_seconds = usrp->get_mboard_sensor("gps_time").to_int();
      pps_seconds = usrp->get_time_last_pps().to_ticks(1.0);
  }

  if (pps_seconds == gps_seconds) {
      std::cout << boost::format("GPS and UHD Device time are aligned.\n");
  } else {
      std::cout << boost::format("Could not align UHD Device time to GPS time. Giving up.\n");
  }
  std::cout << boost::format("last_pps: %ld vs gps: %ld.")
            % pps_seconds % gps_seconds
            << std::endl;

  //print NMEA strings
  try {
      uhd::sensor_value_t gga_string = usrp->get_mboard_sensor("gps_gpgga");
      uhd::sensor_value_t rmc_string = usrp->get_mboard_sensor("gps_gprmc");
      std::cout << boost::format("Printing available NMEA strings:\n");
      std::cout << boost::format("%s\n%s\n") % gga_string.to_pp_string() % rmc_string.to_pp_string();
  } catch (uhd::lookup_error&) {
      std::cout << "NMEA strings not implemented for this device." << std::endl;
  }
  std::cout << boost::format("GPS Epoch time at last PPS: %.5f seconds\n") % usrp->get_mboard_sensor("gps_time").to_real();
  std::cout << boost::format("UHD Device time last PPS:   %.5f seconds\n") % (usrp->get_time_last_pps().get_real_secs());
  std::cout << boost::format("UHD Device time right now:  %.5f seconds\n") % (usrp->get_time_now().get_real_secs());
  std::cout << boost::format("PC Clock time:              %.5f seconds\n") % time(NULL);

  //finished
  std::cout << boost::format("\nDone!\n\n");

  return EXIT_SUCCESS;
=======
    // clang-format on
    po::variables_map vm;
    po::store(po::parse_command_line(argc, argv, desc), vm);
    po::notify(vm);

    // Print the help message
    if (vm.count("help")) {
        std::cout << "Query GPSDO Sensors, try to lock the reference oscillator to "
                     "the GPS disciplined clock, and set the device time to GPS time"
                  << std::endl
                  << std::endl
                  << desc;
        return EXIT_FAILURE;
    }

    // If specified, query a clock device instead
    if (vm.count("clock")) {
        return query_clock_sensors(args);
    }

    // Create a USRP device
    std::cout << boost::format("\nCreating the USRP device with: %s...\n") % args;
    uhd::usrp::multi_usrp::sptr usrp = uhd::usrp::multi_usrp::make(args);
    std::cout << boost::format("Using Device: %s\n") % usrp->get_pp_string();

    // Verify GPS sensors are present (i.e. EEPROM has been burnt)
    std::vector<std::string> sensor_names = usrp->get_mboard_sensor_names(0);

    if (std::find(sensor_names.begin(), sensor_names.end(), "gps_locked")
        == sensor_names.end()) {
        std::cout << "\ngps_locked sensor not found.  This could mean that "
                     "you have not installed the GPSDO correctly.\n\n";
        std::cout << "Visit one of these pages if the problem persists:\n";
        std::cout << " * N2X0/E1X0: http://files.ettus.com/manual/page_gpsdo.html\n";
        std::cout << " * X3X0: http://files.ettus.com/manual/page_gpsdo_x3x0.html\n\n";
        return EXIT_FAILURE;
    }

    bool ref_set_to_gpsdo = false;

    // Set clock source to gpsdo if supported
    if (uhd::has(usrp->get_clock_sources(0), "gpsdo")) {
        std::cout << "Setting the reference clock source to \"gpsdo\"..." << std::endl;
        usrp->set_clock_source("gpsdo");
        ref_set_to_gpsdo = true;
    }
    std::cout << "Clock source is now " << usrp->get_clock_source(0) << std::endl;

    // Set time source to gpsdo if supported
    if (uhd::has(usrp->get_time_sources(0), "gpsdo")) {
        std::cout << "Setting the reference clock source to \"gpsdo\"..." << std::endl;
        usrp->set_time_source("gpsdo");
        ref_set_to_gpsdo = true;
    }
    std::cout << "Time source is now " << usrp->get_time_source(0) << std::endl;

    if (not ref_set_to_gpsdo) {
        std::cerr << "ERROR: Unable to set clock or time reference to \"gpsdo\""
                  << std::endl;
        return EXIT_FAILURE;
    }

    // Check for ref lock
    if (std::find(sensor_names.begin(), sensor_names.end(), "ref_locked")
        != sensor_names.end()) {
        std::cout << "Waiting for ref_locked..." << std::flush;
        uhd::sensor_value_t ref_locked = usrp->get_mboard_sensor("ref_locked", 0);
        auto end = std::chrono::steady_clock::now() + std::chrono::seconds(30);
        while (!ref_locked.to_bool() && std::chrono::steady_clock::now() < end) {
            std::this_thread::sleep_for(std::chrono::milliseconds(100));
            ref_locked = usrp->get_mboard_sensor("ref_locked", 0);
            std::cout << "." << std::flush;
        }
        if (not ref_locked.to_bool()) {
            std::cout << "USRP NOT Locked to Reference.\n";
            std::cout << "Double check installation instructions (N2X0/E1X0 only): "
                         "https://www.ettus.com/content/files/gpsdo-kit_4.pdf\n\n";
            return EXIT_FAILURE;
        } else {
            std::cout << "USRP Locked to Reference.\n";
        }
    } else {
        std::cout << "ref_locked sensor not present on this board.\n";
    }

    print_notes();

    // The TCXO has a long warm up time, so wait up to 30 seconds for sensor data
    // to show up
    std::cout << "Waiting for the GPSDO to warm up..." << std::flush;
    auto end = std::chrono::steady_clock::now() + std::chrono::seconds(30);
    while (std::chrono::steady_clock::now() < end) {
        try {
            usrp->get_mboard_sensor("gps_locked", 0);
            break;
        } catch (std::exception&) {
        }
        std::this_thread::sleep_for(std::chrono::milliseconds(250));
        std::cout << "." << std::flush;
    }
    std::cout << std::endl;
    try {
        usrp->get_mboard_sensor("gps_locked", 0);
    } catch (std::exception&) {
        std::cout << "No response from GPSDO in 30 seconds" << std::endl;
        return EXIT_FAILURE;
    }
    std::cout << "The GPSDO is warmed up and talking." << std::endl;

    // Check for GPS lock
    uhd::sensor_value_t gps_locked = usrp->get_mboard_sensor("gps_locked", 0);
    ;
    if (not gps_locked.to_bool()) {
        std::cout << "\nGPS does not have lock. Wait a few minutes and try again.\n";
        std::cout << "NMEA strings and device time may not be accurate "
                     "until lock is achieved.\n\n";
    } else {
        std::cout << "GPS Locked";
    }

    // Check PPS and compare UHD device time to GPS time
    uhd::sensor_value_t gps_time   = usrp->get_mboard_sensor("gps_time");
    uhd::time_spec_t last_pps_time = usrp->get_time_last_pps();

    // we only care about the full seconds
    signed gps_seconds    = gps_time.to_int();
    long long pps_seconds = last_pps_time.to_ticks(1.0);

    if (pps_seconds != gps_seconds) {
        std::cout << "\nTrying to align the device time to GPS time..." << std::endl;

        gps_time = usrp->get_mboard_sensor("gps_time");

        // set the device time to the GPS time
        // getting the GPS time returns just after the PPS edge, so just add a
        // second and set the device time at the next PPS edge
        usrp->set_time_next_pps(uhd::time_spec_t(gps_time.to_int() + 1.0));
        // allow some time to make sure the PPS has come…
        std::this_thread::sleep_for(std::chrono::milliseconds(1100));
        //…then ask
        gps_seconds = usrp->get_mboard_sensor("gps_time").to_int();
        pps_seconds = usrp->get_time_last_pps().to_ticks(1.0);
    }

    if (pps_seconds == gps_seconds) {
        std::cout << "GPS and UHD Device time are aligned.\n";
    } else {
        std::cout << "Could not align UHD Device time to GPS time. Giving up.\n";
    }
    std::cout << boost::format("last_pps: %ld vs gps: %ld.") % pps_seconds % gps_seconds
              << std::endl;

    // print NMEA strings
    std::cout << "Printing available NMEA strings:\n";
    try {
        std::cout << usrp->get_mboard_sensor("gps_gpgga").to_pp_string() << std::endl;
    } catch (uhd::lookup_error&) {
        std::cout << "GPGGA string not available for this device." << std::endl;
    }
    try {
        std::cout << usrp->get_mboard_sensor("gps_gprmc").to_pp_string() << std::endl;
    } catch (uhd::lookup_error&) {
        std::cout << "GPRMC string not available for this device." << std::endl;
    }
    std::cout << boost::format("GPS Epoch time at last PPS: %.5f seconds\n")
                     % usrp->get_mboard_sensor("gps_time").to_real();
    std::cout << boost::format("UHD Device time last PPS:   %.5f seconds\n")
                     % (usrp->get_time_last_pps().get_real_secs());
    std::cout << boost::format("UHD Device time right now:  %.5f seconds\n")
                     % (usrp->get_time_now().get_real_secs());
    std::cout << boost::format("PC Clock time:              %.5f seconds\n") % time(NULL);

    // finished
    std::cout << "\nDone!\n\n";

    return EXIT_SUCCESS;
>>>>>>> f23ab721
}<|MERGE_RESOLUTION|>--- conflicted
+++ resolved
@@ -4,6 +4,7 @@
 //
 // SPDX-License-Identifier: GPL-3.0-or-later
 //
+
 
 #include <uhd/usrp/multi_usrp.hpp>
 #include <uhd/usrp_clock/multi_usrp_clock.hpp>
@@ -12,6 +13,7 @@
 #include <uhd/utils/safe_main.hpp>
 #include <uhd/utils/thread.hpp>
 #include <boost/filesystem.hpp>
+
 #include <boost/format.hpp>
 #include <boost/program_options.hpp>
 #include <chrono>
@@ -26,16 +28,6 @@
 namespace po = boost::program_options;
 namespace fs = boost::filesystem;
 
-<<<<<<< HEAD
-const size_t WARMUP_TIMEOUT_MS = 30000;
-
-void print_notes(void) {
-  // Helpful notes
-  std::cout << boost::format("**************************************Helpful Notes on Clock/PPS Selection**************************************\n");
-  std::cout << boost::format("As you can see, the default 10 MHz Reference and 1 PPS signals are now from the GPSDO.\n");
-  std::cout << boost::format("If you would like to use the internal reference(TCXO) in other applications, you must configure that explicitly.\n");
-  std::cout << boost::format("****************************************************************************************************************\n");
-=======
 void print_notes(void)
 {
     // Helpful notes
@@ -49,7 +41,6 @@
     std::cout << "***********************************************************************"
                  "*********"
                  "********************************\n";
->>>>>>> f23ab721
 }
 
 int query_clock_sensors(const std::string& args)
@@ -102,174 +93,6 @@
     ("args", po::value<std::string>(&args)->default_value(""), "Device address arguments specifying a single USRP")
     ("clock", "query a clock device's sensors")
     ;
-<<<<<<< HEAD
-  po::variables_map vm;
-  po::store(po::parse_command_line(argc, argv, desc), vm);
-  po::notify(vm);
-
-  //Print the help message
-  if (vm.count("help")) {
-      std::cout << boost::format("Query GPSDO Sensors, try to lock the reference oscillator to the GPS disciplined clock, and set the device time to GPS time")
-          << std::endl
-          << std::endl
-          << desc;
-      return EXIT_FAILURE;
-  }
-
-  //If specified, query a clock device instead
-  if(vm.count("clock")) {
-      return query_clock_sensors(args);
-  }
-
-  //Create a USRP device
-  std::cout << boost::format("\nCreating the USRP device with: %s...\n") % args;
-  uhd::usrp::multi_usrp::sptr usrp = uhd::usrp::multi_usrp::make(args);
-  std::cout << boost::format("Using Device: %s\n") % usrp->get_pp_string();
-
-  //Verify GPS sensors are present (i.e. EEPROM has been burnt)
-  std::vector<std::string> sensor_names = usrp->get_mboard_sensor_names(0);
-
-  if (std::find(sensor_names.begin(), sensor_names.end(), "gps_locked") == sensor_names.end()) {
-      std::cout << boost::format("\ngps_locked sensor not found.  This could mean that you have not installed the GPSDO correctly.\n\n");
-      std::cout << boost::format("Visit one of these pages if the problem persists:\n");
-      std::cout << boost::format(" * N2X0/E1X0: http://files.ettus.com/manual/page_gpsdo.html\n");
-      std::cout << boost::format(" * X3X0: http://files.ettus.com/manual/page_gpsdo_x3x0.html\n\n");
-      return EXIT_FAILURE;
-  }
-
-  std::cout << "\nSetting the reference clock source to \"gpsdo\"...\n";
-  try {
-      usrp->set_clock_source("gpsdo");
-  } catch (uhd::value_error &e) {
-      std::cout << "could not set the clock source to \"gpsdo\"; error was:" <<std::endl;
-      std::cout << e.what() << std::endl;
-      std::cout << "trying \"external\"..." <<std::endl;
-      try{
-          usrp->set_clock_source("external");
-      } catch (uhd::value_error&) {
-          std::cout << "\"external\" failed, too." << std::endl;
-      }
-  }
-  std::cout<< std::endl << "Clock source is now " << usrp->get_clock_source(0) << std::endl;
-
-  //Check for 10 MHz lock
-  if(std::find(sensor_names.begin(), sensor_names.end(), "ref_locked") != sensor_names.end()) {
-      uhd::sensor_value_t ref_locked = usrp->get_mboard_sensor("ref_locked",0);
-      for (size_t i = 0; not ref_locked.to_bool() and i < 100; i++) {
-          std::this_thread::sleep_for(std::chrono::milliseconds(100));
-          ref_locked = usrp->get_mboard_sensor("ref_locked",0);
-      }
-      if(not ref_locked.to_bool()) {
-          std::cout << boost::format("USRP NOT Locked to GPSDO 10 MHz Reference.\n");
-          std::cout << boost::format("Double check installation instructions (N2X0/E1X0 only): https://www.ettus.com/content/files/gpsdo-kit_4.pdf\n\n");
-          return EXIT_FAILURE;
-      } else {
-          std::cout << boost::format("USRP Locked to GPSDO 10 MHz Reference.\n");
-      }
-  } else {
-      std::cout << boost::format("ref_locked sensor not present on this board.\n");
-  }
-
-  // Explicitly set time source to gpsdo
-  try {
-      usrp->set_time_source("gpsdo");
-  } catch (uhd::value_error &e) {
-      std::cout << "could not set the time source to \"gpsdo\"; error was:" <<std::endl;
-      std::cout << e.what() << std::endl;
-      std::cout << "trying \"external\"..." <<std::endl;
-      try {
-          usrp->set_time_source("external");
-      } catch (uhd::value_error&) {
-          std::cout << "\"external\" failed, too." << std::endl;
-      }
-  }
-  std::cout << std::endl << "Time source is now " << usrp->get_time_source(0) << std::endl;
-
-  print_notes();
-
-  // The TCXO has a long warm up time, so wait up to 30 seconds for sensor data
-  std::cout << "Waiting for the GPSDO to warm up..." << std::flush;
-  boost::system_time exit_time = boost::get_system_time() +
-              boost::posix_time::milliseconds(WARMUP_TIMEOUT_MS);
-  while (boost::get_system_time() < exit_time) {
-      try {
-          usrp->get_mboard_sensor("gps_locked", 0);
-          break;
-      } catch (std::exception &) {}
-      std::this_thread::sleep_for(std::chrono::milliseconds(250));
-      std::cout << "." << std::flush;
-  }
-  std::cout << std::endl;
-  try {
-      usrp->get_mboard_sensor("gps_locked", 0);
-  } catch (std::exception &) {
-      std::cout << "No response from GPSDO in 30 seconds" << std::endl;
-      return EXIT_FAILURE;
-  }
-  std::cout << "The GPSDO is warmed up and talking." << std::endl;
-
-  //Check for GPS lock
-  uhd::sensor_value_t gps_locked = usrp->get_mboard_sensor("gps_locked",0);;
-  if(not gps_locked.to_bool()) {
-      std::cout << boost::format("\nGPS does not have lock. Wait a few minutes and try again.\n");
-      std::cout << boost::format("NMEA strings and device time may not be accurate until lock is achieved.\n\n");
-  } else {
-      std::cout << boost::format("GPS Locked");
-  }
-
-  //Check PPS and compare UHD device time to GPS time
-  uhd::sensor_value_t gps_time = usrp->get_mboard_sensor("gps_time");
-  uhd::time_spec_t last_pps_time = usrp->get_time_last_pps();
-
-  //we only care about the full seconds
-  signed gps_seconds = gps_time.to_int();
-  long long pps_seconds = last_pps_time.to_ticks(1.0);
-
-  if(pps_seconds != gps_seconds) {
-      std::cout << "\nTrying to align the device time to GPS time..."
-                << std::endl;
-
-      gps_time = usrp->get_mboard_sensor("gps_time");
-
-      //set the device time to the GPS time
-      //getting the GPS time returns just after the PPS edge, so just add a
-      //second and set the device time at the next PPS edge
-      usrp->set_time_next_pps(uhd::time_spec_t(gps_time.to_int() + 1.0));
-      //allow some time to make sure the PPS has come…
-      std::this_thread::sleep_for(std::chrono::milliseconds(1100));
-      //…then ask
-      gps_seconds = usrp->get_mboard_sensor("gps_time").to_int();
-      pps_seconds = usrp->get_time_last_pps().to_ticks(1.0);
-  }
-
-  if (pps_seconds == gps_seconds) {
-      std::cout << boost::format("GPS and UHD Device time are aligned.\n");
-  } else {
-      std::cout << boost::format("Could not align UHD Device time to GPS time. Giving up.\n");
-  }
-  std::cout << boost::format("last_pps: %ld vs gps: %ld.")
-            % pps_seconds % gps_seconds
-            << std::endl;
-
-  //print NMEA strings
-  try {
-      uhd::sensor_value_t gga_string = usrp->get_mboard_sensor("gps_gpgga");
-      uhd::sensor_value_t rmc_string = usrp->get_mboard_sensor("gps_gprmc");
-      std::cout << boost::format("Printing available NMEA strings:\n");
-      std::cout << boost::format("%s\n%s\n") % gga_string.to_pp_string() % rmc_string.to_pp_string();
-  } catch (uhd::lookup_error&) {
-      std::cout << "NMEA strings not implemented for this device." << std::endl;
-  }
-  std::cout << boost::format("GPS Epoch time at last PPS: %.5f seconds\n") % usrp->get_mboard_sensor("gps_time").to_real();
-  std::cout << boost::format("UHD Device time last PPS:   %.5f seconds\n") % (usrp->get_time_last_pps().get_real_secs());
-  std::cout << boost::format("UHD Device time right now:  %.5f seconds\n") % (usrp->get_time_now().get_real_secs());
-  std::cout << boost::format("PC Clock time:              %.5f seconds\n") % time(NULL);
-
-  //finished
-  std::cout << boost::format("\nDone!\n\n");
-
-  return EXIT_SUCCESS;
-=======
     // clang-format on
     po::variables_map vm;
     po::store(po::parse_command_line(argc, argv, desc), vm);
@@ -362,6 +185,7 @@
     std::cout << "Waiting for the GPSDO to warm up..." << std::flush;
     auto end = std::chrono::steady_clock::now() + std::chrono::seconds(30);
     while (std::chrono::steady_clock::now() < end) {
+
         try {
             usrp->get_mboard_sensor("gps_locked", 0);
             break;
@@ -446,5 +270,4 @@
     std::cout << "\nDone!\n\n";
 
     return EXIT_SUCCESS;
->>>>>>> f23ab721
 }