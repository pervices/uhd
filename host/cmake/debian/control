--- conflicted
+++ resolved
@@ -2,17 +2,11 @@
 Section: science
 Priority: optional
 Maintainer: Ettus Research <packages@ettus.com>
-<<<<<<< HEAD
 Uploaders: Michael West <michael.west@ettus.com>
 Build-Depends:  debhelper (>= 9),
                 cmake (>= 2.8.4+dfsg.1-3),
                 python-dev,
                 python-mako, 
-=======
-Uploaders: Martin Braun <martin.braun@ettus.com>
-Build-Depends:  cmake,
-                debhelper (>= 9),
->>>>>>> 4f807a9d
                 doxygen,
                 libboost-date-time-dev,
                 libboost-dev,
