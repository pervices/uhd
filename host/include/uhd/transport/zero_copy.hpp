//
// Copyright 2010-2012,2015 Ettus Research LLC
// Copyright 2018 Ettus Research, a National Instruments Company
//
// SPDX-License-Identifier: GPL-3.0-or-later
//

#pragma once

#include <uhd/config.hpp>
#include <uhd/utils/noncopyable.hpp>
<<<<<<< HEAD

#include <boost/smart_ptr/detail/atomic_count.hpp>
=======
>>>>>>> 0dede88c
#include <boost/intrusive_ptr.hpp>
#include <boost/smart_ptr/detail/atomic_count.hpp>
#include <boost/utility.hpp>
#include <sys/socket.h>
#include <memory>

namespace uhd { namespace transport {

//! Simple managed buffer with release interface
class UHD_API managed_buffer
{
public:
    managed_buffer(void) : _ref_count(0), _buffer(NULL), _length(0) {}

    virtual ~managed_buffer(void) {}

    /*!
     * Signal to the transport that we are done with the buffer.
     * This should be called to release the buffer to the transport object.
     * After calling, the referenced memory should be considered invalid.
     */
    virtual void release(void) = 0;

    /*!
     * Use commit() to re-write the length (for use with send buffers).
     * \param num_bytes the number of bytes written into the buffer
     */
    UHD_INLINE void commit(size_t num_bytes)
    {
        _length = num_bytes;
    }


    /*!
     * Get a pointer to the underlying buffer.
     * \return a pointer into memory
     */
    template <class T>
    UHD_INLINE T cast(void) const
    {
        return static_cast<T>(_buffer);
    }

    /*!
     * Get the size of the underlying buffer.
     * \return the number of bytes
     */
    UHD_INLINE size_t size(void) const
    {
        return _length;
    }

    //! Create smart pointer to a reusable managed buffer
    template <typename T>
    UHD_INLINE boost::intrusive_ptr<T> make(T* p, void* buffer, size_t length)
    {
        _buffer = buffer;
        _length = length;
        return boost::intrusive_ptr<T>(p);
    }

    boost::detail::atomic_count _ref_count;
    typedef boost::intrusive_ptr<managed_buffer> sptr;

    int ref_count()
    {
        return (int)_ref_count;
    }

protected:
    void* _buffer;
    size_t _length;

private:
};

UHD_INLINE void intrusive_ptr_add_ref(managed_buffer* p)
{
    ++(p->_ref_count);
}

UHD_INLINE void intrusive_ptr_release(managed_buffer* p)
{
    if (--(p->_ref_count) == 0)
        p->release();
}

/*!
 * A managed receive buffer:
 * Contains a reference to transport-managed memory,
 * and a method to release the memory after reading.
 */
class UHD_API managed_recv_buffer : public managed_buffer
{
public:
    typedef boost::intrusive_ptr<managed_recv_buffer> sptr;
};

/*!
 * A managed send buffer:
 * Contains a reference to transport-managed memory,
 * and a method to commit the memory after writing.
 */
class UHD_API managed_send_buffer : public managed_buffer
{
public:
    typedef boost::intrusive_ptr<managed_send_buffer> sptr;

    
    virtual int get_socket(void) = 0;

    virtual void get_iov(iovec &iov) = 0;
};

/*!
 * Transport parameters
 */
struct zero_copy_xport_params
{
    zero_copy_xport_params()
        : recv_frame_size(0)
        , send_frame_size(0)
        , num_recv_frames(0)
        , num_send_frames(0)
        , recv_buff_size(0)
        , send_buff_size(0)
    { /* NOP */
    }
    size_t recv_frame_size;
    size_t send_frame_size;
    size_t num_recv_frames;
    size_t num_send_frames;
    size_t recv_buff_size;
    size_t send_buff_size;
};

/*!
 * A zero-copy interface for transport objects.
 * Provides a way to get send and receive buffers
 * with memory managed by the transport object.
 */
class UHD_API zero_copy_if : uhd::noncopyable
{
public:
    typedef std::shared_ptr<zero_copy_if> sptr;

    /*!
     * Clean up tasks before releasing the transport object.
     */
    virtual ~zero_copy_if(){};

    /*!
     * Get a new receive buffer from this transport object.
     * \param timeout the timeout to get the buffer in seconds
     * \param error_code stores errors from the sys calls
     * \return a managed buffer, or null sptr on timeout/error
     */
    virtual managed_recv_buffer::sptr get_recv_buff(double timeout = 0.1, int *error_code = 0) = 0;

    /*!
     * Get the number of receive frames:
     * The number of simultaneous receive buffers in use.
     * \return number of frames
     */
    virtual size_t get_num_recv_frames(void) const = 0;

    /*!
     * Get the size of a receive frame:
     * The maximum capacity of a single receive buffer.
     * \return frame size in bytes
     */
    virtual size_t get_recv_frame_size(void) const = 0;

    /*!
     * Get a new send buffer from this transport object.
     * \param timeout the timeout to get the buffer in seconds
     * \return a managed buffer, or null sptr on timeout/error
     */
    virtual managed_send_buffer::sptr get_send_buff(double timeout = 0.1) = 0;

    /*!
     * Get the number of send frames:
     * The number of simultaneous send buffers in use.
     * \return number of frames
     */
    virtual size_t get_num_send_frames(void) const = 0;

    /*!
     * Get the size of a send frame:
     * The maximum capacity of a single send buffer.
     * \return frame size in bytes
     */
    virtual size_t get_send_frame_size(void) const = 0;
};

}} // namespace uhd::transport<|MERGE_RESOLUTION|>--- conflicted
+++ resolved
@@ -9,15 +9,9 @@
 
 #include <uhd/config.hpp>
 #include <uhd/utils/noncopyable.hpp>
-<<<<<<< HEAD
-
-#include <boost/smart_ptr/detail/atomic_count.hpp>
-=======
->>>>>>> 0dede88c
 #include <boost/intrusive_ptr.hpp>
 #include <boost/smart_ptr/detail/atomic_count.hpp>
 #include <boost/utility.hpp>
-#include <sys/socket.h>
 #include <memory>
 
 namespace uhd { namespace transport {
@@ -45,7 +39,6 @@
     {
         _length = num_bytes;
     }
-
 
     /*!
      * Get a pointer to the underlying buffer.
@@ -121,11 +114,6 @@
 {
 public:
     typedef boost::intrusive_ptr<managed_send_buffer> sptr;
-
-    
-    virtual int get_socket(void) = 0;
-
-    virtual void get_iov(iovec &iov) = 0;
 };
 
 /*!
@@ -168,10 +156,9 @@
     /*!
      * Get a new receive buffer from this transport object.
      * \param timeout the timeout to get the buffer in seconds
-     * \param error_code stores errors from the sys calls
      * \return a managed buffer, or null sptr on timeout/error
      */
-    virtual managed_recv_buffer::sptr get_recv_buff(double timeout = 0.1, int *error_code = 0) = 0;
+    virtual managed_recv_buffer::sptr get_recv_buff(double timeout = 0.1) = 0;
 
     /*!
      * Get the number of receive frames:
