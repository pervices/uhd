//
// Copyright 2010-2013 Ettus Research LLC
// Copyright 2018 Ettus Research, a National Instruments Company
//
// SPDX-License-Identifier: GPL-3.0-or-later
//

#pragma once

#include <uhd/config.hpp>
#include <uhd/utils/noncopyable.hpp>
<<<<<<< HEAD
#include <boost/shared_ptr.hpp>
=======
>>>>>>> f23ab721
#include <stdint.h>
#include <memory>
#include <string>
#include <vector>
#include <stdint.h>

namespace uhd { namespace transport {

/*!
 * Device handle class that represents a USB device
 * Used for identifying devices on the USB bus and selecting which device is
 * used when creating a  USB transport. A minimal subset of USB descriptor
 * fields are used. Fields can be found in the USB 2.0 specification Table
 * 9-8 (Standard Device Descriptor). In addition to fields of the device
 * descriptor, the interface returns the device's USB device address.
 *
 * Note: The USB 2.0 Standard Device Descriptor contains an index rather then
 *       a true descriptor serial number string. This interface returns the
 *       actual string descriptor.
 */
class UHD_API usb_device_handle : uhd::noncopyable
{
public:
    typedef std::shared_ptr<usb_device_handle> sptr;
    typedef std::pair<uint16_t, uint16_t> vid_pid_pair_t;

    virtual ~usb_device_handle(void);

    /*!
     * Return the device's serial number
     * \return a string describing the device's serial number
     */
    virtual std::string get_serial() const = 0;

    /*!
     * Return the device's manufacturer identification string
     * \return a string describing the device's manufacturer string
     */
    virtual std::string get_manufacturer() const = 0;

    /*!
     * Return the device's product identification string
     * \return a string describing the device's product string
     */
    virtual std::string get_product() const = 0;

    /*!
     * Return the device's Vendor ID (usually assigned by the USB-IF)
     * \return a Vendor ID
     */
    virtual uint16_t get_vendor_id() const = 0;

    /*!
     * Return the device's Product ID (usually assigned by manufacturer)
     * \return a Product ID
     */
    virtual uint16_t get_product_id() const = 0;

    /*!
     * Test whether the firmware is loaded on the device.
     * \return true if firmware is loaded
     */
    virtual bool firmware_loaded() = 0;

    /*!
     * Return a vector of USB devices on this host
     * \return a vector of USB device handles that match vid and pid
     */
    static std::vector<usb_device_handle::sptr> get_device_list(
        uint16_t vid, uint16_t pid);
    static std::vector<usb_device_handle::sptr> get_device_list(
        const std::vector<usb_device_handle::vid_pid_pair_t>& vid_pid_pair_list);


}; // namespace usb

}} // namespace uhd::transport<|MERGE_RESOLUTION|>--- conflicted
+++ resolved
@@ -7,12 +7,10 @@
 
 #pragma once
 
+
 #include <uhd/config.hpp>
 #include <uhd/utils/noncopyable.hpp>
-<<<<<<< HEAD
-#include <boost/shared_ptr.hpp>
-=======
->>>>>>> f23ab721
+
 #include <stdint.h>
 #include <memory>
 #include <string>
