//
// Copyright 2010-2013 Ettus Research LLC
// Copyright 2018 Ettus Research, a National Instruments Company
//
// SPDX-License-Identifier: GPL-3.0-or-later
//

#pragma once


#include <uhd/config.hpp>
#include <uhd/utils/noncopyable.hpp>

#include <boost/circular_buffer.hpp>
#include <boost/thread/condition.hpp>
#include <boost/utility.hpp>
#include <functional>
#include <mutex>

namespace uhd { namespace transport {

template <typename elem_type>
class bounded_buffer_detail : uhd::noncopyable
{
public:
    bounded_buffer_detail(size_t capacity) : _buffer(capacity)
    {
        _not_full_fcn  = std::bind(&bounded_buffer_detail<elem_type>::not_full, this);
        _not_empty_fcn = std::bind(&bounded_buffer_detail<elem_type>::not_empty, this);
    }

    UHD_INLINE bool push_with_haste(const elem_type& elem)
    {
        std::unique_lock<std::mutex> lock(_mutex);
        if (_buffer.full()) {
            return false;
        }
        _buffer.push_front(elem);
        _empty_cond.notify_one();
        return true;
    }

<<<<<<< HEAD
        UHD_INLINE bool push_with_haste(const elem_type &elem)
        {
            std::unique_lock<std::mutex> lock(_mutex);
            if (_buffer.full()) {

                return false;
            }
            _buffer.push_front(elem);
            _empty_cond.notify_one();
            return true;
        }

        UHD_INLINE bool push_with_pop_on_full(const elem_type &elem)
        {
            std::lock_guard<std::mutex> lock(_mutex);
            if (_buffer.full()) {

                _buffer.pop_back();
                _buffer.push_front(elem);
                _empty_cond.notify_one();
                return false;
            } else {

                _buffer.push_front(elem);
                _empty_cond.notify_one();
                return true;
            }
        }

        UHD_INLINE void push_with_wait(const elem_type &elem)
        {
            std::unique_lock<std::mutex> lock(_mutex);
            if (_buffer.full())
            {
                _full_cond.wait(lock, _not_full_fcn);
            }
=======
    UHD_INLINE bool push_with_pop_on_full(const elem_type& elem)
    {
        std::lock_guard<std::mutex> lock(_mutex);
        if (_buffer.full()) {
            _buffer.pop_back();
            _buffer.push_front(elem);
            _empty_cond.notify_one();
            return false;
        } else {
>>>>>>> 0dede88c
            _buffer.push_front(elem);
            _empty_cond.notify_one();
            return true;
        }
    }

    UHD_INLINE void push_with_wait(const elem_type& elem)
    {
        std::unique_lock<std::mutex> lock(_mutex);
        if (_buffer.full()) {
            _full_cond.wait(lock, _not_full_fcn);
        }
        _buffer.push_front(elem);
        _empty_cond.notify_one();
    }

<<<<<<< HEAD
        UHD_INLINE bool pop_with_haste(elem_type &elem)
        {
            std::unique_lock<std::mutex> lock(_mutex);
            if (_buffer.empty()) {

=======
    UHD_INLINE bool push_with_timed_wait(const elem_type& elem, double timeout)
    {
        std::unique_lock<std::mutex> lock(_mutex);
        if (_buffer.full()) {
            if (not _full_cond.timed_wait(lock, to_time_dur(timeout), _not_full_fcn)) {
>>>>>>> 0dede88c
                return false;
            }
        }
        _buffer.push_front(elem);
        _empty_cond.notify_one();
        return true;
    }

    UHD_INLINE bool pop_with_haste(elem_type& elem)
    {
        std::unique_lock<std::mutex> lock(_mutex);
        if (_buffer.empty()) {
            return false;
        }
        this->pop_back(elem);
        _full_cond.notify_one();
        return true;
    }

<<<<<<< HEAD
        UHD_INLINE bool pop_with_timed_wait(elem_type &elem, double timeout)
        {
            std::unique_lock<std::mutex> lock(_mutex);
            if (_buffer.empty()) {

                if (not _empty_cond.timed_wait(lock, to_time_dur(timeout),
                    _not_empty_fcn))
                {
                    return false;
                }
            }
            this->pop_back(elem);
            _full_cond.notify_one();
            return true;
=======
    UHD_INLINE void pop_with_wait(elem_type& elem)
    {
        std::unique_lock<std::mutex> lock(_mutex);
        if (_buffer.empty()) {
            _empty_cond.wait(lock, _not_empty_fcn);
>>>>>>> 0dede88c
        }
        this->pop_back(elem);
        _full_cond.notify_one();
    }

    UHD_INLINE bool pop_with_timed_wait(elem_type& elem, double timeout)
    {
        std::unique_lock<std::mutex> lock(_mutex);
        if (_buffer.empty()) {
            if (not _empty_cond.timed_wait(lock, to_time_dur(timeout), _not_empty_fcn)) {
                return false;
            }
        }
        this->pop_back(elem);
        _full_cond.notify_one();
        return true;
    }

private:
    std::mutex _mutex;
    boost::condition _empty_cond, _full_cond;
    boost::circular_buffer<elem_type> _buffer;

    bool not_full(void) const
    {
        return not _buffer.full();
    }
    bool not_empty(void) const
    {
        return not _buffer.empty();
    }

    std::function<bool(void)> _not_full_fcn, _not_empty_fcn;

    /*!
     * Three part operation to pop an element:
     * 1) assign elem to the back element
     * 2) assign the back element to empty
     * 3) pop the back to move the counter
     */
    UHD_INLINE void pop_back(elem_type& elem)
    {
        elem           = _buffer.back();
        _buffer.back() = elem_type();
        _buffer.pop_back();
    }

    static UHD_INLINE boost::posix_time::time_duration to_time_dur(double timeout)
    {
        return boost::posix_time::microseconds(long(timeout * 1e6));
    }
};
}} // namespace uhd::transport<|MERGE_RESOLUTION|>--- conflicted
+++ resolved
@@ -7,10 +7,8 @@
 
 #pragma once
 
-
 #include <uhd/config.hpp>
 #include <uhd/utils/noncopyable.hpp>
-
 #include <boost/circular_buffer.hpp>
 #include <boost/thread/condition.hpp>
 #include <boost/utility.hpp>
@@ -40,44 +38,6 @@
         return true;
     }
 
-<<<<<<< HEAD
-        UHD_INLINE bool push_with_haste(const elem_type &elem)
-        {
-            std::unique_lock<std::mutex> lock(_mutex);
-            if (_buffer.full()) {
-
-                return false;
-            }
-            _buffer.push_front(elem);
-            _empty_cond.notify_one();
-            return true;
-        }
-
-        UHD_INLINE bool push_with_pop_on_full(const elem_type &elem)
-        {
-            std::lock_guard<std::mutex> lock(_mutex);
-            if (_buffer.full()) {
-
-                _buffer.pop_back();
-                _buffer.push_front(elem);
-                _empty_cond.notify_one();
-                return false;
-            } else {
-
-                _buffer.push_front(elem);
-                _empty_cond.notify_one();
-                return true;
-            }
-        }
-
-        UHD_INLINE void push_with_wait(const elem_type &elem)
-        {
-            std::unique_lock<std::mutex> lock(_mutex);
-            if (_buffer.full())
-            {
-                _full_cond.wait(lock, _not_full_fcn);
-            }
-=======
     UHD_INLINE bool push_with_pop_on_full(const elem_type& elem)
     {
         std::lock_guard<std::mutex> lock(_mutex);
@@ -87,7 +47,6 @@
             _empty_cond.notify_one();
             return false;
         } else {
->>>>>>> 0dede88c
             _buffer.push_front(elem);
             _empty_cond.notify_one();
             return true;
@@ -104,19 +63,11 @@
         _empty_cond.notify_one();
     }
 
-<<<<<<< HEAD
-        UHD_INLINE bool pop_with_haste(elem_type &elem)
-        {
-            std::unique_lock<std::mutex> lock(_mutex);
-            if (_buffer.empty()) {
-
-=======
     UHD_INLINE bool push_with_timed_wait(const elem_type& elem, double timeout)
     {
         std::unique_lock<std::mutex> lock(_mutex);
         if (_buffer.full()) {
             if (not _full_cond.timed_wait(lock, to_time_dur(timeout), _not_full_fcn)) {
->>>>>>> 0dede88c
                 return false;
             }
         }
@@ -136,28 +87,11 @@
         return true;
     }
 
-<<<<<<< HEAD
-        UHD_INLINE bool pop_with_timed_wait(elem_type &elem, double timeout)
-        {
-            std::unique_lock<std::mutex> lock(_mutex);
-            if (_buffer.empty()) {
-
-                if (not _empty_cond.timed_wait(lock, to_time_dur(timeout),
-                    _not_empty_fcn))
-                {
-                    return false;
-                }
-            }
-            this->pop_back(elem);
-            _full_cond.notify_one();
-            return true;
-=======
     UHD_INLINE void pop_with_wait(elem_type& elem)
     {
         std::unique_lock<std::mutex> lock(_mutex);
         if (_buffer.empty()) {
             _empty_cond.wait(lock, _not_empty_fcn);
->>>>>>> 0dede88c
         }
         this->pop_back(elem);
         _full_cond.notify_one();
