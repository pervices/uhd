--- conflicted
+++ resolved
@@ -9,27 +9,10 @@
 
 #include <uhd/config.hpp>
 #include <uhd/utils/noncopyable.hpp>
-<<<<<<< HEAD
-#include <boost/shared_ptr.hpp>
-=======
 #include <memory>
->>>>>>> f23ab721
 
 namespace uhd { namespace transport {
 
-<<<<<<< HEAD
-    /*!
-     * A buffer pool manages memory for a homogeneous set of buffers.
-     * Each buffer is the pool start at a 16-byte alignment boundary.
-     */
-class UHD_API buffer_pool : uhd::noncopyable
-{
-public:
-    typedef boost::shared_ptr<buffer_pool> sptr;
-    typedef void* ptr_type;
-
-        virtual ~buffer_pool(void) = 0;
-=======
 /*!
  * A buffer pool manages memory for a homogeneous set of buffers.
  * Each buffer is the pool start at a 16-byte alignment boundary.
@@ -39,7 +22,6 @@
 public:
     typedef std::shared_ptr<buffer_pool> sptr;
     typedef void* ptr_type;
->>>>>>> f23ab721
 
     virtual ~buffer_pool(void) = 0;
 
