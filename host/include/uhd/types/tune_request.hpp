--- conflicted
+++ resolved
@@ -6,6 +6,7 @@
 //
 
 #pragma once
+
 
 #include <uhd/config.hpp>
 #include <uhd/types/device_addr.hpp>
@@ -29,25 +30,17 @@
      * to tune the chain as close as possible to the target frequency.
      * \param target_freq the target frequency in Hz
      */
-<<<<<<< HEAD
-    struct UHD_API tune_request_t{
-        /*!
-         * Make a new tune request for a particular center frequency.
-         * Use an automatic policy for the RF and DSP frequency
-         * to tune the chain as close as possible to the target frequency.
-         * \param target_freq the target frequency in Hz
-         */
-        tune_request_t(double target_freq = 0);
+    tune_request_t(double target_freq = 0);
 
-        /*!
-         * Make a new tune request for a particular center frequency.
-         * Use a manual policy for the RF frequency,
-         * and an automatic policy for the DSP frequency,
-         * to tune the chain as close as possible to the target frequency.
-         * \param target_freq the target frequency in Hz
-         * \param lo_off the LO offset frequency in Hz
-         */
-        tune_request_t(double target_freq, double lo_off);
+    /*!
+     * Make a new tune request for a particular center frequency.
+     * Use a manual policy for the RF frequency,
+     * and an automatic policy for the DSP frequency,
+     * to tune the chain as close as possible to the target frequency.
+     * \param target_freq the target frequency in Hz
+     * \param lo_off the LO offset frequency in Hz
+     */
+    tune_request_t(double target_freq, double lo_off);
 
         /*!
          * Tune request specifying dsp and lo
@@ -69,29 +62,6 @@
 
         tune_request_t(double target_freq, double rf_ch_freq, double rf_dp_freq, double lo_off, double dsp_freq);
 
-        //! Policy options for tunable elements in the RF chain.
-        enum policy_t {
-            //! Do not set this argument, use current setting.
-            POLICY_NONE   = int('N'),
-            //! Automatically determine the argument's value.
-            POLICY_AUTO   = int('A'),
-            //! Use the argument's value for the setting.
-            POLICY_MANUAL = int('M')
-        };
-=======
-    tune_request_t(double target_freq = 0);
->>>>>>> f23ab721
-
-    /*!
-     * Make a new tune request for a particular center frequency.
-     * Use a manual policy for the RF frequency,
-     * and an automatic policy for the DSP frequency,
-     * to tune the chain as close as possible to the target frequency.
-     * \param target_freq the target frequency in Hz
-     * \param lo_off the LO offset frequency in Hz
-     */
-    tune_request_t(double target_freq, double lo_off);
-
     //! Policy options for tunable elements in the RF chain.
     enum policy_t {
         //! Do not set this argument, use current setting.
@@ -102,16 +72,27 @@
         POLICY_MANUAL = int('M')
     };
 
-<<<<<<< HEAD
-        /*!
-         * The RF frequency in Hz.
+    /*!
+     * The target frequency of the overall chain in Hz.
+     * Set this even if all policies are set to manual.
+     */
+    double target_freq;
+
+    /*!
+     * The policy for the RF frequency.
+     * Automatic behavior: the target frequency + default LO offset.
+     */
+    policy_t rf_freq_policy;
+
+    /*!
+     * The RF frequency in Hz.
          * This is DAD Datapath plus DAC Channelizer NCO tuning word.
-         * Set when the policy is set to manual.
+     * Set when the policy is set to manual.
          *
          * Note: We must reuse the same name for compatibility with UHD.
          *       A proper name for this variable would be rf_dp_freq.
-         */
-        double rf_freq;
+     */
+    double rf_freq;
 
         /*!
          * The RF frequency in Hz. This is DAD Datapath NCO tuning word.
@@ -130,31 +111,6 @@
          * Set when the policy is set to manual.
          */
         double lo_freq;
-
-        /*!
-         * The policy for the DSP frequency.
-         * Automatic behavior: the difference between the target and IF.
-         */
-        policy_t dsp_freq_policy;
-=======
-    /*!
-     * The target frequency of the overall chain in Hz.
-     * Set this even if all policies are set to manual.
-     */
-    double target_freq;
-
-    /*!
-     * The policy for the RF frequency.
-     * Automatic behavior: the target frequency + default LO offset.
-     */
-    policy_t rf_freq_policy;
->>>>>>> f23ab721
-
-    /*!
-     * The RF frequency in Hz.
-     * Set when the policy is set to manual.
-     */
-    double rf_freq;
 
     /*!
      * The policy for the DSP frequency.
@@ -188,6 +144,7 @@
      * Possible options for this key: "integer" or "fractional".
      */
     device_addr_t args;
+
 };
 
 } // namespace uhd