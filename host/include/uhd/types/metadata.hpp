--- conflicted
+++ resolved
@@ -6,6 +6,7 @@
 //
 
 #pragma once
+
 
 #include <uhd/config.hpp>
 #include <uhd/types/time_spec.hpp>
@@ -174,20 +175,11 @@
     //! Set start of burst to true for the first packet in the chain.
     bool start_of_burst;
 
-<<<<<<< HEAD
+    //! Set end of burst to true for the last packet in the chain.
+    bool end_of_burst;
+
         //! Aggregate sample rate accross all channels
         uint64_t aggregate_samp_rate;
-        /*!
-         * The default constructor:
-         * Sets the fields to default values (flags set to false).
-         */
-        tx_metadata_t(void);
-    };
-=======
-    //! Set end of burst to true for the last packet in the chain.
-    bool end_of_burst;
->>>>>>> f23ab721
-
     /*!
      * If this pointer is not null, it specifies the address of an array of
      * `size_t`s specifying the sample offset relative to the beginning of
@@ -245,6 +237,7 @@
      * A special payload populated by custom FPGA fabric.
      */
     uint32_t user_payload[4];
+
 };
 
 } // namespace uhd