//
// Copyright 2011-2012,2014 Ettus Research LLC
// Copyright 2018 Ettus Research, a National Instruments Company
//
// SPDX-License-Identifier: GPL-3.0-or-later
//

#pragma once

#include <uhd/config.hpp>
#include <uhd/types/ref_vector.hpp>
#include <boost/operators.hpp>
#include <functional>
#include <memory>
#include <string>

<<<<<<< HEAD
namespace uhd{ namespace convert{

    //! A conversion class that implements a conversion from inputs -> outputs.
    class converter{
    public:
        typedef boost::shared_ptr<converter> sptr;
        typedef uhd::ref_vector<void *> output_type;
        typedef uhd::ref_vector<const void *> input_type;

        virtual ~converter(void) = 0;

        //! Set the scale factor (used in floating point conversions)
        virtual void set_scalar(const double) = 0;

        //! The public conversion method to convert inputs -> outputs
        UHD_INLINE void conv(const input_type &in, const output_type &out, const size_t num){
            if (num != 0) (*this)(in, out, num);
        }

        //   By default, converters do not bypass conversion and pack all the 
        // data into a single buffer. But for increased performance, some converters
        // might try to bypass conversion (as the data has already been packed into the
        // input buffer) and use scatter gather to send VRT header and data.
        //
        //   Any derivative of this class that wants this behavior must overwrite this
        // function and return 1 instead of 0.
        virtual bool bypass_conversion_and_use_scatter_gather(void) {
            return 0;
        }

    private:
        //! Callable method: input vectors, output vectors, num samples
        //
        // This is the guts of the converter. When deriving new converter types,
        // this is where the actual conversion routines go.
        //
        // \param in Pointers to the input buffers
        // \param out Pointers to the output buffers
        // \param num Number of items in the input buffers to convert
        virtual void operator()(const input_type& in, const output_type& out, const size_t num) = 0;
    };

    //! Conversion factory function typedef
    typedef boost::function<converter::sptr(void)> function_type;

    //! Priority of conversion routines
    typedef int priority_type;

    //! Identify a conversion routine in the registry
    struct UHD_API id_type : boost::equality_comparable<id_type>{
        std::string input_format;
        size_t num_inputs;
        std::string output_format;
        size_t num_outputs;
        std::string to_pp_string(void) const;
        std::string to_string(void) const;
    };

    //! Implement equality_comparable interface
    UHD_API bool operator==(const id_type &, const id_type &);

    /*!
     * Register a converter function.
     *
     * Converters with higher priority are given preference.
     *
     * \param id identify the conversion
     * \param fcn makes a new converter
     * \param prio the function priority
     */
    UHD_API void register_converter(
        const id_type &id,
        const function_type &fcn,
        const priority_type prio
    );

    /*!
     * Get a converter factory function.
     * \param id identify the conversion
     * \param prio the desired prio or -1 for best
     * \return the converter factory function
     */
    UHD_API function_type get_converter(
        const id_type &id,
        const priority_type prio = -1
    );

    /*!
     * Register the size of a particular item.
     * \param format the item format
     * \param size the size in bytes
     */
    UHD_API void register_bytes_per_item(
        const std::string &format, const size_t size
    );

    //! Convert an item format to a size in bytes
    UHD_API size_t get_bytes_per_item(const std::string &format);

}} //namespace

#endif /* INCLUDED_UHD_CONVERT_HPP */
=======
namespace uhd { namespace convert {

//! A conversion class that implements a conversion from inputs -> outputs.
class converter
{
public:
    typedef std::shared_ptr<converter> sptr;
    typedef uhd::ref_vector<void*> output_type;
    typedef uhd::ref_vector<const void*> input_type;

    virtual ~converter(void) = 0;

    //! Set the scale factor (used in floating point conversions)
    virtual void set_scalar(const double) = 0;

    //! The public conversion method to convert inputs -> outputs
    UHD_INLINE void conv(const input_type& in, const output_type& out, const size_t num)
    {
        if (num != 0)
            (*this)(in, out, num);
    }

private:
    //! Callable method: input vectors, output vectors, num samples
    //
    // This is the guts of the converter. When deriving new converter types,
    // this is where the actual conversion routines go.
    //
    // \param in Pointers to the input buffers
    // \param out Pointers to the output buffers
    // \param num Number of items in the input buffers to convert
    virtual void operator()(
        const input_type& in, const output_type& out, const size_t num) = 0;
};

//! Conversion factory function typedef
typedef std::function<converter::sptr(void)> function_type;

//! Priority of conversion routines
typedef int priority_type;

//! Identify a conversion routine in the registry
struct UHD_API id_type : boost::equality_comparable<id_type>
{
    std::string input_format;
    size_t num_inputs;
    std::string output_format;
    size_t num_outputs;
    std::string to_pp_string(void) const;
    std::string to_string(void) const;
};

//! Implement equality_comparable interface
UHD_API bool operator==(const id_type&, const id_type&);

/*!
 * Register a converter function.
 *
 * Converters with higher priority are given preference.
 *
 * \param id identify the conversion
 * \param fcn makes a new converter
 * \param prio the function priority
 */
UHD_API void register_converter(
    const id_type& id, const function_type& fcn, const priority_type prio);

/*!
 * Get a converter factory function.
 * \param id identify the conversion
 * \param prio the desired prio or -1 for best
 * \return the converter factory function
 */
UHD_API function_type get_converter(const id_type& id, const priority_type prio = -1);

/*!
 * Register the size of a particular item.
 * \param format the item format
 * \param size the size in bytes
 */
UHD_API void register_bytes_per_item(const std::string& format, const size_t size);

//! Convert an item format to a size in bytes
UHD_API size_t get_bytes_per_item(const std::string& format);

}} // namespace uhd::convert
>>>>>>> f23ab721
<|MERGE_RESOLUTION|>--- conflicted
+++ resolved
@@ -7,117 +7,15 @@
 
 #pragma once
 
+
 #include <uhd/config.hpp>
 #include <uhd/types/ref_vector.hpp>
+
 #include <boost/operators.hpp>
 #include <functional>
 #include <memory>
 #include <string>
 
-<<<<<<< HEAD
-namespace uhd{ namespace convert{
-
-    //! A conversion class that implements a conversion from inputs -> outputs.
-    class converter{
-    public:
-        typedef boost::shared_ptr<converter> sptr;
-        typedef uhd::ref_vector<void *> output_type;
-        typedef uhd::ref_vector<const void *> input_type;
-
-        virtual ~converter(void) = 0;
-
-        //! Set the scale factor (used in floating point conversions)
-        virtual void set_scalar(const double) = 0;
-
-        //! The public conversion method to convert inputs -> outputs
-        UHD_INLINE void conv(const input_type &in, const output_type &out, const size_t num){
-            if (num != 0) (*this)(in, out, num);
-        }
-
-        //   By default, converters do not bypass conversion and pack all the 
-        // data into a single buffer. But for increased performance, some converters
-        // might try to bypass conversion (as the data has already been packed into the
-        // input buffer) and use scatter gather to send VRT header and data.
-        //
-        //   Any derivative of this class that wants this behavior must overwrite this
-        // function and return 1 instead of 0.
-        virtual bool bypass_conversion_and_use_scatter_gather(void) {
-            return 0;
-        }
-
-    private:
-        //! Callable method: input vectors, output vectors, num samples
-        //
-        // This is the guts of the converter. When deriving new converter types,
-        // this is where the actual conversion routines go.
-        //
-        // \param in Pointers to the input buffers
-        // \param out Pointers to the output buffers
-        // \param num Number of items in the input buffers to convert
-        virtual void operator()(const input_type& in, const output_type& out, const size_t num) = 0;
-    };
-
-    //! Conversion factory function typedef
-    typedef boost::function<converter::sptr(void)> function_type;
-
-    //! Priority of conversion routines
-    typedef int priority_type;
-
-    //! Identify a conversion routine in the registry
-    struct UHD_API id_type : boost::equality_comparable<id_type>{
-        std::string input_format;
-        size_t num_inputs;
-        std::string output_format;
-        size_t num_outputs;
-        std::string to_pp_string(void) const;
-        std::string to_string(void) const;
-    };
-
-    //! Implement equality_comparable interface
-    UHD_API bool operator==(const id_type &, const id_type &);
-
-    /*!
-     * Register a converter function.
-     *
-     * Converters with higher priority are given preference.
-     *
-     * \param id identify the conversion
-     * \param fcn makes a new converter
-     * \param prio the function priority
-     */
-    UHD_API void register_converter(
-        const id_type &id,
-        const function_type &fcn,
-        const priority_type prio
-    );
-
-    /*!
-     * Get a converter factory function.
-     * \param id identify the conversion
-     * \param prio the desired prio or -1 for best
-     * \return the converter factory function
-     */
-    UHD_API function_type get_converter(
-        const id_type &id,
-        const priority_type prio = -1
-    );
-
-    /*!
-     * Register the size of a particular item.
-     * \param format the item format
-     * \param size the size in bytes
-     */
-    UHD_API void register_bytes_per_item(
-        const std::string &format, const size_t size
-    );
-
-    //! Convert an item format to a size in bytes
-    UHD_API size_t get_bytes_per_item(const std::string &format);
-
-}} //namespace
-
-#endif /* INCLUDED_UHD_CONVERT_HPP */
-=======
 namespace uhd { namespace convert {
 
 //! A conversion class that implements a conversion from inputs -> outputs.
@@ -139,6 +37,17 @@
         if (num != 0)
             (*this)(in, out, num);
     }
+
+        //   By default, converters do not bypass conversion and pack all the 
+        // data into a single buffer. But for increased performance, some converters
+        // might try to bypass conversion (as the data has already been packed into the
+        // input buffer) and use scatter gather to send VRT header and data.
+        //
+        //   Any derivative of this class that wants this behavior must overwrite this
+        // function and return 1 instead of 0.
+        virtual bool bypass_conversion_and_use_scatter_gather(void) {
+            return 0;
+        }
 
 private:
     //! Callable method: input vectors, output vectors, num samples
@@ -185,6 +94,7 @@
 UHD_API void register_converter(
     const id_type& id, const function_type& fcn, const priority_type prio);
 
+
 /*!
  * Get a converter factory function.
  * \param id identify the conversion
@@ -193,6 +103,7 @@
  */
 UHD_API function_type get_converter(const id_type& id, const priority_type prio = -1);
 
+
 /*!
  * Register the size of a particular item.
  * \param format the item format
@@ -200,8 +111,8 @@
  */
 UHD_API void register_bytes_per_item(const std::string& format, const size_t size);
 
+
 //! Convert an item format to a size in bytes
 UHD_API size_t get_bytes_per_item(const std::string& format);
 
-}} // namespace uhd::convert
->>>>>>> f23ab721
+}} // namespace uhd::convert