--- conflicted
+++ resolved
@@ -6,17 +6,8 @@
 // SPDX-License-Identifier: GPL-3.0-or-later
 //
 
-<<<<<<< HEAD
-#ifndef INCLUDED_UHD_IMAGE_LOADER_HPP
-#define INCLUDED_UHD_IMAGE_LOADER_HPP
+#pragma once
 
-#include <string>
-
-#include <boost/function.hpp>
-#include <uhd/utils/noncopyable.hpp>
-=======
-#pragma once
->>>>>>> f23ab721
 
 #include <uhd/config.hpp>
 #include <uhd/types/device_addr.hpp>
@@ -24,11 +15,7 @@
 #include <functional>
 #include <string>
 
-<<<<<<< HEAD
-namespace uhd{
-=======
 namespace uhd {
->>>>>>> f23ab721
 
 class UHD_API image_loader : uhd::noncopyable
 {
