//
// Copyright 2010-2012,2014-2015 Ettus Research LLC
// Copyright 2018 Ettus Research, a National Instruments Company
//
// SPDX-License-Identifier: GPL-3.0-or-later
//

#pragma once

// define API capabilities for compile time detection of new features
#define UHD_USRP_MULTI_USRP_REF_SOURCES_API
#define UHD_USRP_MULTI_USRP_GET_RATES_API
#define UHD_USRP_MULTI_USRP_FRONTEND_CAL_API
#define UHD_USRP_MULTI_USRP_FRONTEND_IQ_AUTO_API
#define UHD_USRP_MULTI_USRP_COMMAND_TIME_API
#define UHD_USRP_MULTI_USRP_BW_RANGE_API
#define UHD_USRP_MULTI_USRP_USER_REGS_API
#define UHD_USRP_MULTI_USRP_GET_USRP_INFO_API
#define UHD_USRP_MULTI_USRP_NORMALIZED_GAIN
#define UHD_USRP_MULTI_USRP_GPIO_API
#define UHD_USRP_MULTI_USRP_REGISTER_API
#define UHD_USRP_MULTI_USRP_FILTER_API
#define UHD_USRP_MULTI_USRP_LO_CONFIG_API
#define UHD_USRP_MULTI_USRP_TX_LO_CONFIG_API
#define UHD_USRP_MULTI_USRP_POWER_LEVEL

#include <uhd/config.hpp>
#include <uhd/device.hpp>
#include <uhd/rfnoc/mb_controller.hpp>
#include <uhd/rfnoc/radio_control.hpp>
#include <uhd/types/filters.hpp>
#include <uhd/types/ranges.hpp>
#include <uhd/types/sensors.hpp>
#include <uhd/types/stream_cmd.hpp>
#include <uhd/types/tune_request.hpp>
#include <uhd/types/tune_result.hpp>
#include <uhd/types/wb_iface.hpp>
#include <uhd/usrp/dboard_iface.hpp>
<<<<<<< HEAD
#include <boost/shared_ptr.hpp>
=======
#include <uhd/usrp/subdev_spec.hpp>
>>>>>>> f23ab721
#include <uhd/utils/noncopyable.hpp>
#include <complex>
#include <memory>
#include <string>
#include <vector>

namespace uhd { namespace usrp {

/*!
 * The Multi-USRP device class:
 *
 * This class facilitates ease-of-use for most use-case scenarios.
 * The wrapper provides convenience functions to tune the devices,
 * set the dboard gains, antennas, filters, and other properties.
 * This class can be used to interface with a single USRP with
 * one or more channels, or multiple USRPs in a homogeneous setup.
 * All members take an optional parameter for board number or channel number.
 * In the single device, single channel case, these parameters can be unspecified.
 *
 * When using a single device with multiple channels:
 *  - Channel mapping is determined by the frontend specifications
 *  - All channels share a common RX sample rate
 *  - All channels share a common TX sample rate
 *
 * When using multiple devices in a configuration:
 *  - Channel mapping is determined by the device address arguments
 *  - All boards share a common RX sample rate
 *  - All boards share a common TX sample rate
 *  - All boards share a common RX frontend specification size
 *  - All boards share a common TX frontend specification size
 *  - All boards must have synchronized times (see the set_time_*() calls)
 *
 * Example to setup channel mapping for multiple devices:
 * <pre>
 *
 * //create a multi_usrp with two boards in the configuration
 * device_addr_t dev_addr;
 * dev_addr["addr0"] = "192.168.10.2"
 * dev_addr["addr1"] = "192.168.10.3";
 * multi_usrp::sptr dev = multi_usrp::make(dev_addr);
 *
 * //set the board on 10.2 to use the A RX frontend (RX channel 0)
 * dev->set_rx_subdev_spec("A:A", 0);
 *
 * //set the board on 10.3 to use the B RX frontend (RX channel 1)
 * dev->set_rx_subdev_spec("A:B", 1);
 *
 * //set both boards to use the AB TX frontend (TX channels 0 and 1)
 * dev->set_tx_subdev_spec("A:AB", multi_usrp::ALL_MBOARDS);
 *
 * //now that all the channels are mapped, continue with configuration...
 *
 * </pre>
 */
class UHD_API multi_usrp : uhd::noncopyable
{
public:
    typedef std::shared_ptr<multi_usrp> sptr;

    virtual ~multi_usrp(void) = 0;

    //! A wildcard motherboard index
    static const size_t ALL_MBOARDS;

    //! A wildcard channel index
    static const size_t ALL_CHANS;

    //! A wildcard gain element name
    static const std::string ALL_GAINS;

    //! A wildcard LO stage name
    static const std::string ALL_LOS;

    /*!
     * Make a new multi usrp from the device address.
     * \param dev_addr the device address
     * \return a new single usrp object
     * \throws uhd::key_error no device found
     * \throws uhd::index_error fewer devices found than expected
     */
    static sptr make(const device_addr_t& dev_addr);

    /*! Get the underlying device object
     *
     * Note that it is not recommended to use this method. The property tree can
     * be accessed by calling get_tree() on this object, and the streamers own
     * all the streaming-related functionality. get_tx_stream() and
     * get_rx_stream() can also be called on this object.
     *
     * For RFNoC devices, this won't return a true uhd::device anyway, because
     * direct device access is locked for those. The returned pointer will
     * still point to a valid device object, however, it has reduced
     * functionality.
     *
     * \return the device object within this USRP
     */
    virtual device::sptr get_device(void) = 0;

    /*! Return a reference to the property tree
     */
    virtual uhd::property_tree::sptr get_tree(void) const = 0;

    //! Convenience method to get a RX streamer. See also uhd::device::get_rx_stream().
    virtual rx_streamer::sptr get_rx_stream(const stream_args_t& args) = 0;

    //! Convenience method to get a TX streamer. See also uhd::device::get_tx_stream().
    virtual tx_streamer::sptr get_tx_stream(const stream_args_t& args) = 0;

    /*!
     * Returns identifying information about this USRP's configuration.
     * Returns motherboard ID, name, and serial.
     * Returns daughterboard RX ID, subdev name and spec, serial, and antenna.
     * \param chan channel index 0 to N-1
     * \return RX info
     */
    virtual dict<std::string, std::string> get_usrp_rx_info(size_t chan = 0) = 0;

    /*!
     * Returns identifying information about this USRP's configuration.
     * Returns motherboard ID, name, and serial.
     * Returns daughterboard TX ID, subdev name and spec, serial, and antenna.
     * \param chan channel index 0 to N-1
     * \return TX info
     */
    virtual dict<std::string, std::string> get_usrp_tx_info(size_t chan = 0) = 0;

    /*******************************************************************
     * Mboard methods
     ******************************************************************/

    /*!
     * Set the master clock rate.
     *
     * What exactly this changes is device-dependent, but it will always
     * affect the rate at which the ADC/DAC is running.
     *
     * Like tuning receive or transmit frequencies, this call will do a best
     * effort to change the master clock rate. The device will coerce to the
     * closest clock rate available, and on many devices won't actually change
     * anything at all. Call get_master_clock_rate() to see which rate was
     * actually applied.
     *
     * Note that changing this value during streaming is not recommended and
     * can have random side effects.
     *
     * If the device has an 'auto clock rate' setting (e.g. B200, see also
     * \ref b200_auto_mcr), calling this function will disable the automatic
     * clock rate selection, and the clock rate will be fixed to \p rate.
     *
     * \param rate the new master clock rate in Hz
     * \param mboard the motherboard index 0 to M-1
     */
    virtual void set_master_clock_rate(double rate, size_t mboard = ALL_MBOARDS) = 0;

    /*!
     * Get the master clock rate.
     * \param mboard the motherboard index 0 to M-1
     * \return the master clock rate in Hz.
     */
    virtual double get_master_clock_rate(size_t mboard = 0) = 0;

    /*! Return the range within which the master clock rate can be set for this
     *  session
     *
     * Note that many USRPs do not actually support setting the master clock
     * rate during a running session. In this case, the range will consist of
     * a single value, which is the current master clock rate.
     * Values from this range are valid/sensible inputs to
     * set_master_clock_rate(), although keep in mind that the latter coerces.
     *
     * Examples:
     * - The B200 series' master clock rate can be changed at runtime and
     *   will report the true range of supported values
     * - The X300 series has a valid range for the clock rate, but will
     *   always return the clock rate which the USRP was initialized to because
     *   it cannot be changed at runtime
     * - The N200 series does not have a configurable clock rate, and will
     *   always return the same single value as a range
     */
    virtual meta_range_t get_master_clock_rate_range(const size_t mboard = 0) = 0;

    /*!
     * Get a printable summary for this USRP configuration.
     * \return a printable string
     */
    virtual std::string get_pp_string(void) = 0;

    /*!
     * Get canonical name for this USRP motherboard.
     * \param mboard which motherboard to query
     * \return a string representing the name
     */
    virtual std::string get_mboard_name(size_t mboard = 0) = 0;

    /*!
     * Get the current time in the usrp time registers.
     * \param mboard which motherboard to query
     * \return a timespec representing current usrp time
     */
    virtual time_spec_t get_time_now(size_t mboard = 0) = 0;

    /*!
     * Get the time when the last pps pulse occurred.
     * \param mboard which motherboard to query
     * \return a timespec representing the last pps
     */
    virtual time_spec_t get_time_last_pps(size_t mboard = 0) = 0;

    /*!
     * Sets the time registers on the usrp immediately.
     *
     * If only one MIMO master is present in your configuration, set_time_now is
     * safe to use because the slave's time automatically follows the master's time.
     * Otherwise, this call cannot set the time synchronously across multiple devices.
     * Please use the set_time_next_pps or set_time_unknown_pps calls with a PPS signal.
     *
     * \param time_spec the time to latch into the usrp device
     * \param mboard the motherboard index 0 to M-1
     */
    virtual void set_time_now(
        const time_spec_t& time_spec, size_t mboard = ALL_MBOARDS) = 0;

    /*!
     * Set the time registers on the usrp at the next pps tick.
     * The values will not be latched in until the pulse occurs.
     * It is recommended that the user sleep(1) after calling to ensure
     * that the time registers will be in a known state prior to use.
     *
     * Note: Because this call sets the time on the "next" pps,
     * the seconds in the time spec should be current seconds + 1.
     *
     * \param time_spec the time to latch into the usrp device
     * \param mboard the motherboard index 0 to M-1
     */
    virtual void set_time_next_pps(
        const time_spec_t& time_spec, size_t mboard = ALL_MBOARDS) = 0;

    /*!
     * Synchronize the times across all motherboards in this configuration.
     * Use this method to sync the times when the edge of the PPS is unknown.
     *
     * Ex: Host machine is not attached to serial port of GPSDO
     * and can therefore not query the GPSDO for the PPS edge.
     *
     * This is a 2-step process, and will take at most 2 seconds to complete.
     * Upon completion, the times will be synchronized to the time provided.
     *
     * - Step1: wait for the last pps time to transition to catch the edge
     * - Step2: set the time at the next pps (synchronous for all boards)
     *
     * \param time_spec the time to latch at the next pps after catching the edge
     */
    virtual void set_time_unknown_pps(const time_spec_t& time_spec) = 0;

    /*!
     * Are the times across all motherboards in this configuration synchronized?
     * Checks that all time registers are approximately close but not exact,
     * given that the RTT may varying for a control packet transaction.
     * \return true when all motherboards time registers are in sync
     */
    virtual bool get_time_synchronized(void) = 0;

    /*!
     * Set the time at which the control commands will take effect.
     *
     * A timed command will back-pressure all subsequent timed commands,
     * assuming that the subsequent commands occur within the time-window.
     * If the time spec is late, the command will be activated upon arrival.
     *
     * \param time_spec the time at which the next command will activate
     * \param mboard which motherboard to set the config
     */
    virtual void set_command_time(
        const uhd::time_spec_t& time_spec, size_t mboard = ALL_MBOARDS) = 0;

    /*!
     * Clear the command time so future commands are sent ASAP.
     *
     * \param mboard which motherboard to set the config
     */
    virtual void clear_command_time(size_t mboard = ALL_MBOARDS) = 0;

    /*!
     * Issue a stream command to the usrp device.
     * This tells the usrp to send samples into the host.
     * See the documentation for stream_cmd_t for more info.
     *
     * With multiple devices, the first stream command in a chain of commands
     * should have a time spec in the near future and stream_now = false;
     * to ensure that the packets can be aligned by their time specs.
     *
     * \param stream_cmd the stream command to issue
     * \param chan the channel index 0 to N-1
     */
    virtual void issue_stream_cmd(
        const stream_cmd_t& stream_cmd, size_t chan = ALL_CHANS) = 0;

    /*!  Set the time source for the USRP device
     *
     * This sets the method of time synchronization, typically a pulse per
     * second signal. In order to time-align multiple USRPs, it is necessary to
     * connect all of them to a common reference and provide them with the same
     * time source.
     * Typical values for \p source are 'internal', 'external'. Refer to the
     * specific device manual for a full list of options.
     *
     * If the value for for \p source is not available for this device, it will
     * throw an exception. Calling get_time_sources() will return a valid list
     * of options for this method.
     *
     * Side effects: Some devices only support certain combinations of time and
     * clock source. It is possible that the underlying device implementation
     * will change the clock source when the time source changes and vice versa.
     * Reading back the current values of clock and time source using
     * get_clock_source() and get_time_source() is the only certain way of
     * knowing which clock and time source are currently selected.
     *
     * This function does not force a re-initialization of the underlying
     * hardware when the value does not change. Consider the following snippet:
     * ~~~{.cpp}
     * auto usrp = uhd::usrp::multi_usrp::make(device_args);
     * // This may or may not cause the hardware to reconfigure, depending on
     * // the default state of the device
     * usrp->set_time_source("internal");
     * // Now, the time source is definitely set to "internal"!
     * // The next call probably won't do anything but will return immediately,
     * // because the time source was already set to "internal"
     * usrp->set_time_source("internal");
     * // The time source is still guaranteed to be "internal" at this point
     * ~~~
     *
     * See also:
     * - set_clock_source()
     * - set_sync_source()
     *
     * \param source a string representing the time source
     * \param mboard which motherboard to set the config
     * \throws if \p source is an invalid option
     */
    virtual void set_time_source(
        const std::string& source, const size_t mboard = ALL_MBOARDS) = 0;

    /*!
     * Get the currently set time source.
     * \param mboard which motherboard to get the config
     * \return the string representing the time source
     */
    virtual std::string get_time_source(const size_t mboard) = 0;

    /*!
     * Get a list of possible time sources.
     * \param mboard which motherboard to get the list
     * \return a vector of strings for possible settings
     */
    virtual std::vector<std::string> get_time_sources(const size_t mboard) = 0;

    /*!  Set the clock source for the USRP device
     *
     * This sets the source of the frequency reference, typically a 10 MHz
     * signal. In order to frequency-align multiple USRPs, it is necessary to
     * connect all of them to a common reference and provide them with the same
     * clock source.
     * Typical values for \p source are 'internal', 'external'. Refer to the
     * specific device manual for a full list of options.
     *
     * If the value for for \p source is not available for this device, it will
     * throw an exception. Calling get_clock_sources() will return a valid list
     * of options for this method.
     *
     * Side effects: Some devices only support certain combinations of time and
     * clock source. It is possible that the underlying device implementation
     * will change the time source when the clock source changes and vice versa.
     * Reading back the current values of clock and time source using
     * get_clock_source() and get_time_source() is the only certain way of
     * knowing which clock and time source are currently selected.
     *
     * This function does not force a re-initialization of the underlying
     * hardware when the value does not change. Consider the following snippet:
     * ~~~{.cpp}
     * auto usrp = uhd::usrp::multi_usrp::make(device_args);
     * // This may or may not cause the hardware to reconfigure, depending on
     * // the default state of the device
     * usrp->set_clock_source("internal");
     * // Now, the clock source is definitely set to "internal"!
     * // The next call probably won't do anything but will return immediately,
     * // because the clock source was already set to "internal"
     * usrp->set_clock_source("internal");
     * // The clock source is still guaranteed to be "internal" at this point
     * ~~~
     *
     * See also:
     * - set_time_source()
     * - set_sync_source()
     *
     * \param source a string representing the time source
     * \param mboard which motherboard to set the config
     * \throws if \p source is an invalid option
     */
    virtual void set_clock_source(
        const std::string& source, const size_t mboard = ALL_MBOARDS) = 0;

    /*!
     * Get the currently set clock source.
     * \param mboard which motherboard to get the config
     * \return the string representing the clock source
     */
    virtual std::string get_clock_source(const size_t mboard) = 0;

    /*!
     * Get a list of possible clock sources.
     * \param mboard which motherboard to get the list
     * \return a vector of strings for possible settings
     */
    virtual std::vector<std::string> get_clock_sources(const size_t mboard) = 0;

    /*! Set the reference/synchronization sources for the USRP device
     *
     * This is a shorthand for calling
     * `set_sync_source(device_addr_t("clock_source=$CLOCK_SOURCE,time_source=$TIME_SOURCE"))`
     *
     * \param clock_source A string representing the clock source
     * \param time_source A string representing the time source
     * \param mboard which motherboard to set the config
     * \throws uhd::value_error if the sources don't actually exist
     */
    virtual void set_sync_source(const std::string& clock_source,
        const std::string& time_source,
        const size_t mboard = ALL_MBOARDS) = 0;

    /*! Set the reference/synchronization sources for the USRP device
     *
     * Typically, this will set both clock and time source in a single call. For
     * some USRPs, this may be significantly faster than calling
     * set_time_source() and set_clock_source() individually.
     *
     * Example:
     * ~~~{.cpp}
     * auto usrp = uhd::usrp::multi_usrp::make("");
     * usrp->set_sync_source(
     *     device_addr_t("clock_source=external,time_source=external"));
     * ~~~
     *
     * This function does not force a re-initialization of the underlying
     * hardware when the value does not change. See also set_time_source() and
     * set_clock_source() for more details.
     *
     * \param sync_source A dictionary representing the various source settings.
     * \param mboard which motherboard to set the config
     * \throws uhd::value_error if the sources don't actually exist or if the
     *         combination of clock and time source is invalid.
     */
    virtual void set_sync_source(
        const device_addr_t& sync_source, const size_t mboard = ALL_MBOARDS) = 0;

    /*! Get the currently set sync source.
     *
     * \param mboard which motherboard to get the config
     * \return the dictionary representing the sync source settings
     */
    virtual device_addr_t get_sync_source(const size_t mboard) = 0;

    /*! Get a list of available sync sources
     *
     * \param mboard which motherboard to get the config
     * \return the dictionary representing the sync source settings
     */
    virtual std::vector<device_addr_t> get_sync_sources(const size_t mboard) = 0;

    /*! Send the clock signal to an output connector.
     *
     * This call is only applicable on devices with reference outputs.
     * By default, the reference output will be enabled for ease of use.
     * This call may be used to enable or disable the output.
     *
     * If the device does not support this operation, calling this method will
     * throw a uhd::runtime_error.
     *
     * \param enb true to output the clock source.
     * \param mboard which motherboard to set
     * \throws if the device is incapable of exporting the
     *         clock signal.
     */
    virtual void set_clock_source_out(
        const bool enb, const size_t mboard = ALL_MBOARDS) = 0;

    /*! Send the time signal (PPS) to an output connector.
     *
     * This call is only applicable on devices with PPS outputs.
     * By default, the PPS output will be enabled for ease of use.
     * This call may be used to enable or disable the output.
     *
     * If the device does not support this operation, calling this method will
     * throw a uhd::runtime_error.
     *
     * \param enb true to output the time source.
     * \param mboard which motherboard to set
     * \throws if the device is incapable of exporting the
     *         clock signal.
     */
    virtual void set_time_source_out(
        const bool enb, const size_t mboard = ALL_MBOARDS) = 0;

    /*!
     * Get the number of USRP motherboards in this configuration.
     */
    virtual size_t get_num_mboards(void) = 0;

    /*!
     * Get a motherboard sensor value.
     * \param name the name of the sensor
     * \param mboard the motherboard index 0 to M-1
     * \return a sensor value object
     */
    virtual sensor_value_t get_mboard_sensor(
        const std::string& name, size_t mboard = 0) = 0;

    /*!
     * Get a list of possible motherboard sensor names.
     * \param mboard the motherboard index 0 to M-1
     * \return a vector of sensor names
     */
    virtual std::vector<std::string> get_mboard_sensor_names(size_t mboard = 0) = 0;

    /*!
     * Perform write on the user configuration register bus. These only exist if
     * the user has implemented custom setting registers in the device FPGA.
     * \param addr 8-bit register address
     * \param data 32-bit register value
     * \param mboard which motherboard to set the user register
     * \throws uhd::not_implemented_error on RFNoC devices, uhd::lookup_error on
     *         other devices if this API is not implemented.
     */
    virtual void set_user_register(
        const uint8_t addr, const uint32_t data, size_t mboard = ALL_MBOARDS) = 0;

    /*! Return a user settings interface object
     *
     * This is only supported by the B2xx series. It will return
     * an object that will allow to peek and poke user settings, which typically
     * are implemented by custom FPGA images.
     * If the device does not support such an interface, it will return a null
     * pointer. This allows to probe this functionality, but can lead to
     * dereferencing errors if no checks are performed.
     *
     * A typical way to use this is as follows:
     * ~~~~{.cpp}
     * auto usrp = multi_usrp::make(device_args);
     * const size_t chan = 0;
     * auto user_settings = usrp->get_user_settings_iface(chan);
     * if (!user_settings) {
     *     std::cout << "No user settings!" << std::endl;
     * } else {
     *     user_settings->poke32(0, 23); // Write value 23 to register 0
     * }
     * ~~~~
     *
     * \returns Either a uhd::wb_iface object to poke the user settings, or a
     *          nullptr if the device doesn't support this interface.
     */
    virtual uhd::wb_iface::sptr get_user_settings_iface(const size_t chan = 0) = 0;

    /*! Get direct access to the underlying RFNoC radio object.
     *
     * Note: This is an advanced API, created for corner cases where the
     * application is using multi_usrp, but some special features from
     * radio_control need to be used that are not exposed by multi_usrp. Note
     * that it is possible to put the radio and multi_usrp into a broken state
     * by directly accessing the radio. For typical radio operations (such as
     * tuning, setting gain or antenna, etc.) it is therefore highly recommended
     * to not use this API call, but use the native multi_usrp API calls.
     *
     * The lifetime of the radio is linked to the lifetime of the device object,
     * so storing a reference from this function is not allowed.
     *
     * \param chan The channel index
     * \returns A reference to the radio block matching the given channel
     * \throws uhd::not_implemented_error if not on an RFNoC device.
     */
    virtual uhd::rfnoc::radio_control& get_radio_control(const size_t chan = 0) = 0;

    /*******************************************************************
     * RX methods
     ******************************************************************/
    /*! Set the RX frontend specification
     *
     * The subdev spec maps a physical part of a daughter-board to a channel number.
     * Set the subdev spec before calling into any methods with a channel number.
     * The subdev spec must be the same size across all motherboards.
     *
     * \param spec the new frontend specification
     * \param mboard the motherboard index 0 to M-1
     * \throws if an invalid spec is provided.
     */
    virtual void set_rx_subdev_spec(
        const uhd::usrp::subdev_spec_t& spec, size_t mboard = ALL_MBOARDS) = 0;

    /*!
     * Get the RX frontend specification.
     * \param mboard the motherboard index 0 to M-1
     * \return the frontend specification in use
     */
    virtual uhd::usrp::subdev_spec_t get_rx_subdev_spec(size_t mboard = 0) = 0;

    /*!
     * Get the number of RX channels in this configuration.
     * This is the number of USRPs times the number of RX channels per board,
     * where the number of RX channels per board is homogeneous among all USRPs.
     */
    virtual size_t get_rx_num_channels(void) = 0;

    /*!
     * Get the name of the RX frontend.
     * \param chan the channel index 0 to N-1
     * \return the frontend name
     */
    virtual std::string get_rx_subdev_name(size_t chan = 0) = 0;

    /*! Set the RX sample rate
     *
     * This function will coerce the requested rate to a rate that the device
     * can handle. A warning may be logged during coercion. Call get_rx_rate()
     * to identify the actual rate.
     *
     * \param rate the rate in Sps
     * \param chan the channel index 0 to N-1
     */
    virtual void set_rx_rate(double rate, size_t chan = ALL_CHANS) = 0;

    /*! Set the number of samples sent per packet (spp) for RX streaming
     *
     * On RFNoC devices, this will set the spp value on the radio itself. For
     * older devices, it will inject the spp value into a later get_rx_stream()
     * call, but it won't change anything in existing streamers.
     *
     * \param spp the new spp value
     * \param chan the channel index 0 to N-1
     */
    virtual void set_rx_spp(const size_t spp, const size_t chan = ALL_CHANS) = 0;

    /*!
     * Gets the RX sample rate.
     * \param chan the channel index 0 to N-1
     * \return the rate in Sps
     */
    virtual double get_rx_rate(size_t chan = 0) = 0;

    /*!
     * Get a range of possible RX rates.
     * \param chan the channel index 0 to N-1
     * \return the meta range of rates
     */
    virtual meta_range_t get_rx_rates(size_t chan = 0) = 0;

    /*! Set the RX center frequency.
     *
     * If the requested frequency is outside of the valid frequency range, it
     * will be coerced to the nearest valid frequency. Check the return value or
     * call get_rx_freq() to get the actual center frequency.
     *
     * \param tune_request tune request instructions
     * \param chan the channel index 0 to N-1
     * \return a tune result object
     */
    virtual tune_result_t set_rx_freq(
        const tune_request_t& tune_request, size_t chan = 0) = 0;

    /*!
     * Get the RX center frequency.
     * \param chan the channel index 0 to N-1
     * \return the frequency in Hz
     */
    virtual double get_rx_freq(size_t chan = 0) = 0;

    /*!
     * Get the RX center frequency range.
     * This range includes the overall tunable range of the RX chain,
     * including frontend chain and digital down conversion chain.
     * This tunable limit does not include the baseband bandwidth;
     * users should assume that the actual range is +/- samp_rate/2.
     * \param chan the channel index 0 to N-1
     * \return a frequency range object
     */
    virtual freq_range_t get_rx_freq_range(size_t chan = 0) = 0;

    /*!
     * Get the center frequency range of the RF frontend.
     * \param chan the channel index 0 to N-1
     * \return a frequency range object
     */
    virtual freq_range_t get_fe_rx_freq_range(size_t chan = 0) = 0;

    /**************************************************************************
     * LO controls
     *************************************************************************/
    /*! Get a list of possible LO stage names
     *
     * Example: On the TwinRX, this will return "LO1", "LO2". These names can
     * are used in other LO-related API calls, so this function can be used for
     * automatically enumerating LO stages.
     * An empty return value doesn't mean there are no LOs, it means that this
     * radio does not have an LO API implemented, and typically means the LOs
     * have no direct way of being controlled other than setting the frequency.
     *
     * \param chan the channel index 0 to N-1
     * \return a vector of strings for possible LO names, or an empty list of
     *         this doesn't apply (i.e. there are no controllable LO stages)
     */
    virtual std::vector<std::string> get_rx_lo_names(size_t chan = 0) = 0;

    /*! Set the LO source for the USRP device.
     *
     * For USRPs that support selectable LO sources, this function allows
     * switching between them. Typical options for source: internal, external.
     * Call get_rx_lo_sources() to enumerate the list of valid options. Calling
     * this function with an invalid argument will cause an exception to be
     * thrown.
     *
     * \param src a string representing the LO source
     * \param name the name of the LO stage to update. If the wildcard value
     *             ALL_LOS is used, the setting will be applied to all LOs on
     *             this channel. Call get_tx_lo_names() for a list of valid
     *             argument values.
     * \param chan the channel index 0 to N-1
     * \throws uhd::not_implemented_error if the device cannot set the LO source
     * \throws uhd::value_error if the device can set the LO source, but the LO
     *                          name is invalid.
     */
    virtual void set_rx_lo_source(
        const std::string& src, const std::string& name = ALL_LOS, size_t chan = 0) = 0;

    /*! Get the currently selected LO source.
     *
     * Channels without controllable LO sources will always return "internal".
     *
     * \param name the name of the LO stage to query
     * \param chan the channel index 0 to N-1
     * \return the configured LO source
     */
    virtual const std::string get_rx_lo_source(
        const std::string& name = ALL_LOS, size_t chan = 0) = 0;

    /*! Get a list of possible LO sources.
     *
     * Channels which do not have controllable LO sources will return
     * "internal". Typical values are "internal" and "external", although the
     * TwinRX, for example, has more options, such as "companion". These options
     * are device-specific, so consult the individual device manual pages for
     * details.
     *
     * \param name the name of the LO stage to query
     * \param chan the channel index 0 to N-1
     * \return a vector of strings for possible settings
     */
    virtual std::vector<std::string> get_rx_lo_sources(
        const std::string& name = ALL_LOS, size_t chan = 0) = 0;

    /*! Set whether the LO used by the device is exported
     *
     * For USRPs that support exportable LOs, this function
     * configures if the LO used by chan is exported or not.
     *
     * \param enabled if true then export the LO
     * \param name the name of the LO stage to update
     * \param chan the channel index 0 to N-1 for the source channel
     * \throws uhd::runtime_error if LO exporting is not enabled
     */
    virtual void set_rx_lo_export_enabled(
        bool enabled, const std::string& name = ALL_LOS, size_t chan = 0) = 0;

    /*!  Returns true if the currently selected LO is being exported.
     *
     * \param name the name of the LO stage to query
     * \param chan the channel index 0 to N-1
     */
    virtual bool get_rx_lo_export_enabled(
        const std::string& name = ALL_LOS, size_t chan = 0) = 0;

    /*! Set the RX LO frequency (Advanced).
     *
     * The actual behaviour is device-specific. However, as a rule of thumb,
     * this will coerce the underlying driver into some state. Typical
     * situations include:
     * - LOs are internal, and this function is called to pin an LO to a
     *   certain value. This can force the driver to pick different IFs for
     *   different stages, and there may be situations where this behaviour
     *   can be used to reduce spurs in specific bands.
     * - LOs are external. In this case, this function is used to notify UHD
     *   what the actual value of an externally provided LO is. The only time
     *   when calling this function is necessary is when the LO source is set
     *   to external, but the external LO can't be tuned to the exact value
     *   required by UHD to achieve a certain center frequency. In this case,
     *   calling set_rx_lo_freq() will let UHD know that the LO is not the
     *   expected value, and it's possible that UHD will find other ways to
     *   compensate for the LO offset.
     *
     * \param freq the frequency to set the LO to
     * \param name the name of the LO stage to update
     * \param chan the channel index 0 to N-1
     * \return a coerced LO frequency
     * \throws if the LO name is not valid.
     */
    virtual double set_rx_lo_freq(
        double freq, const std::string& name, size_t chan = 0) = 0;

    /*!  Get the current RX LO frequency (Advanced).
     *
     * If the channel does not have independently configurable LOs
     * the current rf frequency will be returned. See also set_rx_lo_freq() for
     * more information.
     *
     * \param name the name of the LO stage to query
     * \param chan the channel index 0 to N-1
     * \return the configured LO frequency
     */
    virtual double get_rx_lo_freq(const std::string& name, size_t chan = 0) = 0;

    /*!  Get the LO frequency range of the RX LO.
     *
     * If the channel does not have independently configurable LOs
     * the rf frequency range will be returned.
     *
     * \param name the name of the LO stage to query
     * \param chan the channel index 0 to N-1
     * \return a frequency range object
     */
    virtual freq_range_t get_rx_lo_freq_range(
        const std::string& name, size_t chan = 0) = 0;

    /*! Get a list of possible TX LO stage names
     *
     * See also get_rx_lo_names().
     *
     * An empty return value doesn't mean there are no LOs, it means that this
     * radio does not have an LO API implemented, and typically means the LOs
     * have no direct way of being controlled other than setting the frequency.
     *
     * \param chan the channel index 0 to N-1
     * \return a vector of strings for possible LO names, or an empty list of
     *         this doesn't apply (i.e. there are no controllable LO stages)
     */
    virtual std::vector<std::string> get_tx_lo_names(size_t chan = 0) = 0;

    /*! Set the TX LO source for the USRP device.
     *
     * For USRPs that support selectable LO sources, this function allows
     * switching between them. Typical options for source: internal, external.
     * Call get_tx_lo_sources() to enumerate the list of valid options. Calling
     * this function with an invalid argument will cause an exception to be
     * thrown.
     *
     * \param src a string representing the LO source
     * \param name the name of the LO stage to update. If the wildcard value
     *             ALL_LOS is used, the setting will be applied to all LOs on
     *             this channel. Call get_tx_lo_names() for a list of valid
     *             argument values.
     * \param chan the channel index 0 to N-1
     */
    virtual void set_tx_lo_source(const std::string& src,
        const std::string& name = ALL_LOS,
        const size_t chan       = 0) = 0;

    /*! Get the currently selected TX LO source.
     *
     * Channels without controllable LO sources will always return "internal".
     *
     * \param name the name of the LO stage to query
     * \param chan the channel index 0 to N-1
     * \return the configured LO source
     */
    virtual const std::string get_tx_lo_source(
        const std::string& name = ALL_LOS, const size_t chan = 0) = 0;

    /*! Get a list of possible LO sources.
     *
     * Channels which do not have controllable LO sources will return
     * "internal". Typical values are "internal" and "external".
     * These options are device-specific.
     *
     * \param name the name of the LO stage to query
     * \param chan the channel index 0 to N-1
     * \return a vector of strings for possible settings
     */
    virtual std::vector<std::string> get_tx_lo_sources(
        const std::string& name = ALL_LOS, const size_t chan = 0) = 0;

    /*! Set whether the TX LO used by the device is exported
     *
     * For USRPs that support exportable LOs, this function
     * configures if the LO used by chan is exported or not.
     *
     * \param enabled if true then export the LO
     * \param name the name of the LO stage to update
     * \param chan the channel index 0 to N-1 for the source channel
     * \throws uhd::runtime_error if LO exporting is not enabled
     */
    virtual void set_tx_lo_export_enabled(
        const bool enabled, const std::string& name = ALL_LOS, const size_t chan = 0) = 0;

    /*!  Returns true if the currently selected LO is being exported.
     *
     * \param name the name of the LO stage to query
     * \param chan the channel index 0 to N-1
     */
    virtual bool get_tx_lo_export_enabled(
        const std::string& name = ALL_LOS, const size_t chan = 0) = 0;

    /*! Set the TX LO frequency (Advanced).
     *
     * The actual behaviour is device-specific. However, as a rule of thumb,
     * this will coerce the underlying driver into some state. Typical
     * situations include:
     * - LOs are internal, and this function is called to pin an LO to a
     *   certain value. This can force the driver to pick different IFs for
     *   different stages, and there may be situations where this behaviour
     *   can be used to reduce spurs in specific bands.
     * - LOs are external. In this case, this function is used to notify UHD
     *   what the actual value of an externally provided LO is. The only time
     *   when calling this function is necessary is when the LO source is set
     *   to external, but the external LO can't be tuned to the exact value
     *   required by UHD to achieve a certain center frequency. In this case,
     *   calling set_tx_lo_freq() will let UHD know that the LO is not the
     *   expected value, and it's possible that UHD will find other ways to
     *   compensate for the LO offset.
     *
     * \param freq the frequency to set the LO to
     * \param name the name of the LO stage to update
     * \param chan the channel index 0 to N-1
     * \return a coerced LO frequency
     * \throws if the LO name is not valid.
     */
    virtual double set_tx_lo_freq(
        const double freq, const std::string& name, const size_t chan = 0) = 0;

    /*!  Get the current TX LO frequency (Advanced).
     *
     * If the channel does not have independently configurable LOs
     * the current rf frequency will be returned. See also set_tx_lo_freq() for
     * more information.
     *
     * \param name the name of the LO stage to query
     * \param chan the channel index 0 to N-1
     * \return the configured LO frequency
     */
    virtual double get_tx_lo_freq(const std::string& name, const size_t chan = 0) = 0;

    /*!  Get the LO frequency range of the TX LO.
     *
     * If the channel does not have independently configurable LOs
     * the rf frequency range will be returned.
     *
     * \param name the name of the LO stage to query
     * \param chan the channel index 0 to N-1
     * \return a frequency range object
     */
    virtual freq_range_t get_tx_lo_freq_range(
        const std::string& name, const size_t chan = 0) = 0;

    /**************************************************************************
     * Gain controls
     *************************************************************************/
    /*! Set the RX gain value for the specified gain element.
     *
     * If the requested gain value is outside the valid range, it will be
     * coerced to a valid gain value. Call get_rx_gain_range() to return the
     * currently valid gain range, and call get_rx_gain() after calling this
     * function to return the actual current gain value after coercion.
     *
     * For an empty name, distribute across all gain elements.
     *
     * \param gain the gain in dB
     * \param name the name of the gain element
     * \param chan the channel index 0 to N-1
     */
    virtual void set_rx_gain(double gain, const std::string& name, size_t chan = 0) = 0;

    /*! Get a list of possible RX gain profile options
     *
     * Example: On the TwinRX, this will return "low-noise", "low-distortion" or
     * "default". These names can be used in gain-profile related API called. An empty
     * return value doesn't mean there are no profile options, it means that this radio
     * does not have any gain profiles implemented, and typically means there is only one
     * default profile of set gain
     *
     * \param chan the channel index 0 to N-1
     * \return a vector of strings for possible gain profile options, or an empty list of
     *         this doesn't apply.
     */
    virtual std::vector<std::string> get_rx_gain_profile_names(const size_t chan = 0) = 0;

    /*! Set the RX gain profile.
     *
     * Call get_rx_gain_profile_names() for valid names.
     *
     * \param profile the profile string option
     * \param chan the channel index 0 to N-1
     * \throws if the requested gain profile name is not valid.
     */
    virtual void set_rx_gain_profile(
        const std::string& profile, const size_t chan = 0) = 0;

    /*!
     * Get the RX gain profile.
     * \param chan the channel index 0 to N-1
     * \return a string of current RX gain profile of corresponding channel.
     */
    virtual std::string get_rx_gain_profile(const size_t chan = 0) = 0;

    //! A convenience wrapper for setting overall RX gain
    void set_rx_gain(double gain, size_t chan = 0)
    {
        return this->set_rx_gain(gain, ALL_GAINS, chan);
    }

    /*! Set the normalized RX gain value.
     *
     * The normalized gain is a value in [0, 1], where 0 is the
     * smallest gain value available, and 1 is the largest, independent
     * of the device. In between, gains are linearly interpolated.
     * If the requested normalized gain is outside of this range, an exception
     * is thrown.
     *
     * Check the individual device manual for notes on the gain range.
     *
     * Note that it is not possible to specify a gain name for
     * this function, it will always set the overall gain.
     *
     * \param gain the normalized gain value
     * \param chan the channel index 0 to N-1
     * \throws A uhd::runtime_error if the gain value is outside [0, 1].
     */
    virtual void set_normalized_rx_gain(double gain, size_t chan = 0) = 0;

    /*! Enable or disable the RX AGC module.
     *
     * Only some devices implement an AGC, including all USRPs from the B200
     * series, the E310, and the E320.
     * When called on a device that does not implement an AGC, an exception will
     * be thrown.
     *
     * Once this module is enabled manual gain settings will be ignored.
     * The AGC will start in a default configuration which should be good for
     * most use cases. Device specific configuration parameters can be found in
     * the property tree.
     *
     * \param enable Enable or Disable the AGC
     * \param chan the channel index 0 to N-1
     * \throws if the underlying device does not
     *         implement an AGC.
     */
    virtual void set_rx_agc(bool enable, size_t chan = 0) = 0;

    /*!
     * Get the RX gain value for the specified gain element.
     * For an empty name, sum across all gain elements.
     * \param name the name of the gain element
     * \param chan the channel index 0 to N-1
     * \return the gain in dB
     */
    virtual double get_rx_gain(const std::string& name, size_t chan = 0) = 0;

    //! A convenience wrapper for getting overall RX gain
    double get_rx_gain(size_t chan = 0)
    {
        return this->get_rx_gain(ALL_GAINS, chan);
    }

    /*!
     * Return the normalized RX gain value.
     *
     * See set_normalized_rx_gain() for a discussion of normalized
     * gains.
     *
     * \param chan the channel index 0 to N-1
     * \returns The normalized gain (in [0, 1])
     * \throws A uhd::runtime_error if the gain value is outside [0, 1].
     */
    virtual double get_normalized_rx_gain(size_t chan = 0) = 0;

    /*!
     * Get the RX gain range for the specified gain element.
     * For an empty name, calculate the overall gain range.
     * \param name the name of the gain element
     * \param chan the channel index 0 to N-1
     * \return a gain range object
     */
    virtual gain_range_t get_rx_gain_range(const std::string& name, size_t chan = 0) = 0;

    //! A convenience wrapper for getting overall RX gain range
    gain_range_t get_rx_gain_range(size_t chan = 0)
    {
        return this->get_rx_gain_range(ALL_GAINS, chan);
    }

    /*!
     * Get the names of the gain elements in the RX chain.
     * Gain elements are ordered from antenna to FPGA.
     * \param chan the channel index 0 to N-1
     * \return a vector of gain element names
     */
    virtual std::vector<std::string> get_rx_gain_names(size_t chan = 0) = 0;

    /*! Select the RX antenna on the frontend.
     *
     * \param ant the antenna name. If an invalid name is provided, an exception
     *            is thrown. Call get_rx_antennas() to return a valid list of
     *            antenna names.
     * \param chan the channel index 0 to N-1
     * \throws if an invalid antenna name is provided
     */
    virtual void set_rx_antenna(const std::string& ant, size_t chan = 0) = 0;

    /*!
     * Get the selected RX antenna on the frontend.
     * \param chan the channel index 0 to N-1
     * \return the antenna name
     */
    virtual std::string get_rx_antenna(size_t chan = 0) = 0;

    /*!
     * Get a list of possible RX antennas on the frontend.
     * \param chan the channel index 0 to N-1
     * \return a vector of antenna names
     */
    virtual std::vector<std::string> get_rx_antennas(size_t chan = 0) = 0;

    /*! Set the RX bandwidth on the frontend.
     *
     * If a bandwidth is provided that is outside the valid range, it is coerced
     * to the nearest valid value. Call get_rx_bandwidth_range() to identify the
     * valid range of bandwidth values.
     *
     * \param bandwidth the bandwidth in Hz
     * \param chan the channel index 0 to N-1
     */
    virtual void set_rx_bandwidth(double bandwidth, size_t chan = 0) = 0;

    /*! Get the RX bandwidth on the frontend
     *
     * \param chan the channel index 0 to N-1
     * \return the bandwidth in Hz
     */
    virtual double get_rx_bandwidth(size_t chan = 0) = 0;

    /*!
     * Get the range of the possible RX bandwidth settings.
     * \param chan the channel index 0 to N-1
     * \return a range of bandwidths in Hz
     */
    virtual meta_range_t get_rx_bandwidth_range(size_t chan = 0) = 0;

    /*!
     * Get the dboard interface object for the RX frontend.
     * The dboard interface gives access to GPIOs, SPI, I2C, low-speed ADC and DAC.
     * Use at your own risk!
     * \param chan the channel index 0 to N-1
     * \return the dboard interface sptr
     */
    virtual dboard_iface::sptr get_rx_dboard_iface(size_t chan = 0) = 0;

    /*!
     * Get an RX frontend sensor value.
     * \param name the name of the sensor
     * \param chan the channel index 0 to N-1
     * \return a sensor value object
     */
    virtual sensor_value_t get_rx_sensor(const std::string& name, size_t chan = 0) = 0;

    /*!
     * Get a list of possible RX frontend sensor names.
     * \param chan the channel index 0 to N-1
     * \return a vector of sensor names
     */
    virtual std::vector<std::string> get_rx_sensor_names(size_t chan = 0) = 0;

    /*!
     * Enable/disable the automatic RX DC offset correction.
     * The automatic correction subtracts out the long-run average.
     *
     * When disabled, the averaging option operation is halted.
     * Once halted, the average value will be held constant
     * until the user re-enables the automatic correction
     * or overrides the value by manually setting the offset.
     *
     * \param enb true to enable automatic DC offset correction
     * \param chan the channel index 0 to N-1
     */
    virtual void set_rx_dc_offset(const bool enb, size_t chan = ALL_CHANS) = 0;

    /*!
     * Set a constant RX DC offset value.
     * The value is complex to control both I and Q.
     * Only set this when automatic correction is disabled.
     * \param offset the dc offset (1.0 is full-scale)
     * \param chan the channel index 0 to N-1
     */
    virtual void set_rx_dc_offset(
        const std::complex<double>& offset, size_t chan = ALL_CHANS) = 0;

    /*!
     * Get the valid range for RX DC offset values.
     * \param chan the channel index 0 to N-1
     */
    virtual meta_range_t get_rx_dc_offset_range(size_t chan = 0) = 0;

    /*!
     * Enable/disable the automatic IQ imbalance correction.
     *
     * \param enb true to enable automatic IQ balance correction
     * \param chan the channel index 0 to N-1
     */
    virtual void set_rx_iq_balance(const bool enb, size_t chan) = 0;

    /*!
     * Set the RX frontend IQ imbalance correction.
     * Use this to adjust the magnitude and phase of I and Q.
     *
     * \param correction the complex correction (1.0 is full-scale)
     * \param chan the channel index 0 to N-1
     */
    virtual void set_rx_iq_balance(
        const std::complex<double>& correction, size_t chan = ALL_CHANS) = 0;


    /**************************************************************************
     * Power level controls
     *************************************************************************/
    /*! Return true if this channel has a reference power API enabled
     *
     * Many devices either don't have a built-in reference power API, or they
     * require calibration data for it to work. This means that it is not clear,
     * even when the device type is known, if a device supports setting a power
     * reference level. Use this method to query the availability of
     * set_rx_power_reference() and get_rx_power_reference(), which will throw
     * a uhd::not_implemented_error or uhd::runtime_error if they cannot be used.
     *
     * See \ref page_power for more information, or query the specific device's
     * manual page to see if a power API is available, and how to enable it.
     *
     * \param chan The channel for which this feature is queried
     *
     * \returns true if this channel has an RX power API available
     */
    virtual bool has_rx_power_reference(const size_t chan = 0) = 0;

    /*! Set the reference RX power level for a given channel
     *
     * Note: This functionality is not supported for most devices, and will
     * cause a uhd::not_implemented_error exception to be thrown on devices that
     * do not have this functionality.
     *
     * For more information on how to use this API, see \ref page_power.
     *
     * \param power_dbm The reference power level in dBm
     * \param chan The channel for which this setting applies
     *
     * \throws uhd::not_implemented_error if this functionality does not exist
     *         for this device
     */
    virtual void set_rx_power_reference(
        const double power_dbm, const size_t chan = 0) = 0;

    /*! Return the actual reference RX power level.
     *
     * Note: This functionality is not supported for most devices, and will
     * cause a uhd::not_implemented_error exception to be thrown on devices that
     * do not have this functionality.
     *
     * For more information on how to use this API, see \ref page_power.
     *
     * \param chan The channel for which this setting is queried
     * \throws uhd::not_implemented_error if this functionality does not exist
     *         for this device
     */
    virtual double get_rx_power_reference(const size_t chan = 0) = 0;

    /*! Return the available RX power range given the current configuration
     *
     * This will return the range of available power levels given the current
     * frequency, gain profile, antenna, and whatever other settings may affect
     * the available power ranges. Note that the available power range may
     * change frequently, so don't assume an immutable range.
     *
     * \param chan The channel index
     */
    virtual meta_range_t get_rx_power_range(const size_t chan) = 0;

    /*******************************************************************
     * TX methods
     ******************************************************************/
    /*! Set the TX frontend specification:
     *
     * The subdev spec maps a physical part of a daughter-board to a channel number.
     * Set the subdev spec before calling into any methods with a channel number.
     * The subdev spec must be the same size across all motherboards.
     * \param spec the new frontend specification
     * \param mboard the motherboard index 0 to M-1
     * \throws if an invalid spec is provided.
     */
    virtual void set_tx_subdev_spec(
        const uhd::usrp::subdev_spec_t& spec, size_t mboard = ALL_MBOARDS) = 0;

    /*!
     * Get the TX frontend specification.
     * \param mboard the motherboard index 0 to M-1
     * \return the frontend specification in use
     */
    virtual uhd::usrp::subdev_spec_t get_tx_subdev_spec(size_t mboard = 0) = 0;

    /*!
     * Get the number of TX channels in this configuration.
     * This is the number of USRPs times the number of TX channels per board,
     * where the number of TX channels per board is homogeneous among all USRPs.
     */
    virtual size_t get_tx_num_channels(void) = 0;

    /*!
     * Get the name of the TX frontend.
     * \param chan the channel index 0 to N-1
     * \return the frontend name
     */
    virtual std::string get_tx_subdev_name(size_t chan = 0) = 0;

    /*! Set the TX sample rate.
     *
     * This function will coerce the requested rate to a rate that the device
     * can handle. A warning may be logged during coercion. Call get_rx_rate()
     * to identify the actual rate.
     *
     * \param rate the rate in Sps
     * \param chan the channel index 0 to N-1
     */
    virtual void set_tx_rate(double rate, size_t chan = ALL_CHANS) = 0;

    /*!
     * Gets the TX sample rate.
     * \param chan the channel index 0 to N-1
     * \return the rate in Sps
     */
    virtual double get_tx_rate(size_t chan = 0) = 0;

    /*!
     * Get a range of possible TX rates.
     * \param chan the channel index 0 to N-1
     * \return the meta range of rates
     */
    virtual meta_range_t get_tx_rates(size_t chan = 0) = 0;

    /*! Set the TX center frequency.
     *
     * If the requested frequency is outside of the valid frequency range, it
     * will be coerced to the nearest valid frequency. Check the return value or
     * call get_tx_freq() to get the actual center frequency.
     *
     * \param tune_request tune request instructions
     * \param chan the channel index 0 to N-1
     * \return a tune result object
     */
    virtual tune_result_t set_tx_freq(
        const tune_request_t& tune_request, size_t chan = 0) = 0;

    /*!
     * Get the TX center frequency.
     * \param chan the channel index 0 to N-1
     * \return the frequency in Hz
     */
    virtual double get_tx_freq(size_t chan = 0) = 0;

    /*!
     * Get the TX center frequency range.
     * This range includes the overall tunable range of the TX chain,
     * including frontend chain and digital up conversion chain.
     * This tunable limit does not include the baseband bandwidth;
     * users should assume that the actual range is +/- samp_rate/2.
     * \param chan the channel index 0 to N-1
     * \return a frequency range object
     */
    virtual freq_range_t get_tx_freq_range(size_t chan = 0) = 0;

    /*!
     * Get the center frequency range of the TX frontend.
     * \param chan the channel index 0 to N-1
     * \return a frequency range object
     */
    virtual freq_range_t get_fe_tx_freq_range(size_t chan = 0) = 0;

    /*! Set the TX gain value for the specified gain element.
     *
     * If the requested gain value is outside the valid range, it will be
     * coerced to a valid gain value. Call get_rx_gain_range() to return the
     * currently valid gain range, and call get_rx_gain() after calling this
     * function to return the actual current gain value after coercion.
     *
     * For an empty name, distribute across all gain elements.
     *
     * \param gain the gain in dB
     * \param name the name of the gain element
     * \param chan the channel index 0 to N-1
     */
    virtual void set_tx_gain(double gain, const std::string& name, size_t chan = 0) = 0;

    /*! Get a list of possible TX gain profile options
     *
     * Example: On the N310, this will return "manual" or "default".
     * These names can be used in gain related API called.
     * An empty return value doesn't mean there are no profile options, it means that
     * this radio does not have any gain profiles implemented, and typically means
     * there is only one default profile of set gain
     *
     * \param chan the channel index 0 to N-1
     * \return a vector of strings for possible gain profile options, or an empty list of
     *         this doesn't apply.
     */
    virtual std::vector<std::string> get_tx_gain_profile_names(const size_t chan = 0) = 0;

    /*! Set the TX gain profile.
     *
     * Call get_tx_gain_profile_names() for valid names.
     *
     * \param profile the profile string option.
     * \param chan the channel index 0 to N-1
     * \throws if the requested gain profile name is not valid.
     */
    virtual void set_tx_gain_profile(
        const std::string& profile, const size_t chan = 0) = 0;

    /*!
     * Get the TX gain profile.
     * \param chan the channel index 0 to N-1
     * \return a string of current TX gain profile of corresponding channel.
     */
    virtual std::string get_tx_gain_profile(const size_t chan = 0) = 0;

    //! A convenience wrapper for setting overall TX gain
    void set_tx_gain(double gain, size_t chan = 0)
    {
        return this->set_tx_gain(gain, ALL_GAINS, chan);
    }

    /*!
     * Set the normalized TX gain value.
     *
     * See set_normalized_rx_gain() for a discussion on normalized
     * gains.
     * If the requested normalized gain is outside of this range, an exception
     * is thrown.
     *
     * \param gain the normalized gain value
     * \param chan the channel index 0 to N-1
     * \throws A uhd::runtime_error if the gain value is outside [0, 1].
     */
    virtual void set_normalized_tx_gain(double gain, size_t chan = 0) = 0;

    /*!
     * Get the TX gain value for the specified gain element.
     * For an empty name, sum across all gain elements.
     * \param name the name of the gain element
     * \param chan the channel index 0 to N-1
     * \return the gain in dB
     */
    virtual double get_tx_gain(const std::string& name, size_t chan = 0) = 0;

    //! A convenience wrapper for getting overall TX gain
    double get_tx_gain(size_t chan = 0)
    {
        return this->get_tx_gain(ALL_GAINS, chan);
    }

    /*!
     * Return the normalized TX gain value.
     *
     * See set_normalized_rx_gain() for a discussion of normalized
     * gains.
     *
     * \param chan the channel index 0 to N-1
     * \returns The normalized gain (in [0, 1])
     * \throws A uhd::runtime_error if the gain value is outside [0, 1].
     */
    virtual double get_normalized_tx_gain(size_t chan = 0) = 0;

    /*!
     * Get the TX gain range for the specified gain element.
     * For an empty name, calculate the overall gain range.
     * \param name the name of the gain element
     * \param chan the channel index 0 to N-1
     * \return a gain range object
     */
    virtual gain_range_t get_tx_gain_range(const std::string& name, size_t chan = 0) = 0;

    //! A convenience wrapper for getting overall TX gain range
    gain_range_t get_tx_gain_range(size_t chan = 0)
    {
        return this->get_tx_gain_range(ALL_GAINS, chan);
    }

    /*!
     * Get the names of the gain elements in the TX chain.
     * Gain elements are ordered from antenna to FPGA.
     * \param chan the channel index 0 to N-1
     * \return a vector of gain element names
     */
    virtual std::vector<std::string> get_tx_gain_names(size_t chan = 0) = 0;

    /**************************************************************************
     * Power level controls
     *************************************************************************/
    /*! Return true if this channel has a reference power API enabled
     *
     * Many devices either don't have a built-in reference power API, or they
     * require calibration data for it to work. This means that it is not clear,
     * even when the device type is known, if a device supports setting a power
     * reference level. Use this method to query the availability of
     * set_tx_power_reference() and get_tx_power_reference(), which will throw
     * a uhd::not_implemented_error or uhd::runtime_error if they cannot be used.
     *
     * See \ref page_power for more information, or query the specific device's
     * manual page to see if a power API is available, and how to enable it.
     *
     * \param chan The channel for which this feature is queried
     *
     * \returns true if this channel has a TX power API available
     */
    virtual bool has_tx_power_reference(const size_t chan = 0) = 0;

    /*! Set the reference TX power level for a given channel
     *
     * Note: This functionality is not supported for most devices, and will
     * cause a uhd::not_implemented_error exception to be thrown on devices that
     * do not have this functionality.
     *
     * For more information on how to use this API, see \ref page_power.
     *
     * \param power_dbm The reference power level in dBm
     * \param chan The channel for which this setting applies
     *
     * \throws uhd::not_implemented_error if this functionality does not exist
     *         for this device
     */
    virtual void set_tx_power_reference(
        const double power_dbm, const size_t chan = 0) = 0;

    /*! Return the actual reference TX power level.
     *
     * Note: This functionality is not supported for most devices, and will
     * cause a uhd::not_implemented_error exception to be thrown on devices that
     * do not have this functionality.
     *
     * For more information on how to use this API, see \ref page_power.
     *
     * \param chan The channel for which this setting is queried
     * \throws uhd::not_implemented_error if this functionality does not exist
     *         for this device
     */
    virtual double get_tx_power_reference(const size_t chan = 0) = 0;

    /*! Return the available TX power range given the current configuration
     *
     * This will return the range of available power levels given the current
     * frequency, gain profile, antenna, and whatever other settings may affect
     * the available power ranges. Note that the available power range may
     * change frequently, so don't assume an immutable range.
     *
     * \param chan The channel index
     */
    virtual meta_range_t get_tx_power_range(const size_t chan) = 0;

    /*!
     * Select the TX antenna on the frontend.
     * \param ant the antenna name. If an invalid name is provided, an exception
     *            is thrown. Call get_tx_antennas() to return a valid list of
     *            antenna names.
     * \param chan the channel index 0 to N-1
     * \throws if an invalid antenna name is provided
     */
    virtual void set_tx_antenna(const std::string& ant, size_t chan = 0) = 0;

    /*!
     * Get the selected TX antenna on the frontend.
     * \param chan the channel index 0 to N-1
     * \return the antenna name
     */
    virtual std::string get_tx_antenna(size_t chan = 0) = 0;

    /*!
     * Get a list of possible TX antennas on the frontend.
     * \param chan the channel index 0 to N-1
     * \return a vector of antenna names
     */
    virtual std::vector<std::string> get_tx_antennas(size_t chan = 0) = 0;

    /*! Set the TX bandwidth on the frontend.
     *
     * If a bandwidth is provided that is outside the valid range, it is coerced
     * to the nearest valid value. Call get_tx_bandwidth_range() to identify the
     * valid range of bandwidth values.
     *
     * \param bandwidth the bandwidth in Hz
     * \param chan the channel index 0 to N-1
     */
    virtual void set_tx_bandwidth(double bandwidth, size_t chan = 0) = 0;

    /*!
     * Get the TX bandwidth on the frontend.
     * \param chan the channel index 0 to N-1
     * \return the bandwidth in Hz
     */
    virtual double get_tx_bandwidth(size_t chan = 0) = 0;

    /*!
     * Get the range of the possible TX bandwidth settings.
     * \param chan the channel index 0 to N-1
     * \return a range of bandwidths in Hz
     */
    virtual meta_range_t get_tx_bandwidth_range(size_t chan = 0) = 0;

    /*!
     * Get the dboard interface object for the TX frontend.
     * The dboard interface gives access to GPIOs, SPI, I2C, low-speed ADC and DAC.
     * Use at your own risk!
     * \param chan the channel index 0 to N-1
     * \return the dboard interface sptr
     */
    virtual dboard_iface::sptr get_tx_dboard_iface(size_t chan = 0) = 0;

    /*!
     * Get an TX frontend sensor value.
     * \param name the name of the sensor
     * \param chan the channel index 0 to N-1
     * \return a sensor value object
     */
    virtual sensor_value_t get_tx_sensor(const std::string& name, size_t chan = 0) = 0;

    /*!
     * Get a list of possible TX frontend sensor names.
     * \param chan the channel index 0 to N-1
     * \return a vector of sensor names
     */
    virtual std::vector<std::string> get_tx_sensor_names(size_t chan = 0) = 0;

    /*!
     * Set a constant TX DC offset value.
     * The value is complex to control both I and Q.
     * \param offset the dc offset (1.0 is full-scale)
     * \param chan the channel index 0 to N-1
     */
    virtual void set_tx_dc_offset(
        const std::complex<double>& offset, size_t chan = ALL_CHANS) = 0;

    /*!
     * Get the valid range for TX DC offset values.
     * \param chan the channel index 0 to N-1
     */
    virtual meta_range_t get_tx_dc_offset_range(size_t chan = 0) = 0;

    /*!
     * Set the TX frontend IQ imbalance correction.
     * Use this to adjust the magnitude and phase of I and Q.
     *
     * \param correction the complex correction (1.0 is full-scale)
     * \param chan the channel index 0 to N-1
     */
    virtual void set_tx_iq_balance(
        const std::complex<double>& correction, size_t chan = ALL_CHANS) = 0;

    /*******************************************************************
     * GPIO methods
     ******************************************************************/

    /*! Enumerate GPIO banks on the specified device.
     *
     * \param mboard the motherboard index 0 to M-1
     * \return a list of string for each bank name
     */
    virtual std::vector<std::string> get_gpio_banks(const size_t mboard) = 0;

    /*! Set a GPIO attribute on a particular GPIO bank.
     *
     * Possible attribute names:
     *  - CTRL - 1 for ATR mode, 0 for GPIO mode
     *  - DDR - 1 for output, 0 for input
     *  - OUT - GPIO output level (not ATR mode)
     *  - ATR_0X - ATR idle state
     *  - ATR_RX - ATR receive only state
     *  - ATR_TX - ATR transmit only state
     *  - ATR_XX - ATR full duplex state
     *
     * A note on bank names: Query get_gpio_banks() for a valid list of arguments
     * for bank names. Note that RFNoC devices (E3xx, N3xx, X3x0, X410) behave
     * slightly differently when using this API vs. using the
     * radio_control::set_gpio_attr() API. For backward-compatibility reasons,
     * this API does not have a dedicated argument to address a specific radio,
     * although the aforementioned devices have separate GPIO banks for each
     * radio. This API thus allows appending the slot name (typically "A" or "B")
     * to the GPIO bank to differentiate between radios. The following example
     * shows the difference between the RFNoC and multi_usrp APIs on a USRP N310:
     * ~~~{.py}
     * my_usrp = uhd.usrp.MultiUSRP("type=n3xx")
     * print(my_usrp.get_gpio_banks()) # Will print: FP0A, FP0B
     * # Now set all pins to GPIO for Radio 1 (note the 'B' in 'FP0B'):
     * my_usrp.set_gpio_attr("FP0B", "CTRL", 0x000)
     * # For backwards compatibility, you can omit the 'A', but that will default
     * # to radio 0. The following lines thus do the same:
     * my_usrp.set_gpio_attr("FP0", "CTRL", 0x000)
     * my_usrp.set_gpio_attr("FP0A", "CTRL", 0x000)
     * ### This is how you do the same thing with RFNoC API:
     * print(my_usrp.get_radio_control(0).get_gpio_banks()) # Will print: FP0
     * print(my_usrp.get_radio_control(1).get_gpio_banks()) # Will print: FP0
     * # Note how the radio controller only has a single bank!
     * # When accessing the radio directly, we thus can't specify any other bank
     * # than FP0:
     * my_usrp.get_radio_control(1).set_gpio_attr("FP0", "CTRL", 0x000)
     * ~~~
     *
     * The \p mask argument can be used to apply \p value only to select pins,
     * and retain the existing value on the rest. Because of this feature, this
     * API call will incur two register transactions (one read, one write).
     *
     * Note that this API call alone may not be sufficient to configure the
     * physical GPIO pins. See set_gpio_src() for more details.
     *
     * \param bank the name of a GPIO bank
     * \param attr the name of a GPIO attribute (see list above)
     * \param value the new value for this GPIO bank
     * \param mask the bit mask to effect which pins are changed
     * \param mboard the motherboard index 0 to M-1
     * \throws an exception if either bank or attr are invalid values.
     */
    virtual void set_gpio_attr(const std::string& bank,
        const std::string& attr,
        const uint32_t value,
        const uint32_t mask = 0xffffffff,
        const size_t mboard = 0) = 0;

    /*! Get a GPIO attribute on a particular GPIO bank.
     *
     * Possible attribute names:
     *  - CTRL - 1 for ATR mode, 0 for GPIO mode
     *  - DDR - 1 for output, 0 for input
     *  - OUT - GPIO output level (not ATR mode)
     *  - ATR_0X - ATR idle state
     *  - ATR_RX - ATR receive only state
     *  - ATR_TX - ATR transmit only state
     *  - ATR_XX - ATR full duplex state
     *  - READBACK - readback input GPIOs
     *
     * For bank names, refer to set_gpio_attr().
     *
     * \param bank the name of a GPIO bank
     * \param attr the name of a GPIO attribute (see list above)
     * \param mboard the motherboard index 0 to M-1
     * \return the value set for this attribute
     */
    virtual uint32_t get_gpio_attr(
        const std::string& bank, const std::string& attr, const size_t mboard = 0) = 0;

    /*! Return a list of GPIO banks that can be source-controlled on this motherboard
     *
     * This is a different set of banks than those returned from get_gpio_banks().
     * Here, we return a list of banks that can be used as arguments for
     * get_gpio_src(), get_gpio_srcs(), and set_gpio_src().
     *
     * Some motherboards have GPIO banks that can be driven from different
     * sources, e.g., the N310 can have any radio channel drive the FP-GPIOs,
     * or the PS.
     *
     * \param mboard the motherboard index 0 to M-1
     * \return a list of valid bank names
     */
    virtual std::vector<std::string> get_gpio_src_banks(const size_t mboard = 0) = 0;

    /*! Enumerate sources for a gpio bank on the specified device.
     *
     * Each of the pins in the chosen bank can be driven from one of the
     * returned sources.
     *
     * \param bank the name of a GPIO bank. Valid values can be obtained by
     *        calling get_gpio_src_banks().
     * \param mboard the motherboard index 0 to M-1
     * \return a list of strings with each valid source for the chosen bank
     */
    virtual std::vector<std::string> get_gpio_srcs(
        const std::string& bank, const size_t mboard = 0) = 0;

    /*! Get the current source for each pin in a GPIO bank.
     *
     * \param bank the name of a GPIO bank. Valid values can be obtained by
     *        calling get_gpio_src_banks().
     * \param mboard the motherboard index 0 to M-1
     * \return a list of strings for current source of each GPIO pin in the
     *         chosen bank. The length of the return value matches the number of
     *         programmable GPIO pins.
     */
    virtual std::vector<std::string> get_gpio_src(
        const std::string& bank, const size_t mboard = 0) = 0;

    /*! Set the current source for each pin in a GPIO bank.
     *
     * Note: The length of the vector must be identical to the number of
     * programmable GPIO pins.
     *
     * \param bank the name of a GPIO bank. Valid values can be obtained by
     *        calling get_gpio_src_banks().
     * \param src a list of strings specifying the source of each pin in a GPIO bank
     * \param mboard the motherboard index 0 to M-1
     * \throws uhd::key_error if the bank does not exist
     * \throws uhd::value_error if the source does not exist
     * \throws uhd::not_implemented_error if the current motherboard does not
     *         support this feature
     */
    virtual void set_gpio_src(const std::string& bank,
        const std::vector<std::string>& src,
        const size_t mboard = 0) = 0;

    /*******************************************************************
     * Filter API methods
     ******************************************************************/
    // TODO: This should be a const function, but I don't want to wrestle with the
    // compiler right now
    /*!
     * Enumerate the available filters in the RX signal path.
     * \param chan RX channel index 0 to N-1
     * \return a vector of strings representing the selected filter names.
     * \return Filter names will follow the pattern BLOCK_ID:FILTER_NAME. For example,
     * "0/Radio#0:HB_0"
     */
    virtual std::vector<std::string> get_rx_filter_names(const size_t chan) = 0;

    /*!
     * Return the filter object for the given RX filter name.
     * \param name the name of the filter as returned from get_rx_filter_names().
     * \param chan RX channel index 0 to N-1
     * \return a filter_info_base::sptr.
     */
    virtual uhd::filter_info_base::sptr get_rx_filter(
        const std::string& name, const size_t chan) = 0;

    /*!
     * Write back a filter obtained by get_rx_filter() to the signal path.
     * This filter can be a modified version of the originally returned one.
     * \param name the name of the filter as returned from get_rx_filter_names().
     * \param filter the filter_info_base::sptr of the filter object to be written
     * \param chan RX channel index 0 to N-1
     */
    virtual void set_rx_filter(const std::string& name,
        uhd::filter_info_base::sptr filter,
        const size_t chan) = 0;

    // TODO: This should be a const function, but I don't want to wrestle with the
    // compiler right now
    /*!
     * Enumerate the available filters in the TX signal path.
     * \param chan TX channel index 0 to N-1
     * \return a vector of strings representing the selected filter names.
     * \return Filter names will follow the pattern BLOCK_ID:FILTER_NAME. For example,
     * "0/Radio#0:HB_0"
     */
    virtual std::vector<std::string> get_tx_filter_names(const size_t chan) = 0;

    /*!
     * Return the filter object for the given TX filter name.
     * \param name the name of the filter as returned from get_tx_filter_names().
     * \param chan TX channel index 0 to N-1
     * \return a filter_info_base::sptr.
     */
    virtual uhd::filter_info_base::sptr get_tx_filter(
        const std::string& name, const size_t chan) = 0;

    /*!
     * Write back a filter obtained by get_tx_filter() to the signal path.
     * This filter can be a modified version of the originally returned one.
     * \param name the name of the filter as returned from get_tx_filter_names().
     * \param filter the filter_info_base::sptr of the filter object to be written
     * \param chan TX channel index 0 to N-1
     */
    virtual void set_tx_filter(const std::string& name,
        uhd::filter_info_base::sptr filter,
        const size_t chan) = 0;

<<<<<<< HEAD
    virtual void set_tree_value(const std::string path, const std::string value) = 0;
    virtual void set_tree_value(const std::string path, const double value) = 0;
    virtual void set_tree_value(const std::string path, const int value) = 0;
    virtual void set_tree_value(const std::string path, const time_spec_t value) = 0;
    virtual void set_tree_value(const std::string path, const bool value) = 0;
    virtual void set_tree_value(const std::string path, const stream_cmd_t value) = 0;

    virtual void get_tree_value(const std::string path, std::string& value) = 0;
    virtual void get_tree_value(const std::string path, double& value) = 0;
    virtual void get_tree_value(const std::string path, int& value) = 0;
    virtual void get_tree_value(const std::string path, time_spec_t& value) = 0;
    virtual void get_tree_value(const std::string path, bool& value) = 0;
    virtual void get_tree_value(const std::string path, stream_cmd_t& value) = 0;
    virtual void dump_tree(const std::string root) = 0;
=======
    /*! Get direct access to the underlying mb_controller object.
     *
     * Note: This is an advanced API, created for corner cases where the
     * application is using multi_usrp, but some special features from
     * mb_controller need to be used that are not exposed by multi_usrp.
     * Note that it is possible to put the mb_controller and multi_usrp into a
     * broken state by directly accessing the mb_controller. For typical
     * mb_controller operations it is therefore highly recommended
     * to not use this API call, but use the native multi_usrp API calls.
     *
     * The lifetime of the mb_controller is linked to the lifetime of the
     * device object, so storing a reference from this function is not allowed.
     *
     * \param mboard The motherboard index
     * \returns A reference to the mb_controller for the corresponding mboard
     * \throws uhd::not_implemented_error if not on an RFNoC device.
     */
    virtual uhd::rfnoc::mb_controller& get_mb_controller(const size_t mboard = 0) = 0;
>>>>>>> f23ab721
};

}} // namespace uhd::usrp<|MERGE_RESOLUTION|>--- conflicted
+++ resolved
@@ -34,13 +34,11 @@
 #include <uhd/types/stream_cmd.hpp>
 #include <uhd/types/tune_request.hpp>
 #include <uhd/types/tune_result.hpp>
+
 #include <uhd/types/wb_iface.hpp>
+
 #include <uhd/usrp/dboard_iface.hpp>
-<<<<<<< HEAD
-#include <boost/shared_ptr.hpp>
-=======
 #include <uhd/usrp/subdev_spec.hpp>
->>>>>>> f23ab721
 #include <uhd/utils/noncopyable.hpp>
 #include <complex>
 #include <memory>
@@ -440,7 +438,9 @@
      * \throws if \p source is an invalid option
      */
     virtual void set_clock_source(
-        const std::string& source, const size_t mboard = ALL_MBOARDS) = 0;
+            const std::string &source,
+            const size_t mboard = ALL_MBOARDS
+    ) = 0;
 
     /*!
      * Get the currently set clock source.
@@ -466,9 +466,11 @@
      * \param mboard which motherboard to set the config
      * \throws uhd::value_error if the sources don't actually exist
      */
-    virtual void set_sync_source(const std::string& clock_source,
-        const std::string& time_source,
-        const size_t mboard = ALL_MBOARDS) = 0;
+    virtual void set_sync_source(
+        const std::string &clock_source,
+        const std::string &time_source,
+        const size_t mboard = ALL_MBOARDS
+    ) = 0;
 
     /*! Set the reference/synchronization sources for the USRP device
      *
@@ -493,7 +495,9 @@
      *         combination of clock and time source is invalid.
      */
     virtual void set_sync_source(
-        const device_addr_t& sync_source, const size_t mboard = ALL_MBOARDS) = 0;
+        const device_addr_t& sync_source,
+        const size_t mboard = ALL_MBOARDS
+    ) = 0;
 
     /*! Get the currently set sync source.
      *
@@ -769,7 +773,10 @@
      *                          name is invalid.
      */
     virtual void set_rx_lo_source(
-        const std::string& src, const std::string& name = ALL_LOS, size_t chan = 0) = 0;
+            const std::string &src,
+            const std::string &name = ALL_LOS,
+            size_t chan = 0
+    ) = 0;
 
     /*! Get the currently selected LO source.
      *
@@ -780,7 +787,9 @@
      * \return the configured LO source
      */
     virtual const std::string get_rx_lo_source(
-        const std::string& name = ALL_LOS, size_t chan = 0) = 0;
+            const std::string &name = ALL_LOS,
+            size_t chan = 0
+    ) = 0;
 
     /*! Get a list of possible LO sources.
      *
@@ -795,7 +804,9 @@
      * \return a vector of strings for possible settings
      */
     virtual std::vector<std::string> get_rx_lo_sources(
-        const std::string& name = ALL_LOS, size_t chan = 0) = 0;
+            const std::string &name = ALL_LOS,
+            size_t chan = 0
+    ) = 0;
 
     /*! Set whether the LO used by the device is exported
      *
@@ -808,7 +819,10 @@
      * \throws uhd::runtime_error if LO exporting is not enabled
      */
     virtual void set_rx_lo_export_enabled(
-        bool enabled, const std::string& name = ALL_LOS, size_t chan = 0) = 0;
+            bool enabled,
+            const std::string &name = ALL_LOS,
+            size_t chan = 0
+    ) = 0;
 
     /*!  Returns true if the currently selected LO is being exported.
      *
@@ -816,7 +830,9 @@
      * \param chan the channel index 0 to N-1
      */
     virtual bool get_rx_lo_export_enabled(
-        const std::string& name = ALL_LOS, size_t chan = 0) = 0;
+            const std::string &name = ALL_LOS,
+            size_t chan = 0
+    ) = 0;
 
     /*! Set the RX LO frequency (Advanced).
      *
@@ -843,7 +859,10 @@
      * \throws if the LO name is not valid.
      */
     virtual double set_rx_lo_freq(
-        double freq, const std::string& name, size_t chan = 0) = 0;
+            double freq,
+            const std::string &name,
+            size_t chan = 0
+    ) = 0;
 
     /*!  Get the current RX LO frequency (Advanced).
      *
@@ -855,7 +874,10 @@
      * \param chan the channel index 0 to N-1
      * \return the configured LO frequency
      */
-    virtual double get_rx_lo_freq(const std::string& name, size_t chan = 0) = 0;
+    virtual double get_rx_lo_freq(
+            const std::string &name,
+            size_t chan = 0
+    ) = 0;
 
     /*!  Get the LO frequency range of the RX LO.
      *
@@ -867,7 +889,9 @@
      * \return a frequency range object
      */
     virtual freq_range_t get_rx_lo_freq_range(
-        const std::string& name, size_t chan = 0) = 0;
+            const std::string &name,
+            size_t chan = 0
+    ) = 0;
 
     /*! Get a list of possible TX LO stage names
      *
@@ -894,13 +918,14 @@
      * \param src a string representing the LO source
      * \param name the name of the LO stage to update. If the wildcard value
      *             ALL_LOS is used, the setting will be applied to all LOs on
-     *             this channel. Call get_tx_lo_names() for a list of valid
-     *             argument values.
-     * \param chan the channel index 0 to N-1
-     */
-    virtual void set_tx_lo_source(const std::string& src,
-        const std::string& name = ALL_LOS,
-        const size_t chan       = 0) = 0;
+     *             this channel.
+     * \param chan the channel index 0 to N-1
+     */
+    virtual void set_tx_lo_source(
+            const std::string &src,
+            const std::string &name = ALL_LOS,
+            const size_t chan = 0
+    ) = 0;
 
     /*! Get the currently selected TX LO source.
      *
@@ -911,7 +936,9 @@
      * \return the configured LO source
      */
     virtual const std::string get_tx_lo_source(
-        const std::string& name = ALL_LOS, const size_t chan = 0) = 0;
+            const std::string &name = ALL_LOS,
+            const size_t chan = 0
+    ) = 0;
 
     /*! Get a list of possible LO sources.
      *
@@ -924,7 +951,9 @@
      * \return a vector of strings for possible settings
      */
     virtual std::vector<std::string> get_tx_lo_sources(
-        const std::string& name = ALL_LOS, const size_t chan = 0) = 0;
+            const std::string &name = ALL_LOS,
+            const size_t chan = 0
+    ) = 0;
 
     /*! Set whether the TX LO used by the device is exported
      *
@@ -937,7 +966,10 @@
      * \throws uhd::runtime_error if LO exporting is not enabled
      */
     virtual void set_tx_lo_export_enabled(
-        const bool enabled, const std::string& name = ALL_LOS, const size_t chan = 0) = 0;
+            const bool enabled,
+            const std::string &name = ALL_LOS,
+            const size_t chan = 0
+    ) = 0;
 
     /*!  Returns true if the currently selected LO is being exported.
      *
@@ -945,7 +977,9 @@
      * \param chan the channel index 0 to N-1
      */
     virtual bool get_tx_lo_export_enabled(
-        const std::string& name = ALL_LOS, const size_t chan = 0) = 0;
+            const std::string &name = ALL_LOS,
+            const size_t chan = 0
+    ) = 0;
 
     /*! Set the TX LO frequency (Advanced).
      *
@@ -972,7 +1006,10 @@
      * \throws if the LO name is not valid.
      */
     virtual double set_tx_lo_freq(
-        const double freq, const std::string& name, const size_t chan = 0) = 0;
+            const double freq,
+            const std::string &name,
+            const size_t chan=0
+    ) = 0;
 
     /*!  Get the current TX LO frequency (Advanced).
      *
@@ -984,7 +1021,10 @@
      * \param chan the channel index 0 to N-1
      * \return the configured LO frequency
      */
-    virtual double get_tx_lo_freq(const std::string& name, const size_t chan = 0) = 0;
+    virtual double get_tx_lo_freq(
+            const std::string &name,
+            const size_t chan=0
+    ) = 0;
 
     /*!  Get the LO frequency range of the TX LO.
      *
@@ -996,7 +1036,9 @@
      * \return a frequency range object
      */
     virtual freq_range_t get_tx_lo_freq_range(
-        const std::string& name, const size_t chan = 0) = 0;
+            const std::string &name,
+            const size_t chan=0
+    ) = 0;
 
     /**************************************************************************
      * Gain controls
@@ -1918,22 +1960,6 @@
         uhd::filter_info_base::sptr filter,
         const size_t chan) = 0;
 
-<<<<<<< HEAD
-    virtual void set_tree_value(const std::string path, const std::string value) = 0;
-    virtual void set_tree_value(const std::string path, const double value) = 0;
-    virtual void set_tree_value(const std::string path, const int value) = 0;
-    virtual void set_tree_value(const std::string path, const time_spec_t value) = 0;
-    virtual void set_tree_value(const std::string path, const bool value) = 0;
-    virtual void set_tree_value(const std::string path, const stream_cmd_t value) = 0;
-
-    virtual void get_tree_value(const std::string path, std::string& value) = 0;
-    virtual void get_tree_value(const std::string path, double& value) = 0;
-    virtual void get_tree_value(const std::string path, int& value) = 0;
-    virtual void get_tree_value(const std::string path, time_spec_t& value) = 0;
-    virtual void get_tree_value(const std::string path, bool& value) = 0;
-    virtual void get_tree_value(const std::string path, stream_cmd_t& value) = 0;
-    virtual void dump_tree(const std::string root) = 0;
-=======
     /*! Get direct access to the underlying mb_controller object.
      *
      * Note: This is an advanced API, created for corner cases where the
@@ -1952,7 +1978,6 @@
      * \throws uhd::not_implemented_error if not on an RFNoC device.
      */
     virtual uhd::rfnoc::mb_controller& get_mb_controller(const size_t mboard = 0) = 0;
->>>>>>> f23ab721
 };
 
 }} // namespace uhd::usrp