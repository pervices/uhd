--- conflicted
+++ resolved
@@ -7,15 +7,13 @@
 
 #pragma once
 
+
+
 #include <uhd/types/sensors.hpp>
 #include <uhd/types/serial.hpp>
 #include <uhd/utils/noncopyable.hpp>
-<<<<<<< HEAD
-#include <boost/shared_ptr.hpp>
-#include <boost/function.hpp>
-=======
 #include <memory>
->>>>>>> f23ab721
+
 #include <vector>
 
 namespace uhd {
@@ -49,6 +47,7 @@
     virtual bool gps_detected(void) = 0;
 
     // TODO: other fun things you can do with a GPS.
+
 };
 
 } // namespace uhd