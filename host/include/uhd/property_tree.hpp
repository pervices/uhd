--- conflicted
+++ resolved
@@ -10,15 +10,9 @@
 
 #include <uhd/config.hpp>
 #include <uhd/utils/noncopyable.hpp>
-<<<<<<< HEAD
-#include <boost/utility.hpp>
-#include <boost/shared_ptr.hpp>
-#include <boost/function.hpp>
-=======
 #include <functional>
 #include <memory>
 #include <string>
->>>>>>> f23ab721
 #include <vector>
 
 namespace uhd {
@@ -70,12 +64,8 @@
  * - T must have a copy constructor
  * - T must have an assignment operator
  */
-<<<<<<< HEAD
-template <typename T> class property : uhd::noncopyable
-=======
 template <typename T>
 class property : uhd::noncopyable
->>>>>>> f23ab721
 {
 public:
     typedef std::function<void(const T&)> subscriber_type;
