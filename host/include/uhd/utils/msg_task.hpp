--- conflicted
+++ resolved
@@ -10,16 +10,11 @@
 
 #include <uhd/config.hpp>
 #include <uhd/transport/zero_copy.hpp>
-<<<<<<< HEAD
-#include <stdint.h>
-#include <boost/function.hpp>
-#include <boost/optional/optional.hpp>
-#include <boost/shared_ptr.hpp>
 #include <uhd/utils/noncopyable.hpp>
-#include <boost/optional/optional.hpp>
-=======
-#include <uhd/utils/noncopyable.hpp>
->>>>>>> f23ab721
+
+
+
+
 #include <stdint.h>
 #include <boost/optional/optional.hpp>
 #include <cstring>
@@ -27,23 +22,6 @@
 #include <memory>
 #include <vector>
 
-<<<<<<< HEAD
-namespace uhd{
-class UHD_API msg_task : uhd::noncopyable
-{
-public:
-    typedef boost::shared_ptr<msg_task> sptr;
-    typedef std::vector<uint8_t> msg_payload_t;
-    typedef std::pair<uint32_t, msg_payload_t> msg_type_t;
-    typedef boost::function<boost::optional<msg_type_t>(void)> task_fcn_type;
-
-            /*
-             * During shutdown message queues for radio control cores might not be available anymore.
-             * Such stranded messages get pushed into a dump queue.
-             * With this function radio_ctrl_core can check if one of the messages meant for it got stranded.
-             */
-            virtual msg_payload_t get_msg_from_dump_queue(uint32_t sid) = 0;
-=======
 namespace uhd {
 class UHD_API msg_task : uhd::noncopyable
 {
@@ -52,7 +30,6 @@
     typedef std::vector<uint8_t> msg_payload_t;
     typedef std::pair<uint32_t, msg_payload_t> msg_type_t;
     typedef std::function<boost::optional<msg_type_t>(void)> task_fcn_type;
->>>>>>> f23ab721
 
     /*
      * During shutdown message queues for radio control cores might not be available
