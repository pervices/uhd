--- conflicted
+++ resolved
@@ -1,5 +1,6 @@
 //
 // Copyright 2011-2012 Ettus Research LLC
+
 // Copyright 2017 Ettus Research (National Instruments Corp.)
 // Copyright 2018 Ettus Research, a National Instruments Company
 // Copyright 2019 Ettus Research, a National Instruments Brand
@@ -11,25 +12,11 @@
 
 #include <uhd/config.hpp>
 #include <uhd/utils/noncopyable.hpp>
-<<<<<<< HEAD
-#include <boost/shared_ptr.hpp>
-#include <boost/function.hpp>
-#include <boost/utility.hpp>
-
-namespace uhd{
-
-class UHD_API task : uhd::noncopyable
-{
-public:
-    typedef boost::shared_ptr<task> sptr;
-    typedef boost::function<void(void)> task_fcn_type;
-=======
 #include <functional>
 #include <memory>
 #include <string>
 
 namespace uhd {
->>>>>>> f23ab721
 
 class UHD_API task : uhd::noncopyable
 {
@@ -37,18 +24,23 @@
     typedef std::shared_ptr<task> sptr;
     typedef std::function<void(void)> task_fcn_type;
 
-    /*!
-     * Create a new task object with function callback.
-     * The task function callback will be run in a loop.
-     * until the thread is interrupted by the destructor.
-     *
-     * A task should return in a reasonable amount of time.
-     * It may not block, or the destructor will also block.
-     *
-     * \param task_fcn the task callback function
-     * \param name Task name. Will be used as a thread name.
-     * \return a new task object
-     */
-    static sptr make(const task_fcn_type& task_fcn, const std::string& name = "");
-};
-} // namespace uhd+        /*!
+         * Create a new task object with function callback.
+         * The task function callback will be run in a loop.
+         * until the thread is interrupted by the destructor.
+         *
+         * A task should return in a reasonable amount of time.
+         * It may not block, or the destructor will also block.
+         *
+         * \param task_fcn the task callback function
+         * \param name Task name. Will be used as a thread name.
+         * \return a new task object
+         */
+        static sptr make(
+            const task_fcn_type &task_fcn,
+            const std::string &name=""
+        );
+    };
+} //namespace uhd
+
+#endif /* INCLUDED_UHD_UTILS_TASKS_HPP */