#
# Copyright 2010-2013,2015 Ettus Research LLC
# Copyright 2018 Ettus Research, a National Instruments Company
#
# SPDX-License-Identifier: GPL-3.0-or-later
#

########################################################################
# This file included, use CMake directory variables
########################################################################

########################################################################
# Include subdirectories (different than add)
########################################################################
if(ENABLE_X300)
    INCLUDE_SUBDIRECTORY(nirio)
endif(ENABLE_X300)

########################################################################
# Setup libusb
########################################################################
if(ENABLE_USB)
    message(STATUS "")
    message(STATUS "USB support enabled via libusb.")
    include_directories(${LIBUSB_INCLUDE_DIRS})
    LIBUHD_APPEND_LIBS(${LIBUSB_LIBRARIES})
    LIBUHD_APPEND_SOURCES(
        ${CMAKE_CURRENT_SOURCE_DIR}/libusb1_control.cpp
        ${CMAKE_CURRENT_SOURCE_DIR}/libusb1_zero_copy.cpp
        ${CMAKE_CURRENT_SOURCE_DIR}/libusb1_base.cpp
        ${CMAKE_CURRENT_SOURCE_DIR}/libusb1_base.hpp
    )
    set_source_files_properties(
        ${CMAKE_CURRENT_SOURCE_DIR}/libusb1_zero_copy.cpp
        PROPERTIES COMPILE_DEFINITIONS "${LIBUSB_DEFINITIONS}"
    )
else(ENABLE_USB)
    LIBUHD_APPEND_SOURCES(
        ${CMAKE_CURRENT_SOURCE_DIR}/usb_dummy_impl.cpp
    )
endif(ENABLE_USB)

########################################################################
# Setup defines for interface address discovery
########################################################################
message(STATUS "")
message(STATUS "Configuring interface address discovery...")
include(CheckCXXSourceCompiles)
include(CheckIncludeFileCXX)

CHECK_CXX_SOURCE_COMPILES("
    #include <ifaddrs.h>
    int main(){
        struct ifaddrs *ifap;
        getifaddrs(&ifap);
        return 0;
    }
    " HAVE_GETIFADDRS
)

CHECK_INCLUDE_FILE_CXX(winsock2.h HAVE_WINSOCK2_H)

if(HAVE_GETIFADDRS)
    message(STATUS "  Interface address discovery supported through getifaddrs.")
    set(IF_ADDRS_DEFS HAVE_GETIFADDRS)
elseif(HAVE_WINSOCK2_H)
    message(STATUS "  Interface address discovery supported through SIO_GET_INTERFACE_LIST.")
    set(IF_ADDRS_DEFS HAVE_SIO_GET_INTERFACE_LIST)
else()
    message(STATUS "  Interface address discovery not supported.")
    set(IF_ADDRS_DEFS HAVE_IF_ADDRS_DUMMY)
endif()

set_source_files_properties(
    ${CMAKE_CURRENT_SOURCE_DIR}/if_addrs.cpp
    PROPERTIES COMPILE_DEFINITIONS "${IF_ADDRS_DEFS}"
)

########################################################################
# Setup UDP
########################################################################
if(WIN32)
    LIBUHD_APPEND_SOURCES(${CMAKE_CURRENT_SOURCE_DIR}/udp_wsa_zero_copy.cpp)
    LIBUHD_APPEND_SOURCES(${CMAKE_CURRENT_SOURCE_DIR}/udp_boost_asio_link.cpp)
else()
    LIBUHD_APPEND_SOURCES(${CMAKE_CURRENT_SOURCE_DIR}/udp_zero_copy.cpp)
    LIBUHD_APPEND_SOURCES(${CMAKE_CURRENT_SOURCE_DIR}/udp_stream_zero_copy.cpp)
    LIBUHD_APPEND_SOURCES(${CMAKE_CURRENT_SOURCE_DIR}/udp_boost_asio_link.cpp)
endif()

#On windows, the boost asio implementation uses the winsock2 library.
#Note: we exclude the .lib extension for cygwin and mingw platforms.
if(WIN32)
    LIBUHD_APPEND_LIBS(ws2_32)
endif()

#atlbase.h is not included with visual studio express
#conditionally check for atlbase.h and define if found
include(CheckIncludeFileCXX)
CHECK_INCLUDE_FILE_CXX(atlbase.h HAVE_ATLBASE_H)
if(HAVE_ATLBASE_H)
    set_source_files_properties(
        ${CMAKE_CURRENT_SOURCE_DIR}/udp_zero_copy.cpp
        ${CMAKE_CURRENT_SOURCE_DIR}/udp_wsa_zero_copy.cpp
        PROPERTIES COMPILE_DEFINITIONS "HAVE_ATLBASE_H"
    )
endif(HAVE_ATLBASE_H)

########################################################################
# Append to the list of sources for lib uhd
########################################################################
LIBUHD_PYTHON_GEN_SOURCE(
    ${CMAKE_CURRENT_SOURCE_DIR}/gen_vrt_if_packet.py
    ${CMAKE_CURRENT_BINARY_DIR}/vrt_if_packet.cpp
)

LIBUHD_APPEND_SOURCES(
<<<<<<< HEAD
    ${CMAKE_CURRENT_SOURCE_DIR}/zero_copy_flow_ctrl.cpp

    ${CMAKE_CURRENT_SOURCE_DIR}/tcp_zero_copy.cpp
    ${CMAKE_CURRENT_SOURCE_DIR}/buffer_tracker.cpp
=======
>>>>>>> 0e50a37b
    ${CMAKE_CURRENT_SOURCE_DIR}/buffer_pool.cpp
    ${CMAKE_CURRENT_SOURCE_DIR}/if_addrs.cpp
    ${CMAKE_CURRENT_SOURCE_DIR}/udp_simple.cpp
    ${CMAKE_CURRENT_SOURCE_DIR}/inline_io_service.cpp
    ${CMAKE_CURRENT_SOURCE_DIR}/offload_io_service.cpp
    ${CMAKE_CURRENT_SOURCE_DIR}/adapter.cpp
)

if(ENABLE_X300)
    LIBUHD_APPEND_SOURCES(
        ${CMAKE_CURRENT_SOURCE_DIR}/nirio_link.cpp
    )
endif(ENABLE_X300)



if(ENABLE_DPDK)
    INCLUDE_SUBDIRECTORY(uhd-dpdk)
    include_directories(${DPDK_INCLUDE_DIRS})

    LIBUHD_APPEND_SOURCES(
        ${CMAKE_CURRENT_SOURCE_DIR}/udp_dpdk_link.cpp
        ${CMAKE_CURRENT_SOURCE_DIR}/dpdk_simple.cpp
    )
    set_source_files_properties(
        ${CMAKE_CURRENT_SOURCE_DIR}/udp_dpdk_link.cpp
        PROPERTIES COMPILE_FLAGS "${UHD_DPDK_CFLAGS} -D_GNU_SOURCE"
    )
endif(ENABLE_DPDK)<|MERGE_RESOLUTION|>--- conflicted
+++ resolved
@@ -115,13 +115,8 @@
 )
 
 LIBUHD_APPEND_SOURCES(
-<<<<<<< HEAD
-    ${CMAKE_CURRENT_SOURCE_DIR}/zero_copy_flow_ctrl.cpp
 
-    ${CMAKE_CURRENT_SOURCE_DIR}/tcp_zero_copy.cpp
     ${CMAKE_CURRENT_SOURCE_DIR}/buffer_tracker.cpp
-=======
->>>>>>> 0e50a37b
     ${CMAKE_CURRENT_SOURCE_DIR}/buffer_pool.cpp
     ${CMAKE_CURRENT_SOURCE_DIR}/if_addrs.cpp
     ${CMAKE_CURRENT_SOURCE_DIR}/udp_simple.cpp
