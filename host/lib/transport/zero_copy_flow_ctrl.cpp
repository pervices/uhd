//
// Copyright 2017 Ettus Research
// Copyright 2018 Ettus Research, a National Instruments Company
//
// SPDX-License-Identifier: GPL-3.0-or-later
//

#include <uhd/transport/bounded_buffer.hpp>
#include <uhd/transport/buffer_pool.hpp>
#include <uhd/transport/zero_copy_flow_ctrl.hpp>
#include <uhd/utils/log.hpp>
#include <uhd/utils/safe_call.hpp>
#include <boost/format.hpp>
#include <boost/thread/mutex.hpp>
#include <boost/thread/thread.hpp>
#include <functional>
#include <memory>

using namespace uhd;
using namespace uhd::transport;

typedef bounded_buffer<managed_send_buffer::sptr> bounded_buffer_t;

class zero_copy_flow_ctrl_msb : public managed_send_buffer
{
public:
    zero_copy_flow_ctrl_msb(flow_ctrl_func flow_ctrl)
        : _mb(nullptr), _flow_ctrl(flow_ctrl)
    {
        /* NOP */
    }

    ~zero_copy_flow_ctrl_msb() override
    {
        /* NOP */
    }

    void release() override
    {
        if (_mb) {
            _mb->commit(size());
            while (_flow_ctrl and not _flow_ctrl(_mb)) {
            }
            _mb.reset();
        }
    }

<<<<<<< HEAD
    // Override base class get_socket virtual function
    UHD_INLINE int get_socket(void) {
        return 0;
    }

    // Override base class get_iov virtual function
    UHD_INLINE void get_iov(iovec &iov) {
        iov.iov_base = NULL;
        iov.iov_len = 0;
    }

    UHD_INLINE sptr get(sptr &mb)
=======
    UHD_INLINE sptr get(sptr& mb)
>>>>>>> f23ab721
    {
        _mb = mb;
        return make(this, _mb->cast<void*>(), _mb->size());
    }

private:
    sptr _mb;
    flow_ctrl_func _flow_ctrl;
};

class zero_copy_flow_ctrl_mrb : public managed_recv_buffer
{
public:
    zero_copy_flow_ctrl_mrb(flow_ctrl_func flow_ctrl) : _mb(NULL), _flow_ctrl(flow_ctrl)
    {
        /* NOP */
    }

    ~zero_copy_flow_ctrl_mrb() override
    {
        /* NOP */
    }

    void release() override
    {
        if (_mb) {
            _mb.reset();
        }
    }

    UHD_INLINE sptr get(sptr& mb)
    {
        _mb = mb;
        while (_flow_ctrl and not _flow_ctrl(_mb)) {
        }
        return make(this, _mb->cast<void*>(), _mb->size());
    }

private:
    sptr _mb;
    flow_ctrl_func _flow_ctrl;
};

/***********************************************************************
 * Zero copy offload transport:
 * An intermediate transport that utilizes threading to free
 * the main thread from any receive work.
 **********************************************************************/
class zero_copy_flow_ctrl_impl : public zero_copy_flow_ctrl
{
public:
    typedef std::shared_ptr<zero_copy_flow_ctrl_impl> sptr;

    zero_copy_flow_ctrl_impl(zero_copy_if::sptr transport,
        flow_ctrl_func send_flow_ctrl,
        flow_ctrl_func recv_flow_ctrl)
        : _transport(transport)
        , _send_buffers(transport->get_num_send_frames())
        , _recv_buffers(transport->get_num_recv_frames())
        , _send_buff_index(0)
        , _recv_buff_index(0)
        , _send_flow_ctrl(send_flow_ctrl)
        , _recv_flow_ctrl(recv_flow_ctrl)
    {
        UHD_LOG_TRACE("TRANSPORT", "Created zero_copy_flow_ctrl");

        for (size_t i = 0; i < transport->get_num_send_frames(); i++) {
            _send_buffers[i] = std::make_shared<zero_copy_flow_ctrl_msb>(_send_flow_ctrl);
        }
        for (size_t i = 0; i < transport->get_num_recv_frames(); i++) {
            _recv_buffers[i] = std::make_shared<zero_copy_flow_ctrl_mrb>(_recv_flow_ctrl);
        }
    }

    ~zero_copy_flow_ctrl_impl() override {}

    /*******************************************************************
     * Receive implementation:
     * Pop the receive buffer pointer from the underlying transport
     ******************************************************************/
    UHD_INLINE managed_recv_buffer::sptr get_recv_buff(double timeout) override
    {
        managed_recv_buffer::sptr ptr;
        managed_recv_buffer::sptr buff = _transport->get_recv_buff(timeout);
        if (buff) {
            std::shared_ptr<zero_copy_flow_ctrl_mrb> mb =
                _recv_buffers[_recv_buff_index++];
            _recv_buff_index %= _recv_buffers.size();
            ptr = mb->get(buff);
        }
        return ptr;
    }

    UHD_INLINE size_t get_num_recv_frames() const override
    {
        return _transport->get_num_recv_frames();
    }

    UHD_INLINE size_t get_recv_frame_size() const override
    {
        return _transport->get_recv_frame_size();
    }

    /*******************************************************************
     * Send implementation:
     * Pass the send buffer pointer from the underlying transport
     ******************************************************************/
    managed_send_buffer::sptr get_send_buff(double timeout) override
    {
        managed_send_buffer::sptr ptr;
        managed_send_buffer::sptr buff = _transport->get_send_buff(timeout);
        if (buff) {
            std::shared_ptr<zero_copy_flow_ctrl_msb> mb =
                _send_buffers[_send_buff_index++];
            _send_buff_index %= _send_buffers.size();
            ptr = mb->get(buff);
        }
        return ptr;
    }

    UHD_INLINE size_t get_num_send_frames() const override
    {
        return _transport->get_num_send_frames();
    }

    UHD_INLINE size_t get_send_frame_size() const override
    {
        return _transport->get_send_frame_size();
    }

private:
    // The underlying transport
    zero_copy_if::sptr _transport;

    // buffers
    std::vector<std::shared_ptr<zero_copy_flow_ctrl_msb>> _send_buffers;
    std::vector<std::shared_ptr<zero_copy_flow_ctrl_mrb>> _recv_buffers;
    size_t _send_buff_index;
    size_t _recv_buff_index;

    // Flow control functions
    flow_ctrl_func _send_flow_ctrl;
    flow_ctrl_func _recv_flow_ctrl;
};

zero_copy_flow_ctrl::sptr zero_copy_flow_ctrl::make(zero_copy_if::sptr transport,
    flow_ctrl_func send_flow_ctrl,
    flow_ctrl_func recv_flow_ctrl)
{
    zero_copy_flow_ctrl_impl::sptr zero_copy_flow_ctrl(
        new zero_copy_flow_ctrl_impl(transport, send_flow_ctrl, recv_flow_ctrl));

    return zero_copy_flow_ctrl;
}<|MERGE_RESOLUTION|>--- conflicted
+++ resolved
@@ -5,12 +5,14 @@
 // SPDX-License-Identifier: GPL-3.0-or-later
 //
 
+
 #include <uhd/transport/bounded_buffer.hpp>
 #include <uhd/transport/buffer_pool.hpp>
 #include <uhd/transport/zero_copy_flow_ctrl.hpp>
 #include <uhd/utils/log.hpp>
 #include <uhd/utils/safe_call.hpp>
 #include <boost/format.hpp>
+
 #include <boost/thread/mutex.hpp>
 #include <boost/thread/thread.hpp>
 #include <functional>
@@ -26,6 +28,7 @@
 public:
     zero_copy_flow_ctrl_msb(flow_ctrl_func flow_ctrl)
         : _mb(nullptr), _flow_ctrl(flow_ctrl)
+
     {
         /* NOP */
     }
@@ -38,6 +41,7 @@
     void release() override
     {
         if (_mb) {
+
             _mb->commit(size());
             while (_flow_ctrl and not _flow_ctrl(_mb)) {
             }
@@ -45,7 +49,6 @@
         }
     }
 
-<<<<<<< HEAD
     // Override base class get_socket virtual function
     UHD_INLINE int get_socket(void) {
         return 0;
@@ -57,10 +60,7 @@
         iov.iov_len = 0;
     }
 
-    UHD_INLINE sptr get(sptr &mb)
-=======
     UHD_INLINE sptr get(sptr& mb)
->>>>>>> f23ab721
     {
         _mb = mb;
         return make(this, _mb->cast<void*>(), _mb->size());
@@ -75,6 +75,7 @@
 {
 public:
     zero_copy_flow_ctrl_mrb(flow_ctrl_func flow_ctrl) : _mb(NULL), _flow_ctrl(flow_ctrl)
+
     {
         /* NOP */
     }
@@ -87,6 +88,7 @@
     void release() override
     {
         if (_mb) {
+
             _mb.reset();
         }
     }
@@ -129,13 +131,16 @@
 
         for (size_t i = 0; i < transport->get_num_send_frames(); i++) {
             _send_buffers[i] = std::make_shared<zero_copy_flow_ctrl_msb>(_send_flow_ctrl);
+
         }
         for (size_t i = 0; i < transport->get_num_recv_frames(); i++) {
             _recv_buffers[i] = std::make_shared<zero_copy_flow_ctrl_mrb>(_recv_flow_ctrl);
+
         }
     }
 
     ~zero_copy_flow_ctrl_impl() override {}
+
 
     /*******************************************************************
      * Receive implementation:
@@ -207,11 +212,14 @@
 };
 
 zero_copy_flow_ctrl::sptr zero_copy_flow_ctrl::make(zero_copy_if::sptr transport,
+
     flow_ctrl_func send_flow_ctrl,
     flow_ctrl_func recv_flow_ctrl)
+
 {
     zero_copy_flow_ctrl_impl::sptr zero_copy_flow_ctrl(
         new zero_copy_flow_ctrl_impl(transport, send_flow_ctrl, recv_flow_ctrl));
 
+
     return zero_copy_flow_ctrl;
 }