//
// Copyright 2010-2011,2014 Ettus Research LLC
// Copyright 2018 Ettus Research, a National Instruments Company
//
// SPDX-License-Identifier: GPL-3.0-or-later
//

#include <uhd/transport/udp_simple.hpp>
#include <uhd/utils/log.hpp>
#include <uhdlib/transport/udp_common.hpp>

using namespace uhd::transport;
namespace asio = boost::asio;

/***********************************************************************
 * UDP simple implementation: connected and broadcast
 **********************************************************************/
class udp_simple_impl : public udp_simple
{
public:
    udp_simple_impl(
        const std::string& addr, const std::string& port, bool bcast, bool connect)
        : _connected(connect)
    {
        UHD_LOG_TRACE("UDP", "Creating udp transport for " << addr << " " << port);

        // resolve the address
<<<<<<< HEAD
        asio::io_context _io_context;
=======
>>>>>>> 0dede88c
        asio::ip::udp::resolver resolver(_io_context);
        _send_endpoint = *resolver
                              .resolve(asio::ip::udp::v4(),
                                  addr,
                                  port,
                                  asio::ip::resolver_query_base::all_matching)
                              .begin();

        // create and open the socket
<<<<<<< HEAD

        socket_fd = ::socket(AF_INET, SOCK_DGRAM, 0);
=======
        _socket = socket_sptr(new asio::ip::udp::socket(_io_context));
        _socket->open(asio::ip::udp::v4());
>>>>>>> 0dede88c

        // allow broadcasting
        int broadcast_enable = bcast;
        setsockopt(socket_fd, SOL_SOCKET, SO_BROADCAST, &broadcast_enable, sizeof(broadcast_enable));

        // connect the socket
        if (connect) {
            struct sockaddr_in dst_address;
            dst_address.sin_family = AF_INET;
            std::string ipv4_addr = _send_endpoint.address().to_string();
            dst_address.sin_addr.s_addr = inet_addr(ipv4_addr.c_str());
            dst_address.sin_port = htons(_send_endpoint.port());

            int r = ::connect(socket_fd, (struct sockaddr*)&dst_address, sizeof(dst_address));

            if(r) {
                throw uhd::runtime_error("Failed to connect send socket for control packets. Error code:" + std::string(strerror(errno)));
            }
        }

        // Sets socket priority to minimum
        int priority = 0;
        setsockopt(socket_fd, SOL_SOCKET, SO_PRIORITY, &priority, sizeof(priority));
    }

    ~udp_simple_impl(void) {
        close(socket_fd);
    }

    size_t send(const asio::const_buffer& buff) override
    {
        return send(buff.data(), buff.size());
    }

    size_t send(const void* buff, size_t count) override
    {
        if (_connected) {
            // MSG_CONFIRM to avoid uneccessary control packets being sent to verify the destination is where it already is
            ssize_t data_sent = ::send(socket_fd, buff, count, MSG_CONFIRM & route_good);
            if(data_sent == -1) {
                UHD_LOG_ERROR("UDP", "Attempt to send UDP control packet failed with: " + std::string(strerror(errno)));
                return 0;
            } else {
                return data_sent;
            }
        }

        struct sockaddr_in dst_address;
        memset(&dst_address, 0, sizeof(dst_address));
        dst_address.sin_family = AF_INET;
        std::string ipv4_addr = _send_endpoint.address().to_string();
        dst_address.sin_addr.s_addr = inet_addr(ipv4_addr.c_str());
        dst_address.sin_port = htons(_send_endpoint.port());

        ssize_t ret = sendto(socket_fd, buff, count, MSG_CONFIRM & route_good, (struct sockaddr*)&dst_address, sizeof(dst_address));

        if(ret > 0) {
            return ret;
        } else {
            UHD_LOG_ERROR("UDP", "Attempt to sendto UDP control packet failed with: " + std::string(strerror(errno)));
            // Return 0 to keep behaviour from asio
            return 0;
        }
    }

    size_t recv(const asio::mutable_buffer& buff, double timeout) override
    {
        return recv(buff.data(), buff.size(), timeout);
    }


    size_t recv(void* buff, size_t size, double timeout) override
    {
        const int32_t timeout_ms = static_cast<int32_t>(timeout * 1000);

        if (not wait_for_recv_ready(socket_fd, timeout_ms)) {
            return 0;
        }
        ssize_t data_received = 0;
        if(_connected) {
            // MSG_DONTWAIT since wait_for_recv_ready will already wait for data to be ready. If this would block something has gone wrong and return to avoid blocking
            data_received = ::recv(socket_fd, buff, size, MSG_DONTWAIT);
            if(data_received == -1) {
                UHD_LOG_ERROR("UDP", "Attempt to recv UDP control packet failed with: " + std::string(strerror(errno)));
                data_received = 0;
            }
        } else {
            struct sockaddr_in src_address;
            memset(&src_address, 0, sizeof(src_address));
            uint32_t addr_len = sizeof(src_address);

            data_received = ::recvfrom(socket_fd, buff, size, MSG_DONTWAIT, (struct sockaddr*)&src_address, &addr_len);
            if(data_received == -1) {
                UHD_LOG_ERROR("UDP", "Attempt to recvfrom UDP control packet failed with: " + std::string(strerror(errno)));
                data_received = 0;
            }

            recv_ip = inet_ntoa(src_address.sin_addr);
        }

        // If data has been received, then we know routing is good
        if(data_received) {
            route_good = ~0;
        } else {
            route_good = 0;
        }

        return (size_t)data_received;
    }

    std::string get_recv_addr(void) override
    {
        return recv_ip;
    }

    std::string get_send_addr(void) override
    {
        return _send_endpoint.address().to_string();
    }

private:
    bool _connected;
<<<<<<< HEAD
=======
    asio::io_context _io_context;
    socket_sptr _socket;
>>>>>>> 0dede88c
    asio::ip::udp::endpoint _send_endpoint;
    // IP address received packets originated from
    std::string recv_ip = "0.0.0.0";
    // Set to 0 until a packet has been received, ~0 once a packet has been received
    // If this has been confirmed send can be called with MSG_CONFIRM
    int route_good = 0;
    int socket_fd;
};

udp_simple::~udp_simple(void)
{
    /* NOP */
}

/***********************************************************************
 * UDP public make functions
 **********************************************************************/
udp_simple::sptr udp_simple::make_connected(
    const std::string& addr, const std::string& port)
{
    return sptr(new udp_simple_impl(addr, port, false, true /* no bcast, connect */));
}

udp_simple::sptr udp_simple::make_broadcast(
    const std::string& addr, const std::string& port)
{
    return sptr(new udp_simple_impl(addr, port, true, false /* bcast, no connect */));
}

/***********************************************************************
 * Simple UART over UDP
 **********************************************************************/
#include <boost/thread/thread.hpp>
class udp_simple_uart_impl : public uhd::uart_iface
{
public:
    udp_simple_uart_impl(udp_simple::sptr udp)
    {
        _udp = udp;
        _len = 0;
        _off = 0;
        this->write_uart(""); // send an empty packet to init
    }

    void write_uart(const std::string& buf) override
    {
        _udp->send(asio::buffer(buf));
    }

    std::string read_uart(double timeout) override
    {
        std::string line;
        const boost::system_time exit_time =
            boost::get_system_time()
            + boost::posix_time::milliseconds(long(timeout * 1000));
        do {
            // drain anything in current buffer
            while (_off < _len) {
                const char ch = _buf[_off++];
                _line += ch;
                if (ch == '\n') {
                    line.swap(_line);
                    return line;
                }
            }

            // recv a new packet into the buffer
            _len = _udp->recv(asio::buffer(_buf),
                std::max(
                    (exit_time - boost::get_system_time()).total_milliseconds() / 1000.,
                    0.0));
            _off = 0;

        } while (_len != 0);
        return line;
    }

private:
    udp_simple::sptr _udp;
    size_t _len, _off;
    uint8_t _buf[udp_simple::mtu];
    std::string _line;
    int socket_fd;
};

uhd::uart_iface::sptr udp_simple::make_uart(sptr udp)
{
    return uart_iface::sptr(new udp_simple_uart_impl(udp));
}<|MERGE_RESOLUTION|>--- conflicted
+++ resolved
@@ -25,10 +25,6 @@
         UHD_LOG_TRACE("UDP", "Creating udp transport for " << addr << " " << port);
 
         // resolve the address
-<<<<<<< HEAD
-        asio::io_context _io_context;
-=======
->>>>>>> 0dede88c
         asio::ip::udp::resolver resolver(_io_context);
         _send_endpoint = *resolver
                               .resolve(asio::ip::udp::v4(),
@@ -38,13 +34,7 @@
                               .begin();
 
         // create and open the socket
-<<<<<<< HEAD
-
         socket_fd = ::socket(AF_INET, SOCK_DGRAM, 0);
-=======
-        _socket = socket_sptr(new asio::ip::udp::socket(_io_context));
-        _socket->open(asio::ip::udp::v4());
->>>>>>> 0dede88c
 
         // allow broadcasting
         int broadcast_enable = bcast;
@@ -167,11 +157,7 @@
 
 private:
     bool _connected;
-<<<<<<< HEAD
-=======
     asio::io_context _io_context;
-    socket_sptr _socket;
->>>>>>> 0dede88c
     asio::ip::udp::endpoint _send_endpoint;
     // IP address received packets originated from
     std::string recv_ip = "0.0.0.0";
