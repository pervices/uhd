--- conflicted
+++ resolved
@@ -14,17 +14,6 @@
 #include <arpa/inet.h>
 #include <rte_arp.h>
 #include <boost/algorithm/string.hpp>
-
-#ifdef RTE_ETH_RX_OFFLOAD_IPV4_CKSUM
-    #define COMMON_RX_OFFLOAD_IPV4_CKSUM RTE_ETH_RX_OFFLOAD_IPV4_CKSUM;
-#else
-    #define COMMON_RX_OFFLOAD_IPV4_CKSUM DEV_RX_OFFLOAD_IPV4_CKSUM;
-#endif
-#ifdef RTE_ETH_TX_OFFLOAD_IPV4_CKSUM
-    #define COMMON_TX_OFFLOAD_IPV4_CKSUM RTE_ETH_TX_OFFLOAD_IPV4_CKSUM;
-#else
-    #define COMMON_TX_OFFLOAD_IPV4_CKSUM DEV_TX_OFFLOAD_IPV4_CKSUM;
-#endif
 
 namespace uhd { namespace transport { namespace dpdk {
 
@@ -104,10 +93,6 @@
     /* Set hardware offloads */
     struct rte_eth_dev_info dev_info;
     rte_eth_dev_info_get(_port, &dev_info);
-<<<<<<< HEAD
-    uint64_t rx_offloads = COMMON_RX_OFFLOAD_IPV4_CKSUM;
-    uint64_t tx_offloads = COMMON_TX_OFFLOAD_IPV4_CKSUM;
-=======
 #ifdef RTE_ETH_RX_OFFLOAD_IPV4_CKSUM
     uint64_t rx_offloads = RTE_ETH_RX_OFFLOAD_IPV4_CKSUM;
     uint64_t tx_offloads = RTE_ETH_TX_OFFLOAD_IPV4_CKSUM;
@@ -115,7 +100,6 @@
     uint64_t rx_offloads            = DEV_RX_OFFLOAD_IPV4_CKSUM;
     uint64_t tx_offloads            = DEV_TX_OFFLOAD_IPV4_CKSUM;
 #endif
->>>>>>> 0dede88c
     if ((dev_info.rx_offload_capa & rx_offloads) != rx_offloads) {
         UHD_LOGGER_ERROR("DPDK") << boost::format("%d: Only supports RX offloads 0x%0llx")
                                         % _port % dev_info.rx_offload_capa;
@@ -213,15 +197,11 @@
         }
 
         struct rte_eth_txconf txconf = dev_info.default_txconf;
-<<<<<<< HEAD
-        txconf.offloads              = COMMON_TX_OFFLOAD_IPV4_CKSUM;
-=======
 #ifdef RTE_ETH_TX_OFFLOAD_IPV4_CKSUM
         txconf.offloads = RTE_ETH_TX_OFFLOAD_IPV4_CKSUM;
 #else
         txconf.offloads = DEV_TX_OFFLOAD_IPV4_CKSUM;
 #endif
->>>>>>> 0dede88c
         retval = rte_eth_tx_queue_setup(_port, i, tx_desc, cpu_socket, &txconf);
         if (retval < 0) {
             UHD_LOGGER_ERROR("DPDK")
