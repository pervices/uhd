//
// Copyright 2011 Ettus Research LLC
// Copyright 2018 Ettus Research, a National Instruments Company
//
// SPDX-License-Identifier: GPL-3.0-or-later
//

#include <uhd/types/tune_request.hpp>
#include <uhd/types/tune_result.hpp>
#include <boost/format.hpp>

//#define TUNE_DEBUG

#ifdef TUNE_DEBUG
    #include <iostream>
#endif

using namespace uhd;

<<<<<<< HEAD
tune_request_t::tune_request_t(double target_freq):
    target_freq(target_freq),
    rf_freq_policy(POLICY_AUTO),
    rf_freq(0.0),
    rf_ch_freq(0.0),
    rf_dp_freq(0.0),
    lo_freq(0.0),
    dsp_freq_policy(POLICY_AUTO),
    dsp_freq(0.0)
=======
tune_request_t::tune_request_t(double target_freq)
    : target_freq(target_freq)
    , rf_freq_policy(POLICY_AUTO)
    , rf_freq(0.0)
    , dsp_freq_policy(POLICY_AUTO)
    , dsp_freq(0.0)
>>>>>>> f23ab721
{
    /* NOP */
}

<<<<<<< HEAD
tune_request_t::tune_request_t(double target_freq, double lo_off):
    target_freq(target_freq),
    rf_freq_policy(POLICY_MANUAL),
    rf_freq(target_freq + lo_off),
    rf_ch_freq(0.0),
    rf_dp_freq(0.0),
    lo_freq(lo_off),
    dsp_freq_policy(POLICY_AUTO),
    dsp_freq(0.0)
=======
tune_request_t::tune_request_t(double target_freq, double lo_off)
    : target_freq(target_freq)
    , rf_freq_policy(POLICY_MANUAL)
    , rf_freq(target_freq + lo_off)
    , dsp_freq_policy(POLICY_AUTO)
    , dsp_freq(0.0)
>>>>>>> f23ab721
{
    /* NOP */
}

<<<<<<< HEAD
/* dummy is used to create an overload  since there is already a constructor that uses two doubles */
tune_request_t::tune_request_t(double dsp_freq, double lo_off, int dummy):
    target_freq(lo_off + dsp_freq),
    rf_freq_policy(POLICY_MANUAL),
    rf_freq(lo_off),
    rf_ch_freq(0.0),
    rf_dp_freq(0.0),
    lo_freq(lo_off),
    dsp_freq_policy(POLICY_MANUAL),
    dsp_freq(dsp_freq)
{
#ifdef TUNE_DEBUG
    std::cout << "lo_off: " << lo_off << std::endl;
    std::cout << "rf_freq: " << rf_freq << std::endl;
    std::cout << "lo_freq: " << lo_freq << std::endl;
#endif
}

tune_request_t::tune_request_t(double target_freq, double rf_ch_freq , double rf_dp_freq, double lo_off, double dsp_freq ):
    target_freq(target_freq),
    rf_freq_policy(POLICY_MANUAL),
    rf_freq(rf_ch_freq + rf_dp_freq),
    rf_ch_freq(rf_ch_freq),
    rf_dp_freq(rf_dp_freq),
    lo_freq(lo_off),
    dsp_freq_policy(POLICY_MANUAL),
    dsp_freq(dsp_freq)
{
    /* NOP */
}

std::string tune_result_t::to_pp_string(void) const{
    return str(boost::format(
        "Tune Result:\n"
        "    Target RF  Freq: %f (MHz)\n"
        "    Actual RF  Freq: %f (MHz)\n"
        "    Target DSP Freq: %f (MHz)\n"
        "    Actual DSP Freq: %f (MHz)\n"
    )
        % (target_rf_freq/1e6)  % (actual_rf_freq/1e6)
        % (target_dsp_freq/1e6) % (actual_dsp_freq/1e6)
    );
=======
std::string tune_result_t::to_pp_string(void) const
{
    return str(boost::format("Tune Result:\n"
                             "    Target RF  Freq: %f (MHz)\n"
                             "    Actual RF  Freq: %f (MHz)\n"
                             "    Target DSP Freq: %f (MHz)\n"
                             "    Actual DSP Freq: %f (MHz)\n")
               % (target_rf_freq / 1e6) % (actual_rf_freq / 1e6) % (target_dsp_freq / 1e6)
               % (actual_dsp_freq / 1e6));
>>>>>>> f23ab721
}<|MERGE_RESOLUTION|>--- conflicted
+++ resolved
@@ -17,7 +17,6 @@
 
 using namespace uhd;
 
-<<<<<<< HEAD
 tune_request_t::tune_request_t(double target_freq):
     target_freq(target_freq),
     rf_freq_policy(POLICY_AUTO),
@@ -27,19 +26,10 @@
     lo_freq(0.0),
     dsp_freq_policy(POLICY_AUTO),
     dsp_freq(0.0)
-=======
-tune_request_t::tune_request_t(double target_freq)
-    : target_freq(target_freq)
-    , rf_freq_policy(POLICY_AUTO)
-    , rf_freq(0.0)
-    , dsp_freq_policy(POLICY_AUTO)
-    , dsp_freq(0.0)
->>>>>>> f23ab721
 {
     /* NOP */
 }
 
-<<<<<<< HEAD
 tune_request_t::tune_request_t(double target_freq, double lo_off):
     target_freq(target_freq),
     rf_freq_policy(POLICY_MANUAL),
@@ -49,19 +39,10 @@
     lo_freq(lo_off),
     dsp_freq_policy(POLICY_AUTO),
     dsp_freq(0.0)
-=======
-tune_request_t::tune_request_t(double target_freq, double lo_off)
-    : target_freq(target_freq)
-    , rf_freq_policy(POLICY_MANUAL)
-    , rf_freq(target_freq + lo_off)
-    , dsp_freq_policy(POLICY_AUTO)
-    , dsp_freq(0.0)
->>>>>>> f23ab721
 {
     /* NOP */
 }
 
-<<<<<<< HEAD
 /* dummy is used to create an overload  since there is already a constructor that uses two doubles */
 tune_request_t::tune_request_t(double dsp_freq, double lo_off, int dummy):
     target_freq(lo_off + dsp_freq),
@@ -104,15 +85,4 @@
         % (target_rf_freq/1e6)  % (actual_rf_freq/1e6)
         % (target_dsp_freq/1e6) % (actual_dsp_freq/1e6)
     );
-=======
-std::string tune_result_t::to_pp_string(void) const
-{
-    return str(boost::format("Tune Result:\n"
-                             "    Target RF  Freq: %f (MHz)\n"
-                             "    Actual RF  Freq: %f (MHz)\n"
-                             "    Target DSP Freq: %f (MHz)\n"
-                             "    Actual DSP Freq: %f (MHz)\n")
-               % (target_rf_freq / 1e6) % (actual_rf_freq / 1e6) % (target_dsp_freq / 1e6)
-               % (actual_dsp_freq / 1e6));
->>>>>>> f23ab721
 }