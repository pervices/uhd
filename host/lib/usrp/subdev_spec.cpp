//
// Copyright 2010-2011 Ettus Research LLC
// Copyright 2018 Ettus Research, a National Instruments Company
//
// SPDX-License-Identifier: GPL-3.0-or-later
//

#include <uhd/exception.hpp>
#include <uhd/usrp/subdev_spec.hpp>
#include <boost/algorithm/string.hpp> //for split
#include <boost/format.hpp>
#include <boost/tokenizer.hpp>
#include <sstream>
#include <vector>

using namespace uhd;
using namespace uhd::usrp;

#if 0
  #ifndef DEBUG_SUBDEV
  #define DEBUG_SUBDEV
  #endif
#endif

#ifdef DEBUG_SUBDEV
#include <iostream>
#endif

#define pair_tokenizer(inp) \
    boost::tokenizer<boost::char_separator<char>>(inp, boost::char_separator<char>(" "))

subdev_spec_pair_t::subdev_spec_pair_t(
    const std::string& db_name, const std::string& sd_name)
    : db_name(db_name), sd_name(sd_name)
{
    /* NOP */
}

bool usrp::operator==(const subdev_spec_pair_t& lhs, const subdev_spec_pair_t& rhs)
{
    return (lhs.db_name == rhs.db_name) and (lhs.sd_name == rhs.sd_name);
}

bool subdev_spec_pair_t::operator==(const subdev_spec_pair_t& other)
{
    return (other.db_name == db_name) and (other.sd_name == sd_name);
}

bool subdev_spec_pair_t::operator!=(const subdev_spec_pair_t& other)
{
    return (other.db_name != db_name) or (other.sd_name != sd_name);
}

<<<<<<< HEAD
subdev_spec_t::subdev_spec_t(const std::string &markup){
#ifdef DEBUG_SUBDEV
    std::cout << __func__ << " parameter: markup: " << markup << std::endl;
#endif
    for(const std::string &pair:  pair_tokenizer(markup)){
        if (pair.empty()) continue;
        std::vector<std::string> db_sd; boost::split(db_sd, pair, boost::is_any_of(":"));
        switch(db_sd.size()){
        case 1: this->push_back(subdev_spec_pair_t("", db_sd.front())); break;
        case 2: this->push_back(subdev_spec_pair_t(db_sd.front(), db_sd.back())); break;
        default: throw uhd::value_error("invalid subdev-spec markup string: "+markup);
=======
subdev_spec_t::subdev_spec_t(const std::string& markup)
{
    for (const std::string& pair : pair_tokenizer(markup)) {
        if (pair.empty())
            continue;
        std::vector<std::string> db_sd;
        boost::split(db_sd, pair, boost::is_any_of(":"));
        switch (db_sd.size()) {
            case 1:
                this->push_back(subdev_spec_pair_t("", db_sd.front()));
                break;
            case 2:
                this->push_back(subdev_spec_pair_t(db_sd.front(), db_sd.back()));
                break;
            default:
                throw uhd::value_error("invalid subdev-spec markup string: " + markup);
>>>>>>> f23ab721
        }
    }
}

std::string subdev_spec_t::to_pp_string(void) const
{
    if (this->empty())
        return "Empty Subdevice Specification";

    std::stringstream ss;
    size_t count = 0;
    ss << "Subdevice Specification:" << std::endl;
    for (const subdev_spec_pair_t& pair : *this) {
        ss << boost::format("    Channel %d: Daughterboard %s, Subdevice %s") % (count++)
                  % pair.db_name % pair.sd_name
           << std::endl;
    }
    return ss.str();
}

std::string subdev_spec_t::to_string(void) const
{
    std::string markup;
    size_t count = 0;
    for (const subdev_spec_pair_t& pair : *this) {
        markup += ((count++) ? " " : "") + pair.db_name + ":" + pair.sd_name;
    }
    return markup;
}<|MERGE_RESOLUTION|>--- conflicted
+++ resolved
@@ -5,9 +5,11 @@
 // SPDX-License-Identifier: GPL-3.0-or-later
 //
 
+
 #include <uhd/exception.hpp>
 #include <uhd/usrp/subdev_spec.hpp>
 #include <boost/algorithm/string.hpp> //for split
+
 #include <boost/format.hpp>
 #include <boost/tokenizer.hpp>
 #include <sstream>
@@ -51,8 +53,8 @@
     return (other.db_name != db_name) or (other.sd_name != sd_name);
 }
 
-<<<<<<< HEAD
-subdev_spec_t::subdev_spec_t(const std::string &markup){
+subdev_spec_t::subdev_spec_t(const std::string& markup)
+{
 #ifdef DEBUG_SUBDEV
     std::cout << __func__ << " parameter: markup: " << markup << std::endl;
 #endif
@@ -63,24 +65,6 @@
         case 1: this->push_back(subdev_spec_pair_t("", db_sd.front())); break;
         case 2: this->push_back(subdev_spec_pair_t(db_sd.front(), db_sd.back())); break;
         default: throw uhd::value_error("invalid subdev-spec markup string: "+markup);
-=======
-subdev_spec_t::subdev_spec_t(const std::string& markup)
-{
-    for (const std::string& pair : pair_tokenizer(markup)) {
-        if (pair.empty())
-            continue;
-        std::vector<std::string> db_sd;
-        boost::split(db_sd, pair, boost::is_any_of(":"));
-        switch (db_sd.size()) {
-            case 1:
-                this->push_back(subdev_spec_pair_t("", db_sd.front()));
-                break;
-            case 2:
-                this->push_back(subdev_spec_pair_t(db_sd.front(), db_sd.back()));
-                break;
-            default:
-                throw uhd::value_error("invalid subdev-spec markup string: " + markup);
->>>>>>> f23ab721
         }
     }
 }
