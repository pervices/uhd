--- conflicted
+++ resolved
@@ -466,15 +466,10 @@
 		_eprops.at( chan ).buffer_mutex.unlock();
     }
     
-<<<<<<< HEAD
-    // dt is the time until next send
-    // if dt is close enough (less than timeout) it returns true
+    // timeout must be small but non-zero, polling it at the max rate with result in something triggering,
+    // which results in a 35ms pause every 1s
     // the send function in super_send_packet_handler should poll this function until it returns true
     
-=======
-    // timeout must be small but non-zero, polling it at the max rate with result in something triggering,
-    // which results in a 35ms pause every 1s
->>>>>>> ec96ff1c
     bool check_fc_condition( const size_t chan, const double & timeout ) {
 
         #ifdef UHD_TXRX_SEND_DEBUG_PRINTS
@@ -519,16 +514,12 @@
 			return true;
         }
 
-<<<<<<< HEAD
-        return dt.get_real_secs() <= timeout;
-=======
         req.tv_sec = (time_t) dt.get_full_secs();
 		req.tv_nsec = dt.get_frac_secs()*1e9;
 
         nanosleep(&req, &rem);
 
         return true;
->>>>>>> ec96ff1c
     }
 
     /***********************************************************************
