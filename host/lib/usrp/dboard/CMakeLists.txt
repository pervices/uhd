#
# Copyright 2010-2011 Ettus Research LLC
#
# This program is free software: you can redistribute it and/or modify
# it under the terms of the GNU General Public License as published by
# the Free Software Foundation, either version 3 of the License, or
# (at your option) any later version.
#
# This program is distributed in the hope that it will be useful,
# but WITHOUT ANY WARRANTY; without even the implied warranty of
# MERCHANTABILITY or FITNESS FOR A PARTICULAR PURPOSE.  See the
# GNU General Public License for more details.
#
# You should have received a copy of the GNU General Public License
# along with this program.  If not, see <http://www.gnu.org/licenses/>.
#

########################################################################
# This file included, use CMake directory variables
########################################################################

LIBUHD_APPEND_SOURCES(
    ${CMAKE_CURRENT_SOURCE_DIR}/db_basic_and_lf.cpp
    ${CMAKE_CURRENT_SOURCE_DIR}/db_rfx.cpp
    ${CMAKE_CURRENT_SOURCE_DIR}/db_xcvr2450.cpp
<<<<<<< HEAD
    ${CMAKE_CURRENT_SOURCE_DIR}/db_wbx.cpp
    ${CMAKE_CURRENT_SOURCE_DIR}/db_sbx.cpp
=======
    ${CMAKE_CURRENT_SOURCE_DIR}/db_wbx_common.cpp
    ${CMAKE_CURRENT_SOURCE_DIR}/db_wbx_simple.cpp
>>>>>>> 1a81e2a3
    ${CMAKE_CURRENT_SOURCE_DIR}/db_dbsrx.cpp
    ${CMAKE_CURRENT_SOURCE_DIR}/db_unknown.cpp
    ${CMAKE_CURRENT_SOURCE_DIR}/db_tvrx.cpp
    ${CMAKE_CURRENT_SOURCE_DIR}/db_dbsrx2.cpp
)
<|MERGE_RESOLUTION|>--- conflicted
+++ resolved
@@ -23,13 +23,9 @@
     ${CMAKE_CURRENT_SOURCE_DIR}/db_basic_and_lf.cpp
     ${CMAKE_CURRENT_SOURCE_DIR}/db_rfx.cpp
     ${CMAKE_CURRENT_SOURCE_DIR}/db_xcvr2450.cpp
-<<<<<<< HEAD
-    ${CMAKE_CURRENT_SOURCE_DIR}/db_wbx.cpp
     ${CMAKE_CURRENT_SOURCE_DIR}/db_sbx.cpp
-=======
     ${CMAKE_CURRENT_SOURCE_DIR}/db_wbx_common.cpp
     ${CMAKE_CURRENT_SOURCE_DIR}/db_wbx_simple.cpp
->>>>>>> 1a81e2a3
     ${CMAKE_CURRENT_SOURCE_DIR}/db_dbsrx.cpp
     ${CMAKE_CURRENT_SOURCE_DIR}/db_unknown.cpp
     ${CMAKE_CURRENT_SOURCE_DIR}/db_tvrx.cpp
