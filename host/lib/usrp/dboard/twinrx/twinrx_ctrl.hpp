--- conflicted
+++ resolved
@@ -15,12 +15,8 @@
 
 namespace uhd { namespace usrp { namespace dboard { namespace twinrx {
 
-<<<<<<< HEAD
-class twinrx_ctrl : public uhd::noncopyable {
-=======
 class twinrx_ctrl : public uhd::noncopyable
 {
->>>>>>> f23ab721
 public:
     typedef std::shared_ptr<twinrx_ctrl> sptr;
 
