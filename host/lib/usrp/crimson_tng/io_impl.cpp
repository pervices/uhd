--- conflicted
+++ resolved
@@ -152,14 +152,6 @@
 
         uhd::tx_metadata_t metadata = metadata_;
 
-<<<<<<< HEAD
-        if ( _first_call_to_send && ! metadata.start_of_burst ) {
-            uhd::time_spec_t now = get_time_now();
-            //UHD_MSG( error ) << "Warning: first call to send but no start of burst!" << std::endl;
-            metadata.start_of_burst = true;
-            metadata.has_time_spec = true;
-            metadata.time_spec = now + 0.01;
-=======
         uhd::time_spec_t now = get_time_now();
 
         if ( _first_call_to_send ) {
@@ -167,7 +159,6 @@
                 UHD_MSG( error ) << "Warning: first call to send but no start of burst!" << std::endl;
                 metadata.start_of_burst = true;
             }
->>>>>>> 9e0ddd25
         }
         if ( _first_call_to_send ) {
             if ( ! metadata.has_time_spec ) {
@@ -202,14 +193,6 @@
 				push_async_msg( am );
 				_eprops.at( i ).on_fini();
             }
-<<<<<<< HEAD
-
-            _blessbless = true;
-            if ( _pillage_thread.joinable() ) {
-                _pillage_thread.join();
-            }
-=======
->>>>>>> 9e0ddd25
         }
 
         return r;
