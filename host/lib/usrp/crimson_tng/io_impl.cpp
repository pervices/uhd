//
// Copyright 2010-2012 Ettus Research LLC
// Copyright 2018 Per Vices Corporation
//
// This program is free software: you can redistribute it and/or modify
// it under the terms of the GNU General Public License as published by
// the Free Software Foundation, either version 3 of the License, or
// (at your option) any later version.
//
// This program is distributed in the hope that it will be useful,
// but WITHOUT ANY WARRANTY; without even the implied warranty of
// MERCHANTABILITY or FITNESS FOR A PARTICULAR PURPOSE.  See the
// GNU General Public License for more details.
//
// You should have received a copy of the GNU General Public License
// along with this program.  If not, see <http://www.gnu.org/licenses/>.
//

#include <stdlib.h>

#include <iomanip>
#include <mutex>

#include "../../transport/super_recv_packet_handler.hpp"
#include "../../transport/super_send_packet_handler.hpp"
#include "crimson_tng_impl.hpp"
#include "crimson_tng_fw_common.h"
#include <uhd/utils/log.hpp>
#include <uhd/utils/tasks.hpp>
#include <uhd/exception.hpp>
#include <uhd/utils/byteswap.hpp>
#include <uhd/utils/thread.hpp>
#include <uhd/transport/bounded_buffer.hpp>
#include <boost/format.hpp>
#include <boost/bind.hpp>
#include <boost/asio.hpp>
#include <boost/thread/mutex.hpp>
#include <boost/make_shared.hpp>
#include <iostream>
#include <thread>
#include <vector>

#include <boost/endian/buffers.hpp>

#include "system_time.hpp"

#if 0
  #ifndef UHD_TXRX_DEBUG_PRINTS
  #define UHD_TXRX_DEBUG_PRINTS
  #endif
  #ifndef UHD_TXRX_SEND_DEBUG_PRINTS
  #define UHD_TXRX_SEND_DEBUG_PRINTS
  #endif
  #ifndef DEBUG_FC
  #define DEBUG_FC
  #endif
#endif

#if 0
  #ifndef DEBUG_FC
  #define DEBUG_FC
  #endif
#endif

#if 0
  #ifndef BUFFER_LVL_DEBUG
  #define BUFFER_LVL_DEBUG
  #endif
#endif

#if 0
  #ifndef UHD_TXRX_DEBUG_TIME
  #define UHD_TXRX_DEBUG_TIME
  #endif
#endif

using namespace uhd;
using namespace uhd::usrp;
using namespace uhd::transport;
namespace asio = boost::asio;
namespace pt = boost::posix_time;

/***********************************************************************
 * helpers
 **********************************************************************/

std::ostream & operator<<( std::ostream & os, const uhd::time_spec_t & ts ) {
	os << std::fixed << std::setprecision( 6 ) << ts.get_real_secs();
	return os;
}

// XXX: @CF: 20180227: The only reason we need this class is issue STOP in ~()
class crimson_tng_recv_packet_streamer : public sph::recv_packet_streamer {
public:
	typedef boost::function<void(void)> onfini_type;

	crimson_tng_recv_packet_streamer(const size_t max_num_samps)
	: sph::recv_packet_streamer( max_num_samps )
	{
        _max_num_samps = max_num_samps;
    }

	virtual ~crimson_tng_recv_packet_streamer() {
		teardown();
	}

    size_t get_num_channels(void) const{
        return this->size();
    }

    size_t get_max_num_samps(void) const{
        return _max_num_samps;
    }

    size_t recv(
        const rx_streamer::buffs_type &buffs,
        const size_t nsamps_per_buff,
        uhd::rx_metadata_t &metadata,
        const double timeout,
        const bool one_packet
    ){
        return recv_packet_handler::recv(buffs, nsamps_per_buff, metadata, timeout, one_packet);
    }

    void issue_stream_cmd(const stream_cmd_t &stream_cmd)
    {
        return recv_packet_handler::issue_stream_cmd(stream_cmd);
    }

    void set_on_fini( size_t chan, onfini_type on_fini ) {
        _eprops.at(chan).on_fini = on_fini;
    }

    void resize(const size_t size) {
        _eprops.resize( size );
        sph::recv_packet_streamer::resize( size );
    }

	void teardown() {
		for( auto & ep: _eprops ) {
			if ( ep.on_fini ) {
				ep.on_fini();
			}
		}
		_eprops.clear();
	}

private:
    size_t _max_num_samps;

    struct eprops_type{
        onfini_type on_fini;
    };
    std::vector<eprops_type> _eprops;
};

static std::vector<boost::weak_ptr<crimson_tng_recv_packet_streamer>> allocated_rx_streamers;
static void shutdown_lingering_rx_streamers() {
	// This is required as a workaround, because the relevent destructurs are not called
	// when you close the top block in gnu radio. Unsolved mystery for the time being.
	for( auto & rx: allocated_rx_streamers ) {
		if ( ! rx.expired() ) {
			boost::shared_ptr<crimson_tng_recv_packet_streamer> my_streamer = rx.lock();
			if ( my_streamer ) {
				my_streamer->teardown();
			}
		}
	}
	allocated_rx_streamers.clear();
}


// XXX: @CF: 20180227: We need this for several reasons
// 1) need to power-down the tx channel (similar to sending STOP on rx) when the streamer is finalized
// 2) to wrap sph::send_packet_streamer::send() and use our existing flow control algorithm
class crimson_tng_send_packet_streamer : public sph::send_packet_streamer {
public:

	typedef boost::function<void(void)> onfini_type;
	typedef boost::function<uhd::time_spec_t(void)> timenow_type;
	typedef boost::function<void(double&,uint64_t&,uint64_t&,uhd::time_spec_t&)> xport_chan_fifo_lvl_type;
	typedef boost::function<bool(async_metadata_t&)> async_pusher_type;

	crimson_tng_send_packet_streamer( const size_t max_num_samps )
	:
		sph::send_packet_streamer( max_num_samps ),
		_first_call_to_send( true ),
		_max_num_samps( max_num_samps ),
		_actual_num_samps( max_num_samps ),
		_samp_rate( 1.0 ),
		_pillaging( false ),
		_blessbless( false ) // icelandic (viking) for bye

	{
	}

	virtual ~crimson_tng_send_packet_streamer() {
		teardown();
	}

	void teardown() {
		retreat();
		for( auto & ep: _eprops ) {
			if ( ep.on_fini ) {
				ep.on_fini();
			}
		}
		_eprops.clear();
	}

    size_t get_num_channels(void) const{
        return this->size();
    }

    size_t get_max_num_samps(void) const{
        return _max_num_samps;
    }

    size_t send(
        const tx_streamer::buffs_type &buffs,
        const size_t nsamps_per_buff,
        const uhd::tx_metadata_t &metadata_,
        const double timeout
    ){
        static const double default_sob = 1.0;

        size_t r = 0;

        uhd::tx_metadata_t metadata = metadata_;

        uhd::time_spec_t sob_time;
        uhd::time_spec_t now = get_time_now();

        if ( ! metadata.start_of_burst ) {
            //std::cout << "metadata.time_spec: " << metadata.time_spec << " crimson_now: " << now << std::endl << std::flush;
            metadata.has_time_spec = false;
            metadata.time_spec = 0.0;
        }
        if ( _first_call_to_send ) {
            if ( ! metadata.start_of_burst ) {
                #ifdef UHD_TXRX_DEBUG_PRINTS
                std::cout << "Warning: first call to send but no start of burst!" << std::endl;
                #endif
                metadata.start_of_burst = true;

				//for( auto & ep: _eprops ) {
				//	ep._remaining_num_samps = 0;
				//}
            }
        }
        if ( _first_call_to_send ) {
            if ( ! metadata.has_time_spec ) {
                #ifdef UHD_TXRX_DEBUG_PRINTS
                std::cout << "Warning: first call to send but no time spec supplied" << std::endl;
                #endif
                metadata.has_time_spec = true;
                metadata.time_spec = now + default_sob;
            }
        }
        if ( metadata.start_of_burst ) {
            if ( metadata.time_spec < now + default_sob ) {
                metadata.time_spec = now + default_sob;
                #ifdef UHD_TXRX_DEBUG_PRINTS
                std::cout << "UHD::CRIMSON_TNG::Warning: time_spec was too soon for start of burst and has been adjusted!" << std::endl;
                #endif
            }
            #ifdef UHD_TXRX_DEBUG_PRINTS
            std::cout << "UHD::CRIMSON_TNG::Info: " << get_time_now() << ": sob @ " << metadata.time_spec << " | " << metadata.time_spec.to_ticks( 162500000 ) << std::endl;
            #endif

            for( auto & ep: _eprops ) {
                ep.flow_control->set_start_of_burst_time( metadata.time_spec );
            }
            sob_time = metadata.time_spec;
        }
        if ( _first_call_to_send ) {
            #ifdef UHD_TXRX_DEBUG_PRINTS
            std::cout << "first call to send: nsamps_per_buff: " << nsamps_per_buff << std::endl;
            #endif
           // for( auto & ep: _eprops ) {
            //	ep._remaining_num_samps = nsamps_per_buff;
           // }
        }

        _first_call_to_send = false;

        // XXX: @CF: 20180320: Our strategy of predictive flow control is not 100% compatible with
        // the UHD API. As such, we need to bury this variable in order to pass it to check_fc_condition.
      //  std::cout<<"nsamps_per_buff: " << nsamps_per_buff <<" Max samps: "<<_max_num_samps<< std::endl;
        _actual_num_samps = nsamps_per_buff > _max_num_samps ? _max_num_samps : nsamps_per_buff;

        //for( auto & ep: _eprops ) {

           // ep.buffer_mutex.lock();
			//if (ep._remaining_num_samps <=0) ep._remaining_num_samps = nsamps_per_buff;
		   // ep.buffer_mutex.unlock();
      //  }

        now = get_time_now();

        pillage();

        if ( 0 == nsamps_per_buff && metadata.end_of_burst ) {
            #ifdef UHD_TXRX_DEBUG_PRINTS
            std::cout << "UHD::CRIMSON_TNG::Info: " << now << ": " << "eob @ " << now << " | " << now.to_ticks( 162500000 ) << std::endl;
            #endif

            async_metadata_t am;
            am.has_time_spec = true;
            am.time_spec = now;
            am.event_code = async_metadata_t::EVENT_CODE_BURST_ACK;

            retreat();
        } else   r = send_packet_handler::send(buffs, nsamps_per_buff, metadata, timeout);

        return r;
    }

    static managed_send_buffer::sptr get_send_buff( boost::weak_ptr<uhd::tx_streamer> tx_streamer, const size_t chan, double timeout ){

        boost::shared_ptr<crimson_tng_send_packet_streamer> my_streamer =
            boost::dynamic_pointer_cast<crimson_tng_send_packet_streamer>( tx_streamer.lock() );

        if (my_streamer.get() == NULL) return managed_send_buffer::sptr();

        //wait on flow control w/ timeout
        if (not my_streamer->check_fc_condition( chan, timeout) ) return managed_send_buffer::sptr();

        //get a buffer from the transport w/ timeout
        managed_send_buffer::sptr buff = my_streamer->_eprops.at( chan ).xport_chan->get_send_buff( timeout );

        //Last thing we do is update our buffer model with sent data
        //xxx: DMCL - this requires us to add get_nsamps() to super_send_pack
        my_streamer->check_fc_update( chan, my_streamer->get_nsamps());
        return buff;
    }

    void set_on_fini( size_t chan, onfini_type on_fini ) {
		_eprops.at(chan).on_fini = on_fini;
    }
    void set_time_now( timenow_type time_now ) {
        _time_now = time_now;
    }
    uhd::time_spec_t get_time_now() {
        return _time_now ? _time_now() : get_system_time();
    }
    void set_xport_chan( size_t chan, uhd::transport::zero_copy_if::sptr xport ) {
		_eprops.at(chan).xport_chan = xport;
    }
    void set_xport_chan_fifo_lvl( size_t chan, xport_chan_fifo_lvl_type get_fifo_lvl ) {
		_eprops.at(chan).xport_chan_fifo_lvl = get_fifo_lvl;
    }
    void set_async_pusher( async_pusher_type pusher ) {
		async_pusher = pusher;
    }
    void set_channel_name( size_t chan, std::string name ) {
        _eprops.at(chan).name = name;
    }

    void resize(const size_t size){
		_eprops.resize( size );
		for( auto & ep: _eprops ) {
			ep.flow_control = uhd::flow_control_nonlinear::make( 1.0, 0.8, CRIMSON_TNG_BUFF_SIZE );
			ep.flow_control->set_buffer_level( 0, get_time_now() );
		}
		sph::send_packet_handler::resize(size);
    }

    void set_samp_rate(const double rate){
        sph::send_packet_handler::set_samp_rate( rate );
        _samp_rate = rate;
        uhd::time_spec_t now = get_time_now();
        for( auto & ep: _eprops ) {
            if ( nullptr != ep.flow_control.get() ) {
                ep.flow_control->set_sample_rate( now, rate );
            }
        }
    }

    //create a new viking thread for each zc if (skryke!!)
	void pillage() {
		// probably should also (re)start the "bm thread", which currently just manages time diff
		std::lock_guard<std::mutex> lck( _mutex );
		if ( ! _pillaging ) {
			_blessbless = false;

            // Assuming pillage is called for each send(), and thus each stacked command,
            // the buffer level must be set to zero else flow control will crash since it thinks
            // the transfer buffer is already primed.
            for( auto & ep: _eprops ) {
                ep.flow_control->set_buffer_level(0, get_time_now());
            }

			//spawn a new viking to raid the send hoardes
			_pillage_thread = std::thread( crimson_tng_send_packet_streamer::send_viking_loop, this );
			_pillaging = true;
		}
	}

	void retreat() {
		// probably should also stop the "bm thread", which currently just manages time diff
		std::lock_guard<std::mutex> lock( _mutex );
		if ( _pillaging ) {
			_blessbless = true;
			if ( _pillage_thread.joinable() ) {
				_pillage_thread.join();
				_pillaging = false;
			}
		}
	}

private:
	bool _first_call_to_send;
    size_t _max_num_samps;
    size_t _actual_num_samps;
    double _samp_rate;
    bool _pillaging;
    bool _blessbless;
    std::thread _pillage_thread;
    async_pusher_type async_pusher;
    timenow_type _time_now;
    std::mutex _mutex;

    // extended per-channel properties, beyond what is available in sph::send_packet_handler::xport_chan_props_type
    struct eprops_type{
		onfini_type on_fini;
		uhd::transport::zero_copy_if::sptr xport_chan;
		xport_chan_fifo_lvl_type xport_chan_fifo_lvl;
		uhd::flow_control::sptr flow_control;
		uint64_t oflow;
		uint64_t uflow;
        size_t _remaining_num_samps;
        std::mutex buffer_mutex;
        std::string name;
        eprops_type() : oflow( -1 ), uflow( -1 ) {}
        eprops_type( const eprops_type & other )
        :
            xport_chan( other.xport_chan ),
            xport_chan_fifo_lvl( other.xport_chan_fifo_lvl ),
            flow_control( other.flow_control ),
            oflow( other.oflow ),
            uflow( other.uflow )
        {}
    };
    std::vector<eprops_type> _eprops;

    void push_async_msg( uhd::async_metadata_t &async_metadata ){
		if ( async_pusher ) {
			async_pusher( async_metadata );
		}
    }

    void check_fc_update( const size_t chan, size_t nsamps) {
		_eprops.at( chan ).buffer_mutex.lock();
        _eprops.at( chan ).flow_control->update( nsamps, get_time_now() );
		_eprops.at( chan ).buffer_mutex.unlock();
    }

    bool check_fc_condition( const size_t chan, const double & timeout ) {

        #ifdef UHD_TXRX_SEND_DEBUG_PRINTS
        static uhd::time_spec_t last_print_time( 0.0 ), next_print_time( get_time_now() );
        #endif

        uhd::time_spec_t now, then, dt;
		struct timespec req, rem;

        now = get_time_now();
        dt = _eprops.at( chan ).flow_control->get_time_until_next_send( _actual_num_samps, now );
        then = now + dt;

        if (( dt > timeout ) and (!_eprops.at( chan ).flow_control->start_of_burst_pending( now ))) {
            return false;
        }

		#ifdef UHD_TXRX_SEND_DEBUG_PRINTS
		if ( _eprops.at( chan ).flow_control->start_of_burst_pending( now ) || now >= next_print_time ) {
			last_print_time = now;
			next_print_time = last_print_time + 0.2;
			std::stringstream ss;
			ss << now << ": " << _eprops.at(chan).name << ": Queued " << std::dec << _actual_num_samps << " Buffer Level: " << std::dec << size_t( _eprops.at( chan ).flow_control->get_buffer_level_pcnt( now ) * 100 )  << "%, Time to next send: " << dt << std::endl << std::flush;
			std::cout << ss.str();
		}
		#endif

		// The time delta (dt) may be negative from the linear interpolator.
		// In such a case, do not bother with the delay calculations and send right away.
		if(dt <= 0.0)
			return true;

		// Otherwise, delay.
		req.tv_sec = (time_t) dt.get_full_secs();
		req.tv_nsec = dt.get_frac_secs()*1e9;
		nanosleep( &req, &rem );

		return true;
    }

    /***********************************************************************
     * Send Viking Loop
     * - while pillaging, raid for message packet
     * - update buffer levels
     * - update over / underflow counters
     * - put async message packets into queue
     **********************************************************************/
	static void send_viking_loop( crimson_tng_send_packet_streamer *self ) {
		// pillage! plunder! (S)he who peaks at the buffer levels, will find her or his way to Valhalla!

		// std::cout << __func__ << "(): beginning viking loop for tx streamer @ " << (void *) self << std::endl;

		for( ; ! self->_blessbless; ) {

			const auto t0 = std::chrono::high_resolution_clock::now();

			for( size_t i = 0; i < self->_eprops.size(); i++ ) {

				eprops_type & ep = self->_eprops[ i ];

				xport_chan_fifo_lvl_type get_fifo_level;
				uhd::flow_control::sptr fc;

				get_fifo_level = ep.xport_chan_fifo_lvl;
				fc = ep.flow_control;

				if ( !( get_fifo_level && fc.get() ) ) {
					continue;
				}

				uhd::time_spec_t now, then;
				double level_pcnt;
				uint64_t uflow;
				uint64_t oflow;
				async_metadata_t metadata;

				size_t max_level = fc->get_buffer_size();

				try {
					get_fifo_level( level_pcnt, uflow, oflow, then );
				} catch( ... ) {

<<<<<<< HEAD

=======
>>>>>>> 547549ac
#ifdef DEBUG_FC
				  std::printf("%10d\t", -1);
#endif
					continue;
				}

				if ( self->_blessbless ) {
					break;
				}

				now = self->get_time_now();

				size_t level = level_pcnt * max_level;

				if ( ! fc->start_of_burst_pending( then ) ) {
					level -= ( now - then ).get_real_secs() / self->_samp_rate;
					fc->set_buffer_level( level, now );
#ifdef DEBUG_FC
				    std::printf("%10lu\t", level);
#endif
				}
#ifdef DEBUG_FC
				std::printf("%10ld\t", uflow);
#endif
				if ( (uint64_t)-1 != ep.uflow && uflow != ep.uflow ) {
					// XXX: @CF: 20170905: Eventually we want to return tx channel metadata as VRT49 context packets rather than custom packets. See usrp2/io_impl.cpp
					// async_metadata_t metadata;
					// load_metadata_from_buff( uhd::ntohx<boost::uint32_t>, metadata, if_packet_info, vrt_hdr, tick_rate, index );
					metadata.channel = i;
					metadata.has_time_spec = true;
					metadata.time_spec = then;
					metadata.event_code = uhd::async_metadata_t::EVENT_CODE_UNDERFLOW;
					// assumes that underflow counter is monotonically increasing
					self->push_async_msg( metadata );
				}
				ep.uflow = uflow;

#ifdef DEBUG_FC
				std::printf("%10ld", oflow);
#endif
				if ( (uint64_t)-1 != ep.oflow && oflow != ep.oflow ) {
					// XXX: @CF: 20170905: Eventually we want to return tx channel metadata as VRT49 context packets rather than custom packets. See usrp2/io_impl.cpp
					// async_metadata_t metadata;
					// load_metadata_from_buff( uhd::ntohx<boost::uint32_t>, metadata, if_packet_info, vrt_hdr, tick_rate, index );
					metadata.channel = i;
					metadata.has_time_spec = true;
					metadata.time_spec = then;
					metadata.event_code = uhd::async_metadata_t::EVENT_CODE_SEQ_ERROR;
					// assumes that overflow counter is monotonically increasing
					self->push_async_msg( metadata );
				}
				ep.oflow = oflow;
			}

			const auto t1 = std::chrono::high_resolution_clock::now();
			const long long us = std::chrono::duration_cast<std::chrono::microseconds>(t1 - t0).count();
			const long long usloop = 1.0 / (double)CRIMSON_TNG_UPDATE_PER_SEC * 1e6;
			const long long usdelay = usloop - us;

#ifdef DEBUG_FC
			std::printf("%10lld %10lld %10lld\n", us, usloop, usdelay);
#endif

#ifdef UHD_TXRX_DEBUG_TIME
			::usleep( 200000 );
#else
			::usleep( usdelay < 0 ? 0 : usdelay );
#endif
		}
		//std::cout << __func__ << "(): ending viking loop for tx streamer @ " << (void *) self << std::endl;
	}
};

static std::vector<boost::weak_ptr<crimson_tng_send_packet_streamer>> allocated_tx_streamers;
static void shutdown_lingering_tx_streamers() {
	// This is required as a workaround, because the relevent destructurs are not called
	// when you close the top block in gnu radio. Unsolved mystery for the time being.
	for( auto & tx: allocated_tx_streamers ) {
		if ( ! tx.expired() ) {
			boost::shared_ptr<crimson_tng_send_packet_streamer> my_streamer = tx.lock();
			if ( my_streamer ) {
				my_streamer->teardown();
			}
		}
	}
	allocated_tx_streamers.clear();
}

/***********************************************************************
 * constants
 **********************************************************************/
static const size_t vrt_send_header_offset_words32 = 0;

/***********************************************************************
 * io impl details (internal to this file)
 * - alignment buffer
 **********************************************************************/
struct crimson_tng_impl::io_impl{

    io_impl(void):
        async_msg_fifo(1000/*messages deep*/)
    {
        /* NOP */
    }

    ~io_impl(void){
    }

    //methods and variables for the viking scourge
    bounded_buffer<async_metadata_t> async_msg_fifo;

    // TODO: @CF: 20180301: move time diff code into io_impl
};

/***********************************************************************
 * Helper Functions
 **********************************************************************/
void crimson_tng_impl::io_init(void){

	// TODO: @CF: 20180301: move time diff code into io_impl
	_io_impl = UHD_PIMPL_MAKE(io_impl, ());

    //allocate streamer weak ptrs containers
    BOOST_FOREACH(const std::string &mb, _mbc.keys()){
        _mbc[mb].rx_streamers.resize( CRIMSON_TNG_RX_CHANNELS );
        _mbc[mb].tx_streamers.resize( CRIMSON_TNG_TX_CHANNELS );
    }
}

void crimson_tng_impl::update_rx_samp_rate(const std::string &mb, const size_t dsp, const double rate_){

    set_double( "rx_" + std::string( 1, 'a' + dsp ) + "/dsp/rate", rate_ );
    double rate = get_double( "rx_" + std::string( 1, 'a' + dsp ) + "/dsp/rate" );

    boost::shared_ptr<crimson_tng_recv_packet_streamer> my_streamer =
        boost::dynamic_pointer_cast<crimson_tng_recv_packet_streamer>(_mbc[mb].rx_streamers[dsp].lock());
    if (my_streamer.get() == NULL) return;

    my_streamer->set_samp_rate(rate);
    my_streamer->set_tick_rate( CRIMSON_TNG_MASTER_CLOCK_RATE / 2.0 );
}

void crimson_tng_impl::update_tx_samp_rate(const std::string &mb, const size_t dsp, const double rate_ ){

    set_double( "tx_" + std::string( 1, 'a' + dsp ) + "/dsp/rate", rate_ );
    double rate = get_double( "tx_" + std::string( 1, 'a' + dsp ) + "/dsp/rate" );

	boost::shared_ptr<crimson_tng_send_packet_streamer> my_streamer =
        boost::dynamic_pointer_cast<crimson_tng_send_packet_streamer>(_mbc[mb].tx_streamers[dsp].lock());
    if (my_streamer.get() == NULL) return;

    my_streamer->set_samp_rate(rate);
    my_streamer->set_tick_rate( CRIMSON_TNG_MASTER_CLOCK_RATE / 2.0 );
}

void crimson_tng_impl::update_rates(void){
    BOOST_FOREACH(const std::string &mb, _mbc.keys()){
        fs_path root = "/mboards/" + mb;
        _tree->access<double>(root / "tick_rate").update();

        //and now that the tick rate is set, init the host rates to something
        BOOST_FOREACH(const std::string &name, _tree->list(root / "rx_dsps")){
            // XXX: @CF: 20180301: on the server, we currently turn rx power (briefly) on any time that rx properties are set.
            // if the current application does not require rx, then we should not enable it
            // just checking for power is not a great way to do this, but it mostly works
            if ( "1" == _tree->access<std::string>( root / "rx" / name / "pwr").get() ) {
                _tree->access<double>(root / "rx_dsps" / name / "rate" / "value").update();
            }
        }
        BOOST_FOREACH(const std::string &name, _tree->list(root / "tx_dsps")){
            // XXX: @CF: 20180301: on the server, we currently turn tx power on any time that tx properties are set.
            // if the current application does not require tx, then we should not enable it
            // just checking for power is not a great way to do this, but it mostly works
            if ( "1" == _tree->access<std::string>( root / "tx" / name / "pwr").get() ) {
                _tree->access<double>(root / "tx_dsps" / name / "rate" / "value").update();
            }
        }
    }
}

void crimson_tng_impl::update_rx_subdev_spec(const std::string &which_mb, const subdev_spec_t &spec){
    fs_path root = "/mboards/" + which_mb + "/dboards";

    //sanity checking
    //validate_subdev_spec(_tree, spec, "rx", which_mb);

    //setup mux for this spec
    //bool fe_swapped = false;
    //for (size_t i = 0; i < spec.size(); i++){
    //    const std::string conn = _tree->access<std::string>(root / spec[i].db_name / "rx_frontends" / spec[i].sd_name / "connection").get();
    //    if (i == 0 and (conn == "QI" or conn == "Q")) fe_swapped = true;
    //    _mbc[which_mb].rx_dsps[i]->set_mux(conn, fe_swapped);
    //}
    //_mbc[which_mb].rx_fe->set_mux(fe_swapped);

    //compute the new occupancy and resize
    _mbc[which_mb].rx_chan_occ = spec.size();
    size_t nchan = 0;
    for(const std::string &mb:  _mbc.keys()) nchan += _mbc[mb].rx_chan_occ;
}

void crimson_tng_impl::update_tx_subdev_spec(const std::string &which_mb, const subdev_spec_t &spec){
    fs_path root = "/mboards/" + which_mb + "/dboards";

    //sanity checking
    //validate_subdev_spec(_tree, spec, "tx", which_mb);

    //set the mux for this spec
    //const std::string conn = _tree->access<std::string>(root / spec[0].db_name / "tx_frontends" / spec[0].sd_name / "connection").get();
    //_mbc[which_mb].tx_fe->set_mux(conn);

    //compute the new occupancy and resize
    _mbc[which_mb].tx_chan_occ = spec.size();
    size_t nchan = 0;
    for(const std::string &mb:  _mbc.keys()) nchan += _mbc[mb].tx_chan_occ;
}

static void rx_pwr_off( boost::weak_ptr<uhd::property_tree> tree, std::string path ) {
	tree.lock()->access<std::string>( path + "/stream" ).set( "0" );
	tree.lock()->access<std::string>( path + "/pwr" ).set( "0" );
}

static void tx_pwr_off( boost::weak_ptr<uhd::property_tree> tree, std::string path ) {
	tree.lock()->access<std::string>( path + "/pwr" ).set( "0" );
}

/***********************************************************************
 * Async Data
 **********************************************************************/
bool crimson_tng_impl::recv_async_msg(
    async_metadata_t &async_metadata, double timeout
){
    boost::this_thread::disable_interruption di; //disable because the wait can throw
    return _io_impl->async_msg_fifo.pop_with_timed_wait(async_metadata, timeout);
}

/***********************************************************************
 * Receive streamer
 **********************************************************************/
rx_streamer::sptr crimson_tng_impl::get_rx_stream(const uhd::stream_args_t &args_){
    stream_args_t args = args_;

    //setup defaults for unspecified values
    args.otw_format = args.otw_format.empty()? "sc16" : args.otw_format;
    args.channels = args.channels.empty()? std::vector<size_t>(1, 0) : args.channels;

    if (args.otw_format != "sc16"){
        throw uhd::value_error("Crimson TNG RX cannot handle requested wire format: " + args.otw_format);
    }

    //calculate packet size
    static const size_t hdr_size = 0
        + vrt::max_if_hdr_words32*sizeof(uint32_t)
        + sizeof(vrt::if_packet_info_t().tlr) //forced to have trailer
        - sizeof(vrt::if_packet_info_t().cid) //no class id ever used
        - sizeof(vrt::if_packet_info_t().tsi) //no int time ever used
    ;
    const size_t bpp = _mbc[_mbc.keys().front()].rx_dsp_xports[0]->get_recv_frame_size() - hdr_size;
    const size_t bpi = convert::get_bytes_per_item(args.otw_format);
    const size_t spp = args.args.cast<size_t>("spp", bpp/bpi);

    //make the new streamer given the samples per packet
    boost::shared_ptr<crimson_tng_recv_packet_streamer> my_streamer = boost::make_shared<crimson_tng_recv_packet_streamer>(spp);

    //init some streamer stuff
    my_streamer->resize(args.channels.size());
    my_streamer->set_vrt_unpacker(&vrt::if_hdr_unpack_be);

    //set the converter
    uhd::convert::id_type id;
    id.input_format = args.otw_format + "_item32_be";
    id.num_inputs = 1;
    id.output_format = args.cpu_format;
    id.num_outputs = 1;
    my_streamer->set_converter(id);

    if ( false ) {
    } else if ( "fc32" == args.cpu_format ) {
        my_streamer->set_scale_factor( 1.0 / (double)((1<<15)-1) );
    } else if ( "sc16" == args.cpu_format ) {
        my_streamer->set_scale_factor( 1.0 );
    }

    // XXX: @CF: 20180424: Also nasty.. if crimson did not shut down properly last time
    // then the "/*flush*/" below will not work unless we turn it off ahead of time.
    for (size_t chan_i = 0; chan_i < args.channels.size(); chan_i++){
        const size_t chan = args.channels[chan_i];
        size_t num_chan_so_far = 0;
        BOOST_FOREACH(const std::string &mb, _mbc.keys()){
            num_chan_so_far += _mbc[mb].rx_chan_occ;
            if (chan < num_chan_so_far){

                const std::string ch    = "Channel_" + std::string( 1, 'A' + chan );
                std::string num     = boost::lexical_cast<std::string>((char)(chan + 'A'));
                const fs_path mb_path   = "/mboards/" + mb;
                const fs_path rx_path   = mb_path / "rx";
                const fs_path rx_fe_path    = mb_path / "dboards" / num / "rx_frontends" / ch;
                const fs_path rx_link_path  = mb_path / "rx_link" / chan;
                const fs_path rx_dsp_path   = mb_path / "rx_dsps" / chan;

                // stop streaming
                _tree->access<std::string>(rx_path / chan / "stream").set("0");
                // vita enable
                _tree->access<std::string>(rx_link_path / "vita_en").set("1");
            }
        }
    }

    //bind callbacks for the handler
    for (size_t chan_i = 0; chan_i < args.channels.size(); chan_i++){
        const size_t chan = args.channels[chan_i];
        size_t num_chan_so_far = 0;
        BOOST_FOREACH(const std::string &mb, _mbc.keys()){
            num_chan_so_far += _mbc[mb].rx_chan_occ;
            if (chan < num_chan_so_far){
                const size_t dsp = chan + _mbc[mb].rx_chan_occ - num_chan_so_far;
                std::string scmd_pre( "rx_" + std::string( 1, 'a' + chan ) + "/stream" );
                /* XXX: @CF: 20180321: This causes QA to issue 'd' and then 'o' and fail.
                 * Shouldn't _really_ need it here, but it was originally here to shut down
                 * the channel in case it was not previously shut down
                 */
                //stream_cmd_t scmd( stream_cmd_t::STREAM_MODE_STOP_CONTINUOUS );
                //scmd.stream_now = true;
                //set_stream_cmd( scmd_pre, scmd );
                my_streamer->set_xport_chan_get_buff(chan_i, boost::bind(
                    &zero_copy_if::get_recv_buff, _mbc[mb].rx_dsp_xports[dsp], _1
                ), true /*flush*/);
                my_streamer->set_issue_stream_cmd(chan_i, boost::bind(
                    &crimson_tng_impl::set_stream_cmd, this, scmd_pre, _1));
                my_streamer->set_on_fini(chan_i, boost::bind( & rx_pwr_off, _tree, std::string( "/mboards/" + mb + "/rx/" + std::to_string( chan ) ) ) );
                _mbc[mb].rx_streamers[chan] = my_streamer; //store weak pointer
                break;
            }
        }
    }

    //set the packet threshold to be an entire socket buffer's worth
    const size_t packets_per_sock_buff = size_t(50e6/_mbc[_mbc.keys().front()].rx_dsp_xports[0]->get_recv_frame_size());
    my_streamer->set_alignment_failure_threshold(packets_per_sock_buff);

    // XXX: @CF: 20170227: extra setup for crimson
    for (size_t chan_i = 0; chan_i < args.channels.size(); chan_i++){
        const size_t chan = args.channels[chan_i];
        size_t num_chan_so_far = 0;
        BOOST_FOREACH(const std::string &mb, _mbc.keys()){
            num_chan_so_far += _mbc[mb].rx_chan_occ;
            if (chan < num_chan_so_far){

                // XXX: @CF: this is so nasty..
                const std::string ch    = "Channel_" + std::string( 1, 'A' + chan );
                std::string num     = boost::lexical_cast<std::string>((char)(chan + 'A'));
                const fs_path mb_path   = "/mboards/" + mb;
                const fs_path rx_path   = mb_path / "rx";
                const fs_path rx_fe_path    = mb_path / "dboards" / num / "rx_frontends" / ch;
                const fs_path rx_link_path  = mb_path / "rx_link" / chan;
                const fs_path rx_dsp_path   = mb_path / "rx_dsps" / chan;

                _tree->access<std::string>(rx_path / chan / "stream").set("0");
                // vita enable
                _tree->access<std::string>(rx_link_path / "vita_en").set("1");

                // power on the channel
                _tree->access<std::string>(rx_path / chan / "pwr").set("1");
                // XXX: @CF: 20180214: Do we _really_ need to sleep 1/2s for power on for each channel??
                //usleep( 500000 );
                // stream enable
                _tree->access<std::string>(rx_path / chan / "stream").set("1");

// FIXME: @CF: 20180316: our TREE macros do not populate update(), unfortunately
#define _update( t, p ) \
    _tree->access<t>( p ).set( _tree->access<t>( p ).get() )

                _update( int, rx_fe_path / "freq" / "band" );
            }
        }
    }

    //sets all tick and samp rates on this streamer
    this->update_rates();

    // XXX: @CF: 20180117: Give any transient errors in the time-convergence PID loop sufficient time to subsidte. KB 4312
	for( ;! time_diff_converged(); ) {
		usleep( 10000 );
	}

    allocated_rx_streamers.push_back( my_streamer );
    ::atexit( shutdown_lingering_rx_streamers );

    return my_streamer;
}

/***********************************************************************
 * Transmit streamer
 **********************************************************************/

static void get_fifo_lvl_udp( const size_t channel, uhd::transport::udp_simple::sptr xport, double & pcnt, uint64_t & uflow, uint64_t & oflow, uhd::time_spec_t & now ) {

	static constexpr double tick_period_ps = 2.0 / CRIMSON_TNG_MASTER_CLOCK_RATE;

	#pragma pack(push,1)
	struct fifo_lvl_req {
		uint64_t header; // 000000010001CCCC (C := channel bits, x := WZ,RAZ)
		//uint64_t cookie;
	};
	#pragma pack(pop)

	#pragma pack(push,1)
	struct fifo_lvl_rsp {
		uint64_t header; // CCCC00000000FFFF (C := channel bits, F := fifo bits)
		uint64_t oflow;
		uint64_t uflow;
		uint64_t tv_sec;
		uint64_t tv_tick;
		//uint64_t cookie;
	};
	#pragma pack(pop)

	fifo_lvl_req req;
	fifo_lvl_rsp rsp;

	req.header = (uint64_t)0x10001 << 16;
	req.header |= (channel & 0xffff);

	boost::endian::big_to_native_inplace( req.header );

	size_t r = 0;

	for( size_t tries = 0; tries < 1; tries++ ) {
		r = xport->send( boost::asio::mutable_buffer( & req, sizeof( req ) ) );
		if ( sizeof( req ) != r ) {
			continue;
		}

		r = xport->recv( boost::asio::mutable_buffer( & rsp, sizeof( rsp ) ) );
		if ( sizeof( rsp ) != r ) {
			continue;
		}

		boost::endian::big_to_native_inplace( rsp.header );
		if ( channel != ( ( rsp.header >> 48 ) & 0xffff ) ) {
			r = 0;
			continue;
		}

		break;
	}
	if ( 0 == r ) {
		//UHD_MSG( error ) << "Failed to retrieve buffer level for channel " + std::string( 1, 'A' + channel ) << std::endl;
		throw new io_error( "Failed to retrieve buffer level for channel " + std::string( 1, 'A' + channel ) );
	}

	boost::endian::big_to_native_inplace( rsp.oflow );
	boost::endian::big_to_native_inplace( rsp.uflow );
	boost::endian::big_to_native_inplace( rsp.tv_sec );
	boost::endian::big_to_native_inplace( rsp.tv_tick );

	uint16_t lvl = rsp.header & 0xffff;
	pcnt = (double)lvl / CRIMSON_TNG_BUFF_SIZE;

#ifdef BUFFER_LVL_DEBUG
    static uint16_t last[4];
    static uint16_t curr[4];
    last[channel] = curr[channel];
    curr[channel] = lvl;

    std::printf("%10u\t", lvl);
    if(channel == 3)
    {
        std::printf("%10u\t", last[0] - curr[0]);
        std::printf("%10u\t", last[1] - curr[1]);
        std::printf("%10u\t", last[2] - curr[2]);
        std::printf("%10u\t", last[3] - curr[3]);

        const uint16_t min = std::min(curr[0], std::min(curr[1], std::min(curr[2], curr[3])));
        const uint16_t max = std::max(curr[0], std::max(curr[1], std::max(curr[2], curr[3])));
        std::printf("%10u\t", max - min);
        std::printf("\n");
    }
#endif

	uflow = rsp.uflow & uint64_t( 0x0fffffffffffffff );
	oflow = rsp.oflow & uint64_t( 0x0fffffffffffffff );

	now = uhd::time_spec_t( rsp.tv_sec, rsp.tv_tick * tick_period_ps );

#ifdef UHD_TXRX_DEBUG_PRINTS
	std::stringstream ss;
	ss
			<< now << ": "
			<< (char)('A' + channel) << ": "
			<< '%' << std::dec << std::setw( 2 ) << std::setfill( ' ' ) << (unsigned)( pcnt * 100 )  << " "
			<< std::hex << std::setw( 4 ) << std::setfill( '0' ) << lvl << " "
			<< std::hex << std::setw( 16 ) << std::setfill( '0' ) << uflow << " "
			<< std::hex << std::setw( 16 ) << std::setfill( '0' ) << oflow << " "
			<< std::endl << std::flush;
	std::cout << ss.str();
#endif
}

tx_streamer::sptr crimson_tng_impl::get_tx_stream(const uhd::stream_args_t &args_){
    stream_args_t args = args_;

    //setup defaults for unspecified values
    args.otw_format = args.otw_format.empty()? "sc16" : args.otw_format;
    args.channels = args.channels.empty()? std::vector<size_t>(1, 0) : args.channels;

    if (args.otw_format != "sc16"){
        throw uhd::value_error("Crimson TNG TX cannot handle requested wire format: " + args.otw_format);
    }

    //calculate packet size
    static const size_t hdr_size = 0
        + vrt_send_header_offset_words32*sizeof(uint32_t)
        + vrt::max_if_hdr_words32*sizeof(uint32_t)
        - sizeof(vrt::if_packet_info_t().cid) //no class id ever used
        - sizeof(vrt::if_packet_info_t().sid) //no stream id ever used
        - sizeof(vrt::if_packet_info_t().tsi) //no int time ever used
        ;

    const size_t bpp = _mbc[_mbc.keys().front()].tx_dsp_xports[0]->get_send_frame_size() - hdr_size;
    const size_t spp = bpp/convert::get_bytes_per_item(args.otw_format);

    //make the new streamer given the samples per packet
    crimson_tng_send_packet_streamer::timenow_type timenow_ = boost::bind( & crimson_tng_impl::get_time_now, this );
    std::vector<uhd::transport::zero_copy_if::sptr> xports;
    for( auto & i: args.channels ) {
        xports.push_back( _mbc[ _mbc.keys().front() ].tx_dsp_xports[ i ] );
    }
    boost::shared_ptr<crimson_tng_send_packet_streamer> my_streamer = boost::make_shared<crimson_tng_send_packet_streamer>( spp );

    //init some streamer stuff
    my_streamer->resize(args.channels.size());
    my_streamer->set_vrt_packer(&vrt::if_hdr_pack_be, vrt_send_header_offset_words32);
    my_streamer->set_enable_trailer( false );

    my_streamer->set_time_now(boost::bind(&crimson_tng_impl::get_time_now,this));

    //set the converter
    uhd::convert::id_type id;
    id.input_format = args.cpu_format;
    id.num_inputs = 1;
    id.output_format = args.otw_format + "_item32_be";
    id.num_outputs = 1;
    my_streamer->set_converter(id);

    if ( false ) {
    } else if ( "fc32" == args.cpu_format ) {
        my_streamer->set_scale_factor( (double)((1<<15)-1) );
    } else if ( "sc16" == args.cpu_format ) {
        my_streamer->set_scale_factor( 1.0 );
    }

    //bind callbacks for the handler
    for (size_t chan_i = 0; chan_i < args.channels.size(); chan_i++){
        const size_t chan = args.channels[chan_i];
        size_t num_chan_so_far = 0;
        BOOST_FOREACH(const std::string &mb, _mbc.keys()){
            num_chan_so_far += _mbc[mb].tx_chan_occ;
            if (chan < num_chan_so_far){
                const size_t dsp = chan + _mbc[mb].tx_chan_occ - num_chan_so_far;
                my_streamer->set_channel_name(chan_i,std::string( 1, 'A' + chan ));

                my_streamer->set_on_fini(chan_i, boost::bind( & tx_pwr_off, _tree, std::string( "/mboards/" + mb + "/tx/" + std::to_string( chan ) ) ) );

                boost::weak_ptr<uhd::tx_streamer> my_streamerp = my_streamer;

                my_streamer->set_xport_chan_get_buff(chan_i, boost::bind(
                    &crimson_tng_send_packet_streamer::get_send_buff, my_streamerp, chan_i, _1
                ));

                my_streamer->set_xport_chan(chan_i,_mbc[mb].tx_dsp_xports[dsp]);

                my_streamer->set_xport_chan_fifo_lvl(chan_i, boost::bind(
                    &get_fifo_lvl_udp, chan, _mbc[mb].fifo_ctrl_xports[dsp], _1, _2, _3, _4
                ));

                my_streamer->set_async_receiver(boost::bind(&bounded_buffer<async_metadata_t>::pop_with_timed_wait, &(_io_impl->async_msg_fifo), _1, _2));

                my_streamer->set_async_pusher(boost::bind(&bounded_buffer<async_metadata_t>::push_with_pop_on_full, &(_io_impl->async_msg_fifo), _1));

                _mbc[mb].tx_streamers[chan] = my_streamer; //store weak pointer
                break;
            }
        }
    }

    // XXX: @CF: 20170228: extra setup for crimson
    for (size_t chan_i = 0; chan_i < args.channels.size(); chan_i++){
        size_t chan = args.channels[ chan_i ];
        const std::string ch    = "Channel_" + std::string( 1, 'A' + chan );
        const fs_path mb_path   = "/mboards/0";
        const fs_path tx_path   = mb_path / "tx";
        const fs_path tx_link_path  = mb_path / "tx_link" / chan;

		// power on the channel
        //_tree->access<std::string>(tx_path / ch / "pwr").set("0");
		_tree->access<std::string>(tx_path / chan / "pwr").set("1");
		// XXX: @CF: 20180214: Do we _really_ need to sleep 1/2s for power on for each channel??
		//usleep( 500000 );
		// vita enable
		_tree->access<std::string>(tx_link_path / "vita_en").set("1");
    }

    //sets all tick and samp rates on this streamer
    this->update_rates();

    // XXX: @CF: 20180117: Give any transient errors in the time-convergence PID loop sufficient time to subsidte. KB 4312
	for( ;! time_diff_converged(); ) {
		usleep( 10000 );
	}
    //my_streamer->pillage();

    allocated_tx_streamers.push_back( my_streamer );
    ::atexit( shutdown_lingering_tx_streamers );

    return my_streamer;
}<|MERGE_RESOLUTION|>--- conflicted
+++ resolved
@@ -50,9 +50,6 @@
   #endif
   #ifndef UHD_TXRX_SEND_DEBUG_PRINTS
   #define UHD_TXRX_SEND_DEBUG_PRINTS
-  #endif
-  #ifndef DEBUG_FC
-  #define DEBUG_FC
   #endif
 #endif
 
@@ -538,10 +535,6 @@
 					get_fifo_level( level_pcnt, uflow, oflow, then );
 				} catch( ... ) {
 
-<<<<<<< HEAD
-
-=======
->>>>>>> 547549ac
 #ifdef DEBUG_FC
 				  std::printf("%10d\t", -1);
 #endif
