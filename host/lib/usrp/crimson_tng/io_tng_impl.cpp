--- conflicted
+++ resolved
@@ -600,7 +600,7 @@
 
 		uhd::time_spec_t send_deadline;
 
-		uint32_t _tmp_buf[ vrt::max_if_hdr_words32 * sizeof( uint32_t ) ];
+		uint32_t tmp_buf[ vrt::max_if_hdr_words32 * sizeof( uint32_t ) ];
 
 		if (
 			true
@@ -656,7 +656,7 @@
 					remaining_bytes[ i ] / sizeof( uint32_t ),
 					CRIMSON_TNG_MAX_MTU / sizeof( uint32_t ),
 					_sample_count[ i ],
-					_tmp_buf,
+					tmp_buf,
 					if_packet_info
 				);
 
@@ -713,8 +713,7 @@
 				// Send Data
 				//
 
-<<<<<<< HEAD
-				iov[ 0 ].iov_base = _tmp_buf;
+				iov[ 0 ].iov_base = tmp_buf;
 				iov[ 0 ].iov_len = if_packet_info.num_header_words32 * sizeof( uint32_t );
 				iov[ 1 ].iov_base = & ( (uint8_t *)buffs[ i ] )[ sample_byte_offs ];
 				iov[ 1 ].iov_len = if_packet_info.num_payload_bytes;
@@ -729,9 +728,6 @@
 						).str()
 					);
 				}
-=======
-				ssize_t r = ::send( _udp_socket[ i ], _tmp_buf[ i ], if_packet_info.num_packet_words32 * sizeof( uint32_t ), 0 );
->>>>>>> d1253892
 				if ( r != (ssize_t) ( if_packet_info.num_packet_words32 * sizeof( uint32_t ) ) ) {
 					throw runtime_error(
 						(
@@ -852,14 +848,7 @@
 			// vita enable (as of kb #3804, always use vita headers for tx)
 			tree->access<std::string>(prop_path / "Channel_"+ch / "vita_en").set("1");
 
-<<<<<<< HEAD
-			// connect to UDP port
-			//_udp_stream.push_back(uhd::transport::udp_stream::make_tx_stream(ip_addr, udp_port));
-=======
-			_tmp_buf.push_back( new uint32_t[ CRIMSON_TNG_MAX_MTU / sizeof( uint32_t ) ] );
-
 			// connect UDP socket
->>>>>>> d1253892
 
 			std::string local_addrs;
 			struct sockaddr_storage remote_addr, local_addr;
@@ -1153,7 +1142,6 @@
 	}
 
 	std::vector<int> _udp_socket;
-	std::vector<uint32_t *> _tmp_buf;
 	std::vector<size_t> _channels;
 	std::vector<size_t> _sample_count;
 	std::thread _bm_thread;
