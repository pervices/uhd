//
// Copyright 2014-2015 Per Vices
//
// This program is free software: you can redistribute it and/or modify
// it under the terms of the GNU General Public License as published by
// the Free Software Foundation, either version 3 of the License, or
// (at your option) any later version.
//
// This program is distributed in the hope that it will be useful,
// but WITHOUT ANY WARRANTY; without even the implied warranty of
// MERCHANTABILITY or FITNESS FOR A PARTICULAR PURPOSE.  See the
// GNU General Public License for more details.
//
// You should have received a copy of the GNU General Public License
// along with this program.  If not, see <http://www.gnu.org/licenses/>.
//

#include <algorithm>
#include <cinttypes>
#include <cmath>
#include <cstdio>
#include <iomanip>
#include <iostream>
#include <queue>
#include <sstream>
#include <vector>
#include <mutex>

#include <boost/range/numeric.hpp>
#include <boost/thread/thread.hpp>
#include <boost/format.hpp>
#include <boost/bind.hpp>
#include <boost/asio.hpp>
#include <boost/thread/mutex.hpp>
#include <boost/make_shared.hpp>
#include <boost/endian/buffers.hpp>

#include <uhd/exception.hpp>
#include <uhd/utils/byteswap.hpp>
#include <uhd/utils/diff.hpp>
#include <uhd/utils/log.hpp>
#include <uhd/utils/msg.hpp>
#include <uhd/utils/pidc_tl.hpp>
#include <uhd/utils/sma.hpp>
#include <uhd/utils/tasks.hpp>
#include <uhd/utils/thread_priority.hpp>
#include <uhd/transport/bounded_buffer.hpp>
#include <uhd/transport/udp_stream.hpp>
#include <uhd/transport/udp_zero_copy.hpp>
#include <uhd/types/wb_iface.hpp>

#include "crimson_tng_impl.hpp"
#include "crimson_tng_fw_common.h"

#include "iputils.hpp"

#ifndef DEBUG_START_OF_BURST
//#define DEBUG_START_OF_BURST 1
#endif
#ifndef DEBUG_RECV
//#define DEBUG_RECV 1
#endif

using namespace uhd;
using namespace uhd::usrp;
using namespace uhd::transport;
using namespace uhd::transport::vrt;

namespace bo = boost::endian;
namespace asio = boost::asio;
namespace pt = boost::posix_time;
namespace trans = uhd::transport;

// kb 4001: stop-gap solution until kb #4000 is fixed!!!
static void destroy_other_processes_using_crimson();

static int channels_to_mask( std::vector<size_t> channels ) {
	unsigned mask = 0;

	for( int x: channels ) {
		if ( 0 <= x && x <= 8 * sizeof(mask) - 1 ) {
			mask |= 1 << x;
		}
	}

	return mask;
}

static uint32_t get_if_mtu( const std::string & remote_addr ) {

	std::string iface;

	iputils::get_route( remote_addr, iface );
	size_t mtu = iputils::get_mtu( iface );

	if ( mtu < CRIMSON_TNG_MIN_MTU ) {
		throw runtime_error(
			(
				boost::format( "mtu %u on iface %s is below minimum recommended size of %u. Use 'sudo ifconfig %s mtu %u' to correct." )
					% mtu
					% iface
					% CRIMSON_TNG_MIN_MTU
					% iface
					% CRIMSON_TNG_MIN_MTU
			).str()
		);
	}

	return mtu;
}

class crimson_tng_rx_streamer : public uhd::rx_streamer {
public:
	crimson_tng_rx_streamer(device_addr_t addr, property_tree::sptr tree, std::vector<size_t> channels) {
		init_rx_streamer(addr, tree, channels);
	}

	crimson_tng_rx_streamer(device_addr_t addr, property_tree::sptr tree) {
		init_rx_streamer(addr, tree, std::vector<size_t>(1, 0));
	}

	~crimson_tng_rx_streamer() {
		fini_rx_streamer();
	}

	// number of channels for streamer
	size_t get_num_channels(void) const {
		return _channels.size();
	}

	// max samples per buffer per packet for sfpa, (4-bytes: 16 I, 16Q)
	size_t get_max_num_samps(void) const {
		return _pay_len/4;
	}

	void update_fifo_metadata( rx_metadata_t &meta, size_t n_samples ) {
		meta.time_spec += time_spec_t::from_ticks( n_samples, _rate );
	}

	size_t recv(
        	const buffs_type &buffs,
        	const size_t nsamps_per_buff,
        	rx_metadata_t &metadata,
        	const double timeout = 0.1,
        	const bool one_packet = true )
	{
		const size_t vita_hdr = 4;
		const size_t vita_tlr = 1;
		const size_t vita_pck = nsamps_per_buff + vita_hdr + vita_tlr;
		size_t nbytes = 0;
		size_t nsamples = 0;

		double _timeout = timeout;

#ifdef DEBUG_RECV
		//UHD_MSG( status ) << __func__ << "( buffs: " << (void *) & buffs << ", nsamps_per_buff: " << nsamps_per_buff << ", metadata: " << (void *) & metadata << ", timeout: " << timeout << ", one_packet: " << one_packet << " )" << std::endl;

		// XXX: do not timeout when debugging
		//_timeout = 1e6;

		// XXX: use the following infinite loop to start a debugger session and attach to process at a known "entry point"
		//static bool _true = true;
		//do {
		//	std::cout << "";
		//} while( _true );
#endif

		// temp buffer: vita hdr + data
		uint32_t vita_buf[vita_pck];

		std::vector<size_t> fifo_level( _channels.size() );
		for( unsigned i = 0; i < _channels.size(); i++ ) {
			fifo_level[ i ] = _fifo[ i ].size();
		}

		if ( 0 != boost::accumulate( fifo_level, 0 ) ) {

			for( unsigned i = 0; i < _channels.size(); i++ ) {
				for( unsigned j = 0; j < nsamps_per_buff * 4 && ! _fifo[ i ].empty(); j++ ) {
					( (uint8_t *) buffs[ i ] )[ j ] = _fifo[ i ].front();
					_fifo[ i ].pop();
				}
				nbytes = fifo_level[ i ] - _fifo[ 0 ].size();
				nsamples = nbytes / 4;

#ifdef DEBUG_RECV
				UHD_MSG( status ) << __func__ << "():" << __LINE__ << ": POP [ " << (char)( i + 'A' ) << " ]: nbytes: " << nbytes << ", nsamples: " << nsamples << std::endl;
#endif
			}

			metadata = _fifo_metadata;

			update_fifo_metadata( _fifo_metadata, nsamples );

			return nsamples;
		}

		// read from each connected stream and dump it into the buffs[i]
		for (unsigned int i = 0; i < _channels.size(); i++) {

			// clear temp buffer and output buffer
			memset(vita_buf, 0, vita_pck * 4);
			memset(buffs[i], 0, nsamps_per_buff * 4);

			// read in vita_pck*4 bytes to temp buffer
			nbytes = _udp_stream[i] -> stream_in(vita_buf, vita_pck * 4, _timeout);
			if (nbytes == 0) {
				metadata.error_code =rx_metadata_t::ERROR_CODE_TIMEOUT;
				return 0;
			}
			nbytes -= (vita_hdr + vita_tlr) * sizeof( uint32_t );
			nsamples = nbytes / sizeof( uint32_t );

#ifdef DEBUG_RECV
			UHD_MSG( status ) << __func__ << "():" << __LINE__ << ": STREAM [ " << (char)( i + 'A' ) << " ]: nbytes: " << nbytes << ", nsamples: " << nsamples << std::endl;
#endif

			// copy non-vita packets to buffs[0]
			memcpy(buffs[i], vita_buf + vita_hdr , nbytes );
		}

		// process vita timestamps based on the last stream input's time stamp
		uint32_t vb2 = (uint32_t)vita_buf[2];
		uint32_t vb3 = (uint32_t)vita_buf[3];
		vb2 = ((vb2 &  0x000000ff) << 24)
			| ((vb2 &  0x0000ff00) << 8 )
			| ((vb2 &  0x00ff0000) >> 8 )
			| ((vb2 &  0xff000000) >> 24);

		vb3 = ((vb3 &  0x000000ff) << 24)
			| ((vb3 &  0x0000ff00) << 8 )
			| ((vb3 &  0x00ff0000) >> 8 )
			| ((vb3 &  0xff000000) >> 24);

		uint64_t time_ticks = ((uint64_t)vb2 << 32) | ((uint64_t)vb3);

		// determine the beginning of time
		if (_start_ticks == 0) {
			_start_ticks = time_ticks;
		}

		// save the time to metadata
		time_ticks = time_ticks - _start_ticks;
        metadata.time_spec = time_spec_t::from_ticks(time_ticks, _rate);

		// process vita sequencing
		uint32_t header = vita_buf[0];
		if (_prev_frame > (header & 0xf0000) >> 16) {
			metadata.out_of_sequence = true;
		} else {
			metadata.out_of_sequence = false;
		}
		_prev_frame = (header & 0xf0000) >> 16;

		// populate metadata
		metadata.error_code = rx_metadata_t::ERROR_CODE_NONE;
		metadata.start_of_burst = true;		// valid for a one packet
		metadata.end_of_burst = true;		// valid for a one packet
		metadata.fragment_offset = 0;		// valid for a one packet
		metadata.more_fragments = false;	// valid for a one packet
		metadata.has_time_spec = true;		// valis for Crimson

		uint32_t vb0 = boost::endian::big_to_native( vita_buf[ 0 ] );
		size_t vita_payload_len_bytes = ( ( vb0 & 0xffff ) - (vita_hdr + vita_tlr) ) * 4;

		if ( nbytes < vita_payload_len_bytes ) {

			// buffer the remainder of the vita payload that was not received
			// so that the next subsequent call to recv() reads that.

			for ( unsigned i = 0; i < _channels.size(); i++ ) {
				size_t nb;
				size_t remaining_vita_payload_len_bytes;
				for(
					nb = nbytes,
						remaining_vita_payload_len_bytes = vita_payload_len_bytes - nb;
					remaining_vita_payload_len_bytes > 0;
					remaining_vita_payload_len_bytes -= nb
				) {
					nb = _udp_stream[i] -> stream_in( vita_buf, std::min( sizeof( vita_buf ), remaining_vita_payload_len_bytes ), _timeout );
					if ( nb == 0 ) {
						metadata.error_code =rx_metadata_t::ERROR_CODE_TIMEOUT;
						return 0;
					}

					for( unsigned j = 0; j < nb; j++ ) {
						_fifo[ i ].push( ( (uint8_t *) vita_buf ) [ j ] );
					}
				}

				// read the vita trailer (1 32-bit word)
				nb = _udp_stream[i] -> stream_in( vita_buf, vita_tlr * 4, _timeout );
				if ( nb != 4 ) {
					metadata.error_code =rx_metadata_t::ERROR_CODE_TIMEOUT;
					return 0;
				}

#ifdef DEBUG_RECV
				UHD_MSG( status ) << __func__ << "():" << __LINE__ << ": PUSH [ " << (char)( i + 'A' ) << " ]: nbytes: " << vita_payload_len_bytes - nbytes_payload << ", nsamples: " << ( vita_payload_len_bytes - nbytes_payload ) / 4 << std::endl;
#endif
			}

			update_fifo_metadata( _fifo_metadata, ( vita_payload_len_bytes - nbytes ) / 4 );
		}

		return nsamples;		// removed the 5 VITA 32-bit words
	}

	void issue_stream_cmd(const stream_cmd_t &stream_cmd) {
		multi_crimson_tng m( _addr );
		for( unsigned i = 0; i < _channels.size(); i++ ) {
			m.issue_stream_cmd( stream_cmd, _channels[ i ] );
		}
		if ( uhd::stream_cmd_t::STREAM_MODE_STOP_CONTINUOUS == stream_cmd.stream_mode ) {
			fini_rx_streamer();
		}
	}
//	std::vector<size_t> _channels;
private:
	// init function, common to both constructors
	void init_rx_streamer(device_addr_t addr, property_tree::sptr tree, std::vector<size_t> channels) {

		// save the tree
		_tree = tree;
		_channels = channels;
		_prev_frame = 0;
		_start_ticks = 0;
		_addr = addr;

		// get the property root path
		const fs_path mb_path   = "/mboards/0";
		const fs_path link_path = mb_path / "rx_link";

		// if no channels specified, default to channel 1 (0)
		_channels = _channels.empty() ? std::vector<size_t>(1, 0) : _channels;
		_if_mtu = std::vector<size_t>( _channels.size() );

		_fifo = std::vector<std::queue<uint8_t>>( _channels.size() );

		if ( addr.has_key( "sync_multichannel_params" ) && "1" == addr[ "sync_multichannel_params" ] ) {
			tree->access<int>( mb_path / "cm" / "chanmask-rx" ).set( channels_to_mask( _channels ) );
		}

		for (unsigned int i = 0; i < _channels.size(); i++) {
			// get the channel parameters
			std::string ch       = boost::lexical_cast<std::string>((char)(_channels[i] + 65));
			std::string udp_port = tree->access<std::string>(link_path / "Channel_"+ch / "port").get();
			std::string ip_addr  = tree->access<std::string>(link_path / "Channel_"+ch / "ip_dest").get();
			std::string iface    = tree->access<std::string>(link_path / "Channel_"+ch / "iface").get();
			_rate = tree->access<double>(mb_path / "rx_dsps" / "Channel_"+ch / "rate" / "value").get();
			_pay_len = tree->access<int>(mb_path / "link" / iface / "pay_len").get();

			_if_mtu[ i ] = get_if_mtu( ip_addr );

			// power on the channel
			tree->access<std::string>(mb_path / "rx" / "Channel_"+ch / "pwr").set("1");
			usleep(500000);

			// vita enable
			tree->access<std::string>(link_path / "Channel_"+ch / "vita_en").set("1");

			// connect to UDP port
			_udp_stream.push_back(uhd::transport::udp_stream::make_rx_stream( ip_addr, udp_port));
		}
	}

	void fini_rx_streamer() {

		const fs_path mb_path   = "/mboards/0";
		const fs_path link_path = mb_path / "rx_link";

		_tree->access<int>( mb_path / "cm" / "chanmask-rx" ).set( 0 );

		for (unsigned int i = 0; i < _channels.size(); i++) {
			std::string ch = boost::lexical_cast<std::string>((char)(_channels[i] + 65));
			// power off the channel
			_tree->access<std::string>(mb_path / "rx" / "Channel_"+ch / "pwr").set("0");
			usleep(4000);
		}
	}

	// helper function to convert 8-bit allignment ==> 32-bit allignment
	void _32_align(uint32_t* data) {
		*data = (*data & 0x000000ff) << 24 |
			(*data & 0x0000ff00) << 8  |
			(*data & 0x00ff0000) >> 8  |
			(*data & 0xff000000) >> 24;
	}

	std::vector<uhd::transport::udp_stream::sptr> _udp_stream;
	std::vector<size_t> _channels;
	std::vector<std::queue<uint8_t>> _fifo;
	rx_metadata_t _fifo_metadata;
	property_tree::sptr _tree;
	size_t _prev_frame;
	size_t _pay_len;
	std::vector<size_t> _if_mtu;
	double _rate;
	uint64_t _start_ticks;
	device_addr_t _addr;
};

class crimson_tng_tx_streamer : public uhd::tx_streamer {
public:

	typedef boost::shared_ptr<crimson_tng_tx_streamer> sptr;

	crimson_tng_tx_streamer(device_addr_t addr, property_tree::sptr tree, std::vector<size_t> channels, boost::mutex* udp_mutex_add, std::vector<int>* async_comm,  boost::mutex* async_mutex) {
		init_tx_streamer(addr, tree, channels, udp_mutex_add, async_comm, async_mutex);
	}

	crimson_tng_tx_streamer(device_addr_t addr, property_tree::sptr tree, boost::mutex* udp_mutex_add, std::vector<int>* async_comm,  boost::mutex* async_mutex) {
		init_tx_streamer(addr, tree, std::vector<size_t>(1, 0), udp_mutex_add, async_comm, async_mutex);
	}

	~crimson_tng_tx_streamer() {
		fini_tx_streamer();
	}

	// number of channels for streamer
	size_t get_num_channels(void) const {
		return _channels.size();
	}

	// max samples per buffer per packet for sfpa, (4-bytes: 16 I, 16Q)
	size_t get_max_num_samps(void) const {
		return _pay_len/4;
	}

	void compose_if_packet_info( const tx_metadata_t &metadata, if_packet_info_t &ifo ) {

		//translate the metadata to vrt if packet info
		ifo.link_type = vrt::if_packet_info_t::LINK_TYPE_NONE;
		ifo.packet_type = vrt::if_packet_info_t::PACKET_TYPE_DATA;
		ifo.has_sid = false; // currently unused
		ifo.has_cid = false; // currently unused
		ifo.has_tlr = false; // currently unused
		ifo.has_tsi = metadata.has_time_spec;
		ifo.has_tsf = metadata.has_time_spec;

		if ( metadata.has_time_spec ) {
			ifo.tsi_type = vrt::if_packet_info_t::TSI_TYPE_OTHER;
			ifo.tsi = (uint32_t)metadata.time_spec.get_full_secs();
			ifo.tsf_type = vrt::if_packet_info_t::TSF_TYPE_PICO;
			ifo.tsf = (uint64_t) (metadata.time_spec.get_frac_secs() / 1e12);
		}

		// XXX: these flags denote the first and last packets in burst sample data
		// NOT indication that timed, (possibly) multi-channel burst will start
		ifo.sob = metadata.start_of_burst;
		ifo.eob	= metadata.end_of_burst;

	}

	inline bool is_start_of_burst( vrt::if_packet_info_t & if_packet_info ) {
		return true
		&& if_packet_info.has_tsi
		&& if_packet_info.has_tsf
		&& vrt::if_packet_info_t::TSF_TYPE_PICO == if_packet_info.tsf_type;
	}

//	void set_sample_rate(int channel, double new_samp_rate) {
//		_samp_rate[channel] = new_samp_rate;
//		_samp_rate_usr[channel] = _samp_rate[channel];
//	}

	inline time_spec_t get_time_now() {
		if ( NULL == _crimson_tng_impl || NULL == _crimson_tng_impl->get_multi() ) {
			return time_spec_t::get_system_time();
		} else {
			return time_spec_t( _crimson_tng_impl->get_multi()->get_time_now().get_real_secs() + _crimson_tng_impl->get_time_diff() );
		}
	}


	size_t send(
        	const buffs_type &buffs,
        	const size_t nsamps_per_buff,
        	const tx_metadata_t &_metadata,
        	const double timeout = 0.1)
	{

		static const size_t CRIMSON_MAX_VITA_PAYLOAD_LEN_BYTES =
				CRIMSON_TNG_MAX_MTU - vrt::max_if_hdr_words32 * sizeof(uint32_t);

		size_t samp_sent = 0;
		size_t bytes_sent = 0;
		size_t remaining_bytes[_channels.size()];
		vrt::if_packet_info_t if_packet_info;

		// need r/w capabilities for 'has_time_spec'
		tx_metadata_t metadata = _metadata;

		if (
			true
			&& false == metadata.start_of_burst
			&& true == metadata.end_of_burst
			&& 0 == nsamps_per_buff
		) {
			// empty end-of-burst packet signals tx_streamer to stop
			fini_tx_streamer();
			return 0;
		}

		for (unsigned int i = 0; i < _channels.size(); i++) {
			remaining_bytes[i] =  (nsamps_per_buff * 4);
		}

		compose_if_packet_info( metadata, if_packet_info );
		if ( metadata.has_time_spec ) {
			for( unsigned i = 0; i < _channels.size(); i++ ) {
				// start sending SoB data 1/2 a buffer (in time) before SoB
				double half_buffer = CRIMSON_TNG_BUFF_SIZE / 2.0 / _crimson_samp_rate[ i ];
				_last_time[ i ] = metadata.time_spec - uhd::time_spec_t( half_buffer );
//				UHD_MSG( status ) << "SoB Info[ " << i << " ]:\n\t"
//					<< "_last_time[ " << i << " ]: " << std::setprecision(10) << _last_time[ i ].get_real_secs() << "\n\t"
//					<< "metadata.time_spec: " << std::setprecision(10) << metadata.time_spec.get_real_secs() << "\n\t"
//					<< "_crimson_samp_rate[ " << i << " ]: " << _crimson_samp_rate[ i ] << "\n\t"
//					<< "1/2 buffer[ " << i << " ]: " << std::setprecision(10) << half_buffer << std::endl;
			}
		}

		// Timeout
		time_spec_t timeout_lapsed = get_time_now() + time_spec_t(timeout) + ( metadata.has_time_spec ? metadata.time_spec : time_spec_t( 0.0 ) );

		while ( samp_sent < nsamps_per_buff * _channels.size() ) {			// All Samples for all channels must be sent
			// send to each connected stream data in buffs[i]
			for (unsigned int i = 0; i < _channels.size(); i++) {					// buffer to read in data plus room for VITA

				// Skip Channel is Nothing left to send
				if (remaining_bytes[i] == 0) {
					continue;
				}

<<<<<<< HEAD
				if ( ! metadata.has_time_spec ) {
					// update sample rate if we don't know the sample rate
					setup_steadystate( i );
					update_samplerate( i );
				}
=======
				size_t ret = 0;
				// update sample rate if we don't know the sample rate
				setup_steadystate( i );
				update_samplerate( i );

				size_t samp_ptr_offset = nsamps_per_buff * 4 - remaining_bytes[ i ];
				size_t data_len = std::min( CRIMSON_MAX_VITA_PAYLOAD_LEN_BYTES, remaining_bytes[ i ] ) & ~(4 - 1);
>>>>>>> 70bf1951

				if ( _en_fc ) {

//					if ( _last_time[ i ] > get_time_now() ) {
//						UHD_MSG( warning ) << "OVERFLOW: Channel " << (char)( 'A' + _channels[ i ] ) << std::endl;
//					}
//
					if ( metadata.has_time_spec ) {
<<<<<<< HEAD

						uhd::time_spec_t last = _last_time[ i ];
						uhd::time_spec_t now = get_time_now();
						uhd::time_spec_t dt = last - now;

//						UHD_MSG( status ) << "SoB Sleep[ " << i << " ]:\n\t"
//							<< "_last_time[ " << i << " ]: " << std::setprecision(10) << _last_time[ i ].get_real_secs() << "\n\t"
//							<< "now: " << std::setprecision(10) << now.get_real_secs() << "\n\t";
//
						dt -= 10e-6;
						if ( dt.get_real_secs() > 30e-6 ) {
							//UHD_MSG( status ) << "sleeping " <<  (unsigned) ( ( dt - 0.001 ) * 1e6 ) << " us" << std::endl;
							struct timespec req, rem;
							req.tv_sec = (time_t) dt.get_full_secs();
							req.tv_nsec = dt.get_frac_secs()*1e9;
							nanosleep( &req, &rem );

//							UHD_MSG( status )
//								<< "SoB Sleep[ " << i << " ]:\n\t"
//								<< "requested: " << ( ( req.tv_sec * 1000000000 + req.tv_nsec ) / 1e9 ) << "\n\t"
//								<< "remaining: " << ( ( rem.tv_sec * 1000000000 + rem.tv_nsec ) / 1e9 )
//								<< std::endl;
						}
					}
					while ( ( get_time_now() < _last_time[i] ) ) {
//						// nop
=======
						double dt = _last_time[ i ].get_real_secs() - get_time_now().get_real_secs();
						dt -= 10e-6;
						if ( dt > 30e-6 ) {
							//UHD_MSG( status ) << "sleeping " <<  (unsigned) ( ( dt - 0.001 ) * 1e6 ) << " us" << std::endl;
							struct timespec req, rem;
							double whole_secs;
							modf( dt, &whole_secs);
							req.tv_sec = (time_t) whole_secs;
							req.tv_nsec = (long) ( (dt - whole_secs) * 1e9 );
							nanosleep( &req, &rem );
						}
					}
					while ( ( get_time_now() < _last_time[i] ) ) {
						// nop
>>>>>>> 70bf1951
						__asm__ __volatile__( "" );
					}
				}

				size_t samp_ptr_offset = nsamps_per_buff * sizeof( uint32_t ) - remaining_bytes[ i ];

				if_packet_info.num_header_words32 = metadata.has_time_spec ? 4 : 1;

				size_t data_len = std::min( CRIMSON_MAX_VITA_PAYLOAD_LEN_BYTES, remaining_bytes[ i ] ) & ~(4 - 1);

				if_packet_info.num_payload_words32 = data_len / sizeof( uint32_t );
				if_packet_info.num_payload_bytes = data_len;

				_tmp_buf[ i ][ 0 ] = 0;

				_tmp_buf[ i ][ 0 ] |= vrt::if_packet_info_t::PACKET_TYPE_DATA << 28;
				_tmp_buf[ i ][ 0 ] |= 1 << 25; // set reserved bit (so wireshark works). this should eventually be removed

				if ( metadata.has_time_spec ) {

					uint64_t ps = metadata.time_spec.get_frac_secs() * 1e12;

					_tmp_buf[ i ][ 0 ] |= vrt::if_packet_info_t::TSI_TYPE_OTHER << 22;
					_tmp_buf[ i ][ 0 ] |= vrt::if_packet_info_t::TSF_TYPE_PICO << 20;

					_tmp_buf[ i ][ 1 ] = metadata.time_spec.get_full_secs();
					_tmp_buf[ i ][ 2 ] = (uint32_t)( ps >> 32 );
					_tmp_buf[ i ][ 3 ] = (uint32_t)( ps >> 0  );
				}

				_tmp_buf[ i ][ 0 ] |= (uint16_t) ( if_packet_info.num_payload_words32 + if_packet_info.num_header_words32 );

				for( int k = 0; k < if_packet_info.num_header_words32; k++ ) {
					boost::endian::native_to_big_inplace( _tmp_buf[ i ][ k ] );
				}

				size_t header_len_bytes = if_packet_info.num_header_words32 * sizeof(uint32_t);
				std::memcpy( (uint8_t *)_tmp_buf[ i ] + header_len_bytes, (uint8_t *)buffs[i] + samp_ptr_offset, data_len );

//				UHD_MSG( status ) << "sending " << if_packet_info.num_payload_words32 << " samples to channel " << (char)( 'A' + _channels[ i ] ) << std::endl;

				size_t ret = _udp_stream[i] -> stream_out( _tmp_buf[ i ], header_len_bytes + data_len );

				//ret -= header_len_bytes;

				//update last_time with when it was supposed to have been sent:
				time_spec_t wait = time_spec_t( 0, ( (double)data_len/ 4.0 ) / (double)_crimson_samp_rate[ i ] );

				if (_en_fc) {
					_last_time[i] = _last_time[i] + wait;
				} else {
					_last_time[i] = get_time_now();
				}

				if ( data_len <= CRIMSON_MAX_VITA_PAYLOAD_LEN_BYTES && num_instances > 1 ) {
					boost::this_thread::sleep(boost::posix_time::microseconds(1));
				}

				remaining_bytes[i] -= data_len;
				samp_sent += data_len / sizeof( uint32_t );
			}

			// this ensures we only send the vita time spec on the first packet of the burst
			metadata.has_time_spec = false;

			// Exit if Timeout has lapsed
			if (get_time_now() > timeout_lapsed) {
				UHD_MSG( warning ) << __func__ << "():" << __LINE__ <<  ": timeout lapsed!!!" << std::endl;
				return samp_sent / _channels.size();
			}
		}

		return samp_sent / _channels.size();
	}

	// async messages are currently disabled
	bool recv_async_msg( async_metadata_t &async_metadata, double timeout = 0.1) {
		return false;
	}
	void disable_fc() {
		_en_fc = false;
		if (_flow_running) {
			_flowcontrol_thread->interrupt();	// thread exits on interrupt
			_flowcontrol_thread->join();		// wait for flow control thread to exit

			// Restore Adjusted Sample Rates to Original Values
			for (int c = 0; c < _channels.size(); c++) {
				_crimson_samp_rate[c] = _host_samp_rate[c];
			}
		}
	}
	void enable_fc() {
		_en_fc = true;
		if (!_flow_running) {
			_flow_running = true;
			_flowcontrol_thread = new boost::thread(init_flowcontrol, this);
		}
	}

	void set_device( crimson_tng_impl *dev ) {
		_crimson_tng_impl = dev;
	}

private:
	// init function, common to both constructors
	void init_tx_streamer( device_addr_t addr, property_tree::sptr tree, std::vector<size_t> channels,boost::mutex* udp_mutex_add, std::vector<int>* async_comm, boost::mutex* async_mutex) {

		// kb 4001: stop-gap solution until kb #4000 is fixed!!!
		destroy_other_processes_using_crimson();

		// kb #3850: we only instantiate / converge the PID controller for the 0th txstreamer instance
		// to prevent any other constructors from returning before the PID is locked, surround the entire
		// init_tx_streamer() with mutex protection.
		num_instances_lock.lock();

		_instance_num = instance_counter++;
		num_instances++;

		// save the tree
		_tree = tree;
		_channels = channels;

		// setup the flow control UDP channel
    		_flow_iface = crimson_tng_iface::make( udp_simple::make_connected(
		        addr["addr"], BOOST_STRINGIZE(CRIMSON_TNG_FLOW_CNTRL_UDP_PORT)) );

		// get the property root path
		const fs_path mb_path   = "/mboards/0";
		const fs_path time_path = mb_path / "time";
		const fs_path prop_path = mb_path / "tx_link";

		// if no channels specified, default to channel 1 (0)
		_channels = _channels.empty() ? std::vector<size_t>(1, 0) : _channels;
		_if_mtu = std::vector<size_t>( _channels.size() );

		if ( addr.has_key( "sync_multichannel_params" ) && "1" == addr[ "sync_multichannel_params" ] ) {
			tree->access<int>( mb_path / "cm" / "chanmask-tx" ).set( channels_to_mask( _channels ) );
		}

		//Set up mutex variables
		_udp_mutex_add = udp_mutex_add;
		_async_comm = async_comm;
		_async_mutex = async_mutex;

		//Set up constants
		_max_clock_ppm_error = 100;

		bool have_time_diff_iface = false;

		for (unsigned int i = 0; i < _channels.size(); i++) {

			std::string sfp;
			switch( _channels[ i ] ) {
			case 0:
			case 2:
				sfp = "sfpa";
				break;
			case 1:
			case 3:
				sfp = "sfpb";
				break;
			}

			std::string ch       = boost::lexical_cast<std::string>((char)(_channels[i] + 65));
			std::string udp_port = tree->access<std::string>(prop_path / "Channel_"+ch / "port").get();
			std::string iface    = tree->access<std::string>(prop_path / "Channel_"+ch / "iface").get();
			std::string ip_addr  = tree->access<std::string>( mb_path / "link" / sfp / "ip_addr").get();
			_pay_len = tree->access<int>(mb_path / "link" / sfp / "pay_len").get();

			_if_mtu[ i ] = get_if_mtu( ip_addr );

			// power on the channel
			tree->access<std::string>(mb_path / "tx" / "Channel_"+ch / "pwr").set("1");
			usleep(500000);

			// vita enable (as of kb #3804, always use vita headers for tx)
			tree->access<std::string>(prop_path / "Channel_"+ch / "vita_en").set("1");

			_tmp_buf.push_back( new uint32_t[ CRIMSON_TNG_MAX_MTU ] );

			// connect to UDP port
			_udp_stream.push_back(uhd::transport::udp_stream::make_tx_stream(ip_addr, udp_port));

			if ( 0 == _instance_num && ! have_time_diff_iface ) {

				// it does not currently matter whether we use the sfpa or sfpb port atm, they both access the same fpga hardware block
				int sfpa_port = tree->access<int>( mb_path / "fpga/board/flow_control/sfpa_port" ).get();
				std::string time_diff_port = std::to_string( sfpa_port );
				_time_diff_iface = uhd::transport::udp_simple::make_connected( ip_addr, time_diff_port );

				have_time_diff_iface = true;
			}

			std::vector<uint32_t> *counter = new std::vector<uint32_t>();
			counter->push_back(0);
			counter->push_back(0);
			_buffer_count.push_back(*counter);

			// initialize sample rate
			_crimson_samp_rate.push_back(0);
			_host_samp_rate.push_back(0);

			// initialize the _last_time
			_last_time.push_back(time_spec_t(0.0));

			// initialise FIFO Steady State Targets
			_fifo_level_perc.push_back(80);
			_underflow_flag.push_back(true);
			_overflow_flag.push_back(false);

		}

		if ( 0 == _instance_num ) {
			//Initialize "Time Diff" mechanism before starting flow control thread
			time_spec_t ts = time_spec_t::get_system_time();
			_streamer_start_time = ts.get_real_secs();
			// The problem is that this class does not hold a multi_crimson instance
			tree->access<time_spec_t>( time_path / "now" ).set( ts );

			// Tyreus-Luyben tuned PID controller
			_time_diff_pidc = uhd::pidc_tl(
				0.0, // desired set point is 0.0s error
				1.0, // measured K-ultimate occurs with Kp = 1.0, Ki = 0.0, Kd = 0.0
				// measured P-ultimate is inverse of 1/2 the flow-control sample rate
				2.0 / (double)CRIMSON_TNG_UPDATE_PER_SEC
			);
			// initial values are just to ensure that our PID does not think its converged right away
			// which could be the case if the initial y value was 0.
			_pv_derivor = uhd::diff( 0, 100 );
			_cv_filter.set_window_size( (size_t)( crimson_tng_tx_streamer::CV_FILTER_WINDOW_S * (double)CRIMSON_TNG_UPDATE_PER_SEC ) );
			_dpv_filter.set_window_size( (size_t)( crimson_tng_tx_streamer::DPV_FILTER_WINDOW_S * (double)CRIMSON_TNG_UPDATE_PER_SEC ) );
		}

		//Set up initial flow control variables
		_flow_running=true;
		_en_fc=true;
		_flowcontrol_thread = new boost::thread(init_flowcontrol, this);

		for(
			time_spec_t time_then = uhd::time_spec_t::get_system_time(),
			time_now = time_then
			; ! _pid_converged;
			time_now = uhd::time_spec_t::get_system_time()
		) {
#ifndef DEBUG_START_OF_BURST
			if ( (time_now - time_then).get_full_secs() > 20 ) {
				throw runtime_error( "Clock domain synchronization taking unusually long. Are there more than 1 applications controlling Crimson?" );
			}
#endif
			usleep( 100000 );
		}

		num_instances_lock.unlock();
	}

	void fini_tx_streamer() {

		// kb #3850: while other instances are active, do not destroy the 0th instance, so that the PID
		// controller continues to track changes
		for( bool should_delay = true; should_delay;  ) {
			num_instances_lock.lock();
			if ( 0 == _instance_num && num_instances > 1 ) {
				should_delay = true;
			} else {
				num_instances--;
				should_delay = false;
			}
			num_instances_lock.unlock();

			if ( should_delay ) {
				usleep( (size_t)100e3 );
			}
		}

		disable_fc();	// Wait for thread to finish
		delete _flowcontrol_thread;

		const fs_path mb_path   = "/mboards/0";
		const fs_path prop_path = mb_path / "tx_link";

		_tree->access<int>( mb_path / "cm" / "chanmask-tx" ).set( 0 );

		for (unsigned int i = 0; i < _channels.size(); i++) {
			delete[] _tmp_buf[ i ];
			std::string ch = boost::lexical_cast<std::string>((char)(_channels[i] + 65));
			// power off the channel
			_tree->access<std::string>(mb_path / "tx" / "Channel_"+ch / "pwr").set("0");
			usleep(4000);
		}

		_crimson_tng_impl = NULL;
	}

	// SoB: Time Diff (Time Diff mechanism is used to get an accurate estimate of Crimson's absolute time)
	static constexpr double tick_period_ns = 2.0 / CRIMSON_TNG_MASTER_CLOCK_RATE * 1e9;
	static inline int64_t ticks_to_nsecs( int64_t tv_tick ) {
		return (int64_t)( (double) tv_tick * tick_period_ns ) /* [tick] * [ns/tick] = [ns] */;
	}
	static inline int64_t nsecs_to_ticks( int64_t tv_nsec ) {
		return (int64_t)( (double) tv_nsec / tick_period_ns )  /* [ns] / [ns/tick] = [tick] */;
	}

	#pragma pack(push,1)
	struct time_diff_packet {
		uint64_t header; // 1 for time diff
		int64_t tv_sec;
		int64_t tv_tick;
	};
	#pragma pack(pop)

	static inline void make_time_diff_packet( time_diff_packet & pkt, time_spec_t ts = time_spec_t::get_system_time() ) {
		pkt.header = 1;
		pkt.tv_sec = ts.get_full_secs();
		pkt.tv_tick = nsecs_to_ticks( (int64_t) ( ts.get_frac_secs() * 1e9 ) );

		bo::native_to_big_inplace( pkt.header );
		bo::native_to_big_inplace( (uint64_t &) pkt.tv_sec );
		bo::native_to_big_inplace( (uint64_t &) pkt.tv_tick );
	}

	/// SoB Time Diff: send sync packet (must be done before reading flow iface)
	void time_diff_send() {

		time_diff_packet pkt;

		// Input to Process (includes feedback from PID Controller)
		make_time_diff_packet(
			pkt,
			time_spec_t(
				get_time_now().get_real_secs()
				+ _time_diff_pidc.get_control_variable()
			)
		);

		_time_diff_iface->send(
			boost::asio::const_buffer(
				(void *) &pkt,
				sizeof( pkt )
			)
		);
	}

	/// Extract time diff details from flow-control message string
	static inline double time_diff_extract( std::stringstream &ss ) {

		// note: requires position of stringstream to be at beginning of time diff

		int64_t tv_sec;
		int64_t tv_tick;
		uint64_t tmp;
		ss >> std::hex >> tmp;
		tv_sec = (int64_t) tmp;
		ss.ignore();
		ss >> std::hex >> tmp;
		tv_tick = (int64_t) tmp;

		// Output from Process (fed back into PID controller)
		double pv = (double)tv_sec + (double)ticks_to_nsecs( tv_tick ) / 1e9;

		return pv;
	}

	/// SoB Time Diff: feed the time diff error back into out control system
	void time_diff_process( double pv ) {

		static const double sp = 0.0;

		//double cv = _cv_filter.update( _time_diff_pidc.update_control_variable( sp, pv ) );
		double cv = _time_diff_pidc.update_control_variable( sp, pv );
		double x = _time_diff_pidc.get_last_time();

		double filtered_pv = _dpv_filter.update( std::abs( pv ) );

		if ( ! _pid_converged ) {
			if ( std::abs( filtered_pv ) < crimson_tng_tx_streamer::PV_MAX_ERROR_FOR_CONVERGENCE * 0.9  ) {
				_pid_converged = true;
#ifdef DEBUG_START_OF_BURST
				UHD_MSG(status)
					<< "t: " << std::fixed << std::setprecision(6) << x << ", "
					<< "PID converged after : " << std::scientific << x - _streamer_start_time << " s" << std::endl;
#endif
			}
		} else {
			if ( std::abs( filtered_pv ) >= crimson_tng_tx_streamer::PV_MAX_ERROR_FOR_CONVERGENCE * 1.10 ) {
				_pid_converged = false;
#ifdef DEBUG_START_OF_BURST
				UHD_MSG(status)
					<< "t: " << std::fixed << std::setprecision(6) << x << ", "
					<< "PID diverged after : " << std::scientific << x - _streamer_start_time << " s" << std::endl;
#endif
			}
		}

		// For SoB, record the absolute, instantaneous time difference + compensation
		if ( NULL != _crimson_tng_impl && _pid_converged ) {
			_crimson_tng_impl->set_time_diff( cv );
		}

#if DEBUG_START_OF_BURST
		if ( 0 == clock_drift_print_counter % CRIMSON_TNG_UPDATE_PER_SEC ) {
			UHD_MSG(status)
				<< "t: " << std::fixed << std::setprecision(6) << x << ", "
				<< "cv: " << std::fixed << std::setprecision( 20 ) << cv << ", "
				<< "pv: " << std::fixed << std::setprecision( 20 ) << filtered_pv << ", "
//				<< "dpv: " << std::fixed << std::setprecision( 20 ) << dpv << ", "
				<< std::endl;
		}
		clock_drift_print_counter++;
#endif
	}

	// Flow Control (should be called once on seperate thread)
	static void init_flowcontrol(crimson_tng_tx_streamer* txstream) {

		//Get flow control updates x times a second
		uint32_t wait = 1000/CRIMSON_TNG_UPDATE_PER_SEC;
		txstream->_flow_running = true;
		uint8_t samp_rate_update_ctr = 4;
		double new_samp_rate[txstream->_channels.size()];

		try {
				boost::this_thread::sleep(boost::posix_time::milliseconds(wait));
		} catch (boost::thread_interrupted&) {
			return;
		}

		while(true) {

			//Sleep for desired time
			// Catch Interrupts to Exit here
			try {
				if (samp_rate_update_ctr < 4) {
					boost::this_thread::sleep( boost::posix_time::milliseconds(wait) );
				} else {	// Reduce wait by the approx time (~2ms) it takes for sample rate updates
					boost::this_thread::sleep( boost::posix_time::milliseconds(wait - (txstream->_channels.size()*2)) );
				}
			} catch (boost::thread_interrupted&) {
				return;
			}

			// Get Sample Rate Information if update counter threshold has been reached

			if (samp_rate_update_ctr < 4) {		// Sample Rate will get updated every fifth loop
				samp_rate_update_ctr++;
			} else {
				for (int c = 0; c < txstream->_channels.size(); c++) {
					std::string ch = boost::lexical_cast<std::string>((char)(txstream->_channels[c] + 65));
					// Access time found to be between 1.3ms to 2.2ms
					new_samp_rate[c] = txstream->_tree->access<double>("/mboards/0/tx_dsps/Channel_"+ch+"/rate/value").get();
				}
				samp_rate_update_ctr = 0;
			}

			//get data under mutex lock
			txstream->_udp_mutex_add->lock();

			if ( 0 == txstream->_instance_num ) {
				txstream->time_diff_send();
			}

			txstream->_flow_iface -> poke_str("Read fifo");
			std::string buff_read = txstream->_flow_iface -> peek_str();

			txstream->_udp_mutex_add->unlock();

			// remove the "flow," at the beginning of the string
			buff_read.erase(0, 5);

			//Prevent multiple access
			txstream->_flowcontrol_mutex.lock();

			// Update Sample Rates
			if (samp_rate_update_ctr == 0) {
				for (int c = 0; c < txstream->_channels.size(); c++) {
					if (new_samp_rate[c] != txstream->_host_samp_rate[c]) {
//						if (new_samp_rate[c] < CRIMSON_TNG_SS_FIFOLVL_THRESHOLD)
							txstream->_fifo_level_perc[c] = 50;
//						else
//							txstream->_fifo_level_perc[c] = 80;
						txstream->_crimson_samp_rate[c] = new_samp_rate[c];
						txstream->_host_samp_rate[c] = txstream->_crimson_samp_rate[c];
					}
				}
			}

			// read in each fifo level, ignore() will skip the commas
			std::stringstream ss(buff_read);
			for (int j = 0; j < 4; j++) {
				ss >> txstream->_fifo_lvl[j];
				ss.ignore();
			}

			if ( 0 == txstream->_instance_num ) {
				txstream->time_diff_process( time_diff_extract( ss ) );
			}

			//increment buffer count to say we have data
			for (int j = 0; j < txstream->_channels.size(); j++) {
				txstream->_buffer_count[j][0]++;	// For coordinating sample rate updates
			}
			txstream->_async_mutex->lock();

			//If under run, tell user
			for (int ch = 0; ch < txstream->_channels.size(); ch++) {	// Alert send when FIFO level is < 20% (~13106)
				if (txstream->_fifo_lvl[txstream->_channels[ch]] >=0 && txstream->_fifo_lvl[txstream->_channels[ch]] < 13106 ) {
					if (txstream->_fifo_lvl[txstream->_channels[ch]] < 15) {
						txstream->_async_comm->push_back(async_metadata_t::EVENT_CODE_UNDERFLOW);
					}
					txstream->_underflow_flag[ch] = true;
				}
				else if (txstream->_fifo_lvl[txstream->_channels[ch]] > 58979) {	// Alert send when FIFO level > 90% (~58979)
					txstream->_overflow_flag[ch] = true;
				}
			}

			//unlock
			txstream->_async_mutex->unlock();
			txstream->_flowcontrol_mutex.unlock();
		}

		txstream->_flow_running = false;
	}

	// Actual Flow Control Controller
	void update_samplerate(size_t channel) {
		int timeout = 0;
		if(_flowcontrol_mutex.try_lock()){
			if(_buffer_count[channel][0]!=_buffer_count[channel][1]){
				setup_steadystate(channel);	// Handles Underflows
//				for (unsigned int i = 0; i < _channels.size(); i++) {
				//If mutex is locked, let the streamer loop around and try again if we are still waiting

					// calculate the error - aim for steady state fifo level percentage
					double f_update = ((CRIMSON_TNG_BUFF_SIZE*_fifo_level_perc[channel]/100)- _fifo_lvl[_channels[channel]]) / (CRIMSON_TNG_BUFF_SIZE);
					//apply correction
					_crimson_samp_rate[channel]=_crimson_samp_rate[channel]+(2*f_update*_crimson_samp_rate[channel])/10000000;

					//Limit the correction
					//Maximum correction is a half buffer per second (a buffer element is 2 samples).
					double max_corr = _host_samp_rate[channel] * (_max_clock_ppm_error/1000000);
					if (max_corr> CRIMSON_TNG_BUFF_SIZE) max_corr=CRIMSON_TNG_BUFF_SIZE;
					if(_crimson_samp_rate[channel] > (_host_samp_rate[channel] + max_corr)){
						_crimson_samp_rate[channel] = _host_samp_rate[channel] + max_corr;
					}else if(_crimson_samp_rate[channel] < (_host_samp_rate[channel] - max_corr)){
						_crimson_samp_rate[channel] = _host_samp_rate[channel] - max_corr;
					}

					//Adjust last time to try and correct to 50%
					//The adjust is 1/20th as that is the update period
					if (_fifo_lvl[_channels[channel]] > (CRIMSON_TNG_BUFF_SIZE*_fifo_level_perc[channel]/100)){
						time_spec_t lvl_adjust = time_spec_t(0,
								((_fifo_lvl[_channels[channel]]-(CRIMSON_TNG_BUFF_SIZE*_fifo_level_perc[channel]/100))*2/20) / (double)_crimson_samp_rate[channel]);
						_last_time[channel] += lvl_adjust;
					}else{
						time_spec_t lvl_adjust = time_spec_t(0,
								(((CRIMSON_TNG_BUFF_SIZE*_fifo_level_perc[channel]/100)-_fifo_lvl[_channels[channel]])*2/20) / (double)_crimson_samp_rate[channel]);
						_last_time[channel] -= lvl_adjust;
					}

					// Handle OverFlow Alerts
					if (_overflow_flag[channel]) {
						time_spec_t delay_buffer_ss = time_spec_t(0, ((_fifo_level_perc[channel] / 2)/100*(double)(CRIMSON_TNG_BUFF_SIZE)) / (double)_crimson_samp_rate[channel]);
						_last_time[channel] += delay_buffer_ss;

						_overflow_flag[channel] = false;
					}

//				}
				//Buffer is now handled
				_buffer_count[channel][1] = _buffer_count[channel][0];
			}
			_flowcontrol_mutex.unlock();
		}

	}

	void setup_steadystate(size_t i) {	// i is the channel assignment
		if (_crimson_samp_rate[i] == 0) {	// Handle UnderFlow if it occurs
			//Get sample rate
			std::string ch = boost::lexical_cast<std::string>((char)(_channels[i] + 65));
			_crimson_samp_rate[i] = _tree->access<double>("/mboards/0/tx_dsps/Channel_"+ch+"/rate/value").get();

			//Set the user set sample rate to refer to later
			_host_samp_rate[i] = _crimson_samp_rate[i];

			// Set FIFO level steady state target accordingly
//			if (_crimson_samp_rate[i] < CRIMSON_TNG_SS_FIFOLVL_THRESHOLD)
				_fifo_level_perc[i] = 50;
//			else
//				_fifo_level_perc[i] = 80;
		}

		if (_crimson_samp_rate[i] == 0 || _underflow_flag[i]) {
			//Adjust sample rate to fill up buffer in first half second
			//we do this by setting the "last time " data was sent to be half a buffers worth in the past
			//each element in the buffer is 1 samples worth
			time_spec_t past_buffer_ss = time_spec_t(0, (_fifo_level_perc[i]/100*(double)(CRIMSON_TNG_BUFF_SIZE)) / (double)_crimson_samp_rate[i]);
			_last_time[i] = time_spec_t::get_system_time()-past_buffer_ss;
			//_timer_tofreerun = time_spec_t::get_system_time() + time_spec_t(15, 0);

			_underflow_flag[i] = false;
		}
	}

	// helper function to swap bytes, within 32-bits
	void _32_align(uint32_t* data) {
		*data = (*data & 0x000000ff) << 24 |
			(*data & 0x0000ff00) << 8  |
			(*data & 0x00ff0000) >> 8  |
			(*data & 0xff000000) >> 24;
	}

	std::vector<uhd::transport::udp_stream::sptr> _udp_stream;
	std::vector<uint32_t *> _tmp_buf;
	std::vector<size_t> _channels;
	boost::thread *_flowcontrol_thread;
	std::vector<double> _crimson_samp_rate;
	std::vector<double> _host_samp_rate;
	std::vector<bool> _underflow_flag;
	std::vector<bool> _overflow_flag;
	std::vector<time_spec_t> _last_time;
	property_tree::sptr _tree;
	size_t _pay_len;
	std::vector<size_t> _if_mtu;
	uhd::wb_iface::sptr _flow_iface;
	boost::mutex _flowcontrol_mutex;
	double _fifo_lvl[4];
	std::vector< std::vector<uint32_t> > _buffer_count;
	bool _flow_running;
	boost::mutex* _udp_mutex_add;
	boost::mutex* _async_mutex;
	std::vector<int>* _async_comm;
	std::vector<double> _fifo_level_perc;
	double _max_clock_ppm_error;
	bool _en_fc;

	static std::mutex num_instances_lock; // mutex to prevent race conditions
	static size_t num_instances; // num_instances will fluctuate, but is non-negative
	static size_t instance_counter; // instance counter increases monotonically for _instance_num
	ssize_t _instance_num = -1; // per-instance unique id (w.r.t. libuhd.so copy)

	//debug
	time_spec_t _timer_tofreerun;

	/**
	 * Start of Burst (SoB) objects
	 */
	double _streamer_start_time;
	double _sob_time;
	/// UDP endpoint that receives our Time Diff packets
	udp_simple::sptr _time_diff_iface;
	/** PID controller that rejects differences between Crimson's clock and the host's clock.
	 *  -> The Set Point of the controller (the desired input) is the desired error between the clocks - zero!
	 *  -> The Process Variable (the measured value), is error between the clocks, as computed by Crimson.
	 *  -> The Control Variable of the controller (the output) is the required compensation for the host
	 *     such that the error is forced to zero.
	 *     => Crimson Time Now := Host Time Now + CV
	 *     => The CV contains several components:
	 *        1) A DC component that represents the (on-average) constant processing time
	 *           (i.e. the time to send / receive flow data over the network, convert strings,
	 *           do math, make system calls). The DC component is very large in comparison to the clock drift.
	 *        2) A significant amount of noise, which is the sum of the variances of network latency and
	 *           processing time (there may be other sources of noise). Even the noise is an order of
	 *           magnitude (or more) greater than the actual clock drift.
	 *        3) A slowly varying AC component that represents the actual clock drift. The actual clock
	 *           drift is dwarfed by both the noise and the DC component.
	 */
	uhd::pidc _time_diff_pidc;
	/**
	 * For safetely purposes, we can only rely on the PID control variable (CV) when the
	 * state of the PID controller is in convergence.
	 *
	 * We define the state of convergence when the short-time average slope of the
	 * process variable becomes negligibly small.
	 */
	static constexpr double PV_MAX_ERROR_FOR_CONVERGENCE = 100e-6;
	static constexpr double CV_FILTER_WINDOW_S = 2;
	static constexpr double DPV_FILTER_WINDOW_S = 0.25;
	static bool _pid_converged;
	uhd::diff _pv_derivor;
	uhd::sma _dpv_filter;
	uhd::sma _cv_filter;
	/// Store results of time diff in _crimson_tng_impl object
	crimson_tng_impl *_crimson_tng_impl = NULL;
#ifdef DEBUG_START_OF_BURST
	size_t clock_drift_print_counter = 0;
#endif
};
std::mutex crimson_tng_tx_streamer::num_instances_lock;
size_t crimson_tng_tx_streamer::num_instances = 0;
size_t crimson_tng_tx_streamer::instance_counter = 0;
bool crimson_tng_tx_streamer::_pid_converged = false;

/***********************************************************************
 * Async Data
 **********************************************************************/
// async messages are currently disabled and are deprecated according to UHD
bool crimson_tng_impl::recv_async_msg(
    async_metadata_t &async_metadata, double timeout
){

	_async_mutex.lock();
	if (!_async_comm.empty()){
	//	async_metadata.event_code = (async_metadata_t::event_code_t)_async_comm.front();
		_async_comm.erase(_async_comm.begin());
	//	return true;
	}
	_async_mutex.unlock();
    return false;
}

/***********************************************************************
 * Receive streamer
 **********************************************************************/
rx_streamer::sptr crimson_tng_impl::get_rx_stream(const uhd::stream_args_t &args){
	// Crimson currently only supports cpu_format of "sc16" (complex<int16_t>) stream
	if (strcmp(args.cpu_format.c_str(), "sc16") != 0 && strcmp(args.cpu_format.c_str(), "") != 0 ) {
		UHD_MSG(error) << "CRIMSON_TNG Stream only supports cpu_format of \
			\"sc16\" complex<int16_t>" << std::endl;
	}

	// Crimson currently only supports (over the wire) otw_format of "sc16" - Q16 I16 if specified
	if (strcmp(args.otw_format.c_str(), "sc16") != 0 && strcmp(args.otw_format.c_str(), "") != 0 ) {
		UHD_MSG(error) << "CRIMSON_TNG Stream only supports otw_format of \
			\"sc16\" Q16 I16" << std::endl;
	}

	// TODO firmware support for other otw_format, cpu_format
	return rx_streamer::sptr(new crimson_tng_rx_streamer(this->_addr, this->_tree, args.channels));
}

/***********************************************************************
 * Transmit streamer
 **********************************************************************/
tx_streamer::sptr crimson_tng_impl::get_tx_stream(const uhd::stream_args_t &args){
	// Crimson currently only supports cpu_format of "sc16" (complex<int16_t>) stream
	if (strcmp(args.cpu_format.c_str(), "sc16") != 0 && strcmp(args.cpu_format.c_str(), "") != 0 ) {
		UHD_MSG(error) << "CRIMSON_TNG Stream only supports cpu_format of \
			\"sc16\" complex<int16_t>" << std::endl;
	}

	// Crimson currently only supports (over the wire) otw_format of "sc16" - Q16 I16 if specified
	if (strcmp(args.otw_format.c_str(), "sc16") != 0 && strcmp(args.otw_format.c_str(), "") != 0 ) {
		UHD_MSG(error) << "CRIMSON_TNG Stream only supports otw_format of \
			\"sc16\" Q16 I16" << std::endl;
	}

	// TODO firmware support for other otw_format, cpu_format
	crimson_tng_tx_streamer::sptr r( new crimson_tng_tx_streamer(this->_addr, this->_tree, args.channels, &this->_udp_mutex, &this->_async_comm, &this->_async_mutex) );
	r->set_device( this );
	return r;
}

// kb 4001: stop-gap solution until kb #4000 is fixed!!!
#include <sys/types.h>
#include <sys/stat.h>
#include <unistd.h>
#include <dirent.h>
#include <signal.h>

#include <regex>

static void destroy_other_processes_using_crimson() {

	static const std::regex re( "^crimson-([1-9][0-9]*).lock$" );
	DIR *dp;
	std::string lock_file_name;
	std::smatch match;
	uint64_t pidn;
	std::stringstream ss;
	int fd;
	struct stat st;

	dp = opendir( "/tmp" );
	if ( NULL == dp ) {
		throw runtime_error(
			(
				boost::format( "opendir: %s (%d)" )
				% std::strerror( errno )
				% errno
			).str()
		);
	}

	for( dirent *de = readdir( dp ); NULL != de; de = readdir( dp ) ) {

		if ( DT_REG != de->d_type ) {
			continue;
		}

		lock_file_name = std::string( de->d_name );

		if ( ! std::regex_search( lock_file_name, match, re ) ) {
			continue;
		}

		ss = std::stringstream( match.str( 1 ) );
		ss >> pidn;

		if ( getpid() == pid_t( pidn ) ) {
			// skip this PID, if an existing tx streamer has already been made
			continue;
		}

		if ( 0 == kill( pid_t( pidn ), SIGKILL ) ) {
			UHD_MSG( warning ) << "killed hung process " << pidn << std::endl;
		}

		lock_file_name = "/tmp/" + lock_file_name;
		if ( 0 == remove( lock_file_name.c_str() ) ) {
			UHD_MSG( warning ) << "removed stale lockfile " << lock_file_name << std::endl;
		} else {
			UHD_MSG( warning ) << "failed to remove stale lockfile " << lock_file_name << std::endl;
		}
	}
	closedir( dp );

	ss.clear();
	ss << "/tmp/crimson-" << (uint64_t) getpid() << ".lock";

	lock_file_name = ss.str();

	if ( 0 == stat( lock_file_name.c_str(), &st ) ) {
		// file already exists (created by another tx streamer instance)
		return;
	}

	fd = open( lock_file_name.c_str(), O_RDWR | O_CREAT, 0666 );
	if ( -1 == fd ) {
		UHD_MSG( warning ) << "failed to create lockfile " << lock_file_name << ": " << strerror( errno ) << std::endl;
	} else {
		close( fd );
	}
}<|MERGE_RESOLUTION|>--- conflicted
+++ resolved
@@ -532,21 +532,11 @@
 					continue;
 				}
 
-<<<<<<< HEAD
 				if ( ! metadata.has_time_spec ) {
 					// update sample rate if we don't know the sample rate
 					setup_steadystate( i );
 					update_samplerate( i );
 				}
-=======
-				size_t ret = 0;
-				// update sample rate if we don't know the sample rate
-				setup_steadystate( i );
-				update_samplerate( i );
-
-				size_t samp_ptr_offset = nsamps_per_buff * 4 - remaining_bytes[ i ];
-				size_t data_len = std::min( CRIMSON_MAX_VITA_PAYLOAD_LEN_BYTES, remaining_bytes[ i ] ) & ~(4 - 1);
->>>>>>> 70bf1951
 
 				if ( _en_fc ) {
 
@@ -555,8 +545,6 @@
 //					}
 //
 					if ( metadata.has_time_spec ) {
-<<<<<<< HEAD
-
 						uhd::time_spec_t last = _last_time[ i ];
 						uhd::time_spec_t now = get_time_now();
 						uhd::time_spec_t dt = last - now;
@@ -582,22 +570,6 @@
 					}
 					while ( ( get_time_now() < _last_time[i] ) ) {
 //						// nop
-=======
-						double dt = _last_time[ i ].get_real_secs() - get_time_now().get_real_secs();
-						dt -= 10e-6;
-						if ( dt > 30e-6 ) {
-							//UHD_MSG( status ) << "sleeping " <<  (unsigned) ( ( dt - 0.001 ) * 1e6 ) << " us" << std::endl;
-							struct timespec req, rem;
-							double whole_secs;
-							modf( dt, &whole_secs);
-							req.tv_sec = (time_t) whole_secs;
-							req.tv_nsec = (long) ( (dt - whole_secs) * 1e9 );
-							nanosleep( &req, &rem );
-						}
-					}
-					while ( ( get_time_now() < _last_time[i] ) ) {
-						// nop
->>>>>>> 70bf1951
 						__asm__ __volatile__( "" );
 					}
 				}
