--- conflicted
+++ resolved
@@ -1586,31 +1586,10 @@
         case 0:
 	case 2:
 		sfp = "sfpa";
-<<<<<<< HEAD
-                break;
-        case 4:
-	case 5:
-        case 6:
-        case 7:
-                sfp = "sfpa";
-                break;
-        case 8:
-	case 9:
-        case 10:
-        case 11:
-                sfp = "sfpa"; //TODO: Fix to sfpC
-		break;
-        case 12:
-        case 13:
-        case 14:
-        case 15:
-                sfp = "sfpa"; //TODO: Fix to sfpD
-=======
 		break;
 	case 1:
 	case 3:
 		sfp = "sfpb";
->>>>>>> 42287811
 		break;
 	}
 #endif
