//
// Copyright 2017-2018 Ettus Research, a National Instruments Company
// Copyright 2019 Ettus Research, a National Instruments Brand
//
// SPDX-License-Identifier: GPL-3.0-or-later
//

#ifndef INCLUDED_UHD_USRP_DBOARD_IFACE_PYTHON_HPP
#define INCLUDED_UHD_USRP_DBOARD_IFACE_PYTHON_HPP

#include "../include/uhdlib/usrp/gpio_defs.hpp"
#include <uhd/usrp/dboard_iface.hpp>
#include <uhd/usrp/gpio_defs.hpp>

void export_dboard_iface(py::module& m)
{
    using dboard_iface    = uhd::usrp::dboard_iface;
    using special_props_t = uhd::usrp::dboard_iface_special_props_t;
    using unit_t          = dboard_iface::unit_t;

    using aux_dac_t = dboard_iface::aux_dac_t;
    using aux_adc_t = dboard_iface::aux_adc_t;

    using gpio_atr_reg_t  = uhd::usrp::gpio_atr::gpio_atr_reg_t;
    using gpio_atr_mode_t = uhd::usrp::gpio_atr::gpio_atr_mode_t;

    py::enum_<gpio_atr_reg_t>(m, "gpio_atr_reg")
        .value("ATR_REG_IDLE", gpio_atr_reg_t::ATR_REG_IDLE)
        .value("ATR_REG_TX_ONLY", gpio_atr_reg_t::ATR_REG_TX_ONLY)
        .value("ATR_REG_RX_ONLY", gpio_atr_reg_t::ATR_REG_RX_ONLY)
        .value("ATR_REG_FULL_DUPLEX", gpio_atr_reg_t::ATR_REG_FULL_DUPLEX);

    py::enum_<gpio_atr_mode_t>(m, "gpio_atr_mode")
        .value("MODE_ATR", gpio_atr_mode_t::MODE_ATR)
        .value("MODE_GPIO", gpio_atr_mode_t::MODE_GPIO);

    py::enum_<unit_t>(m, "unit")
        .value("UNIT_RX", unit_t::UNIT_RX)
        .value("UNIT_TX", unit_t::UNIT_TX)
        .value("UNIT_BOTH", unit_t::UNIT_BOTH);

    py::enum_<aux_dac_t>(m, "aux_dac")
        .value("AUX_DAC_A", aux_dac_t::AUX_DAC_A)
        .value("AUX_DAC_B", aux_dac_t::AUX_DAC_B)
        .value("AUX_DAC_C", aux_dac_t::AUX_DAC_C)
        .value("AUX_DAC_D", aux_dac_t::AUX_DAC_D);

    py::enum_<aux_adc_t>(m, "aux_adc")
        .value("AUX_ADC_A", aux_adc_t::AUX_ADC_A)
        .value("AUX_ADC_B", aux_adc_t::AUX_ADC_B);

    py::class_<special_props_t>(m, "special_props")
        // Properties
<<<<<<< HEAD
        .add_property("soft_clock_divider", &special_props_t::soft_clock_divider)
        .add_property("mangle_i2c_addrs"  , &special_props_t::mangle_i2c_addrs  )
        ;

    bp::class_<
        dboard_iface,
        boost::shared_ptr<dboard_iface>,
        uhd::noncopyable>("dboard_iface", bp::no_init)
=======
        .def_readwrite("soft_clock_divider", &special_props_t::soft_clock_divider)
        .def_readwrite("mangle_i2c_addrs", &special_props_t::mangle_i2c_addrs);
>>>>>>> f23ab721

    py::class_<dboard_iface, dboard_iface::sptr>(m, "dboard_iface")
        // Methods
        .def("get_special_props", &dboard_iface::get_special_props)
        .def("write_aux_dac", &dboard_iface::write_aux_dac)
        .def("read_aux_adc", &dboard_iface::read_aux_adc)
        .def("set_pin_ctrl", &dboard_iface::set_pin_ctrl)
        .def("get_pin_ctrl", &dboard_iface::get_pin_ctrl)
        .def("set_atr_reg", &dboard_iface::set_atr_reg)
        .def("get_atr_reg", &dboard_iface::get_atr_reg)
        .def("set_gpio_ddr", &dboard_iface::set_gpio_ddr)
        .def("get_gpio_ddr", &dboard_iface::get_gpio_ddr)
        .def("get_gpio_out", &dboard_iface::get_gpio_out)
        .def("set_gpio_out", &dboard_iface::set_gpio_out)
        .def("read_gpio", &dboard_iface::read_gpio)
        .def("write_spi", &dboard_iface::write_spi)
        .def("read_write_spi", &dboard_iface::read_write_spi)
        .def("set_clock_rate", &dboard_iface::set_clock_rate)
        .def("get_clock_rate", &dboard_iface::get_clock_rate)
        .def("get_clock_rates", &dboard_iface::get_clock_rates)
        .def("set_clock_enabled", &dboard_iface::set_clock_enabled)
        .def("get_codec_rate", &dboard_iface::get_codec_rate)
        .def("set_fe_connection", &dboard_iface::set_fe_connection)
        .def("get_command_time", &dboard_iface::get_command_time)
        .def("set_command_time", &dboard_iface::set_command_time)
        .def("sleep", &dboard_iface::sleep);
}

#endif /* INCLUDED_UHD_USRP_DBOARD_IFACE_PYTHON_HPP */<|MERGE_RESOLUTION|>--- conflicted
+++ resolved
@@ -11,6 +11,7 @@
 #include "../include/uhdlib/usrp/gpio_defs.hpp"
 #include <uhd/usrp/dboard_iface.hpp>
 #include <uhd/usrp/gpio_defs.hpp>
+
 
 void export_dboard_iface(py::module& m)
 {
@@ -51,19 +52,9 @@
 
     py::class_<special_props_t>(m, "special_props")
         // Properties
-<<<<<<< HEAD
-        .add_property("soft_clock_divider", &special_props_t::soft_clock_divider)
-        .add_property("mangle_i2c_addrs"  , &special_props_t::mangle_i2c_addrs  )
-        ;
-
-    bp::class_<
-        dboard_iface,
-        boost::shared_ptr<dboard_iface>,
-        uhd::noncopyable>("dboard_iface", bp::no_init)
-=======
         .def_readwrite("soft_clock_divider", &special_props_t::soft_clock_divider)
         .def_readwrite("mangle_i2c_addrs", &special_props_t::mangle_i2c_addrs);
->>>>>>> f23ab721
+
 
     py::class_<dboard_iface, dboard_iface::sptr>(m, "dboard_iface")
         // Methods
