--- conflicted
+++ resolved
@@ -10,18 +10,11 @@
 
 #include "usrp2_iface.hpp"
 #include <uhd/utils/noncopyable.hpp>
-<<<<<<< HEAD
-#include <boost/shared_ptr.hpp>
-#include <vector>
-
-class usrp2_clock_ctrl : uhd::noncopyable{
-=======
 #include <memory>
 #include <vector>
 
 class usrp2_clock_ctrl : uhd::noncopyable
 {
->>>>>>> f23ab721
 public:
     typedef std::shared_ptr<usrp2_clock_ctrl> sptr;
 
@@ -104,6 +97,7 @@
      * \param delay the clock delay in seconds
      */
     virtual void set_mimo_clock_delay(double delay) = 0;
+
 };
 
 #endif /* INCLUDED_CLOCK_CTRL_HPP */