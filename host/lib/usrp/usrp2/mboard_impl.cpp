--- conflicted
+++ resolved
@@ -70,19 +70,12 @@
         _allowed_decim_and_interp_rates.push_back(i);
     }
 
-<<<<<<< HEAD
     //setup the vrt rx registers
     _iface->poke32(_iface->regs.rx_ctrl_nsamps_per_pkt, _io_helper.get_max_recv_samps_per_packet());
     _iface->poke32(_iface->regs.rx_ctrl_nchannels, 1);
     _iface->poke32(_iface->regs.rx_ctrl_clear_overrun, 1); //reset
     _iface->poke32(_iface->regs.rx_ctrl_vrt_header, 0
-=======
-    //init the rx control registers
-    _iface->poke32(U2_REG_RX_CTRL_NSAMPS_PER_PKT, _io_helper.get_max_recv_samps_per_packet());
-    _iface->poke32(U2_REG_RX_CTRL_NCHANNELS, 1);
-    _iface->poke32(U2_REG_RX_CTRL_CLEAR_OVERRUN, 1); //reset
-    _iface->poke32(U2_REG_RX_CTRL_VRT_HEADER, 0
->>>>>>> bbe7dd1c
+
         | (0x1 << 28) //if data with stream id
         | (0x1 << 26) //has trailer
         | (0x3 << 22) //integer time other
@@ -93,9 +86,9 @@
     _iface->poke32(_iface->regs.time64_tps, size_t(get_master_clock_freq()));
 
     //init the tx control registers
-    _iface->poke32(U2_REG_TX_CTRL_NUM_CHAN, 0);    //1 channel
-    _iface->poke32(U2_REG_TX_CTRL_CLEAR_STATE, 1); //reset
-    _iface->poke32(U2_REG_TX_CTRL_REPORT_SID, 1);  //sid 1 (different from rx)
+    _iface->poke32(_iface->regs.tx_ctrl_num_chan, 0);    //1 channel
+    _iface->poke32(_iface->regs.tx_ctrl_clear_state, 1); //reset
+    _iface->poke32(_iface->regs.tx_ctrl_report_sid, 1);  //sid 1 (different from rx)
 
     //init the ddc
     init_ddc_config();
