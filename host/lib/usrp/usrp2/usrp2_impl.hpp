--- conflicted
+++ resolved
@@ -99,12 +99,8 @@
 private:
     size_t _index;
     int _rev_hi, _rev_lo;
-<<<<<<< HEAD
     const size_t _recv_samps_per_packet;
-=======
-    const size_t _recv_frame_size;
     bool _continuous_streaming;
->>>>>>> bd59192b
 
     //properties for this mboard
     void get(const wax::obj &, wax::obj &);
