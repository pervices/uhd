--- conflicted
+++ resolved
@@ -1233,12 +1233,8 @@
                 )
             );
         } catch ( ... ) {
-<<<<<<< HEAD
-        }UHD_LOGGER_ERROR(CYAN_8R_DEBUG_NAME_C) << "Unable to bind ip adress, certain features may not work. \n IP: " << _tree->access<std::string>( rx_link_path / "ip_dest" ).get() << std::endl;
-=======
-            UHD_LOGGER_ERROR("CYAN_8R") << "Unable to bind ip adress, certain features may not work. \n IP: " << _tree->access<std::string>( rx_link_path / "ip_dest" ).get() << std::endl;
+            UHD_LOGGER_ERROR(CYAN_8R_DEBUG_NAME_C) << "Unable to bind ip adress, certain features may not work. \n IP: " << _tree->access<std::string>( rx_link_path / "ip_dest" ).get() << std::endl;
         }
->>>>>>> da68fe43
     }
 
     // loop for all TX chains
@@ -1246,6 +1242,7 @@
 		std::string lc_num  = boost::lexical_cast<std::string>((char)(dspno + 'a'));
 		std::string num     = boost::lexical_cast<std::string>((char)(dspno + 'A'));
 		std::string chan    = "Channel_" + num;
+
 
 		const fs_path tx_codec_path = mb_path / "tx_codecs" / num;
 		const fs_path tx_fe_path    = mb_path / "dboards" / num / "tx_frontends" / chan;
@@ -1298,6 +1295,7 @@
 
 		TREE_CREATE_ST(tx_fe_path / "use_lo_offset", bool, false);
                //TREE_CREATE_RW(tx_fe_path / "lo_offset" / "value", "tx_"+lc_num+"/rf/dac/nco", double, double);
+
         TREE_CREATE_ST(tx_fe_path / "lo_offset" / "value", double, (double) CYAN_8R_LO_OFFSET );
 
 		TREE_CREATE_ST(tx_fe_path / "freq" / "range", meta_range_t,
