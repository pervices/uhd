//
// Copyright 2013 Ettus Research LLC
//
// This program is free software: you can redistribute it and/or modify
// it under the terms of the GNU General Public License as published by
// the Free Software Foundation, either version 3 of the License, or
// (at your option) any later version.
//
// This program is distributed in the hope that it will be useful,
// but WITHOUT ANY WARRANTY; without even the implied warranty of
// MERCHANTABILITY or FITNESS FOR A PARTICULAR PURPOSE.  See the
// GNU General Public License for more details.
//
// You should have received a copy of the GNU General Public License
// along with this program.  If not, see <http://www.gnu.org/licenses/>.
//

#ifndef INCLUDED_X300_FW_COMMON_H
#define INCLUDED_X300_FW_COMMON_H

#include <stdint.h>

/*!
 * Structs and constants for x300 communication.
 * This header is shared by the firmware and host code.
 * Therefore, this header may only contain valid C code.
 */
#ifdef __cplusplus
extern "C" {
#endif

<<<<<<< HEAD
#define X300_FW_COMPAT_MAJOR 4
=======
#define X300_MAX_HW_REV 6
#define X300_FW_COMPAT_MAJOR 3
>>>>>>> 5f4470a8
#define X300_FW_COMPAT_MINOR 0
#define X300_FPGA_COMPAT_MAJOR 11

//shared memory sections - in between the stack and the program space
#define X300_FW_SHMEM_BASE 0x6000
#define X300_FW_SHMEM_COMPAT_NUM 0
#define X300_FW_SHMEM_GPSDO_STATUS 1
#define X300_FW_SHMEM_UART_RX_INDEX 2
#define X300_FW_SHMEM_UART_TX_INDEX 3
#define X300_FW_SHMEM_CLAIM_STATUS 5
#define X300_FW_SHMEM_CLAIM_TIME 6
#define X300_FW_SHMEM_CLAIM_SRC 7
#define X300_FW_SHMEM_UART_RX_ADDR 8
#define X300_FW_SHMEM_UART_TX_ADDR 9
#define X300_FW_SHMEM_UART_WORDS32 10
#define X300_FW_SHMEM_ROUTE_MAP_ADDR 11
#define X300_FW_SHMEM_ROUTE_MAP_LEN 12

#define X300_FW_NUM_BYTES (1 << 15) //64k
#define X300_FW_COMMS_MTU (1 << 13) //8k
#define X300_FW_COMMS_UDP_PORT 49152

#define X300_VITA_UDP_PORT 49153
#define X300_GPSDO_UDP_PORT 49156
#define X300_FPGA_PROG_UDP_PORT 49157
#define X300_MTU_DETECT_UDP_PORT 49158

#define X300_DEFAULT_MAC_ADDR_0         {0x00, 0x50, 0xC2, 0x85, 0x3f, 0xff}
#define X300_DEFAULT_MAC_ADDR_1         {0x00, 0x50, 0xC2, 0x85, 0x3f, 0x33}

#define X300_DEFAULT_GATEWAY            (192 << 24 | 168 << 16 | 10  << 8  | 1 << 0)

#define X300_DEFAULT_IP_ETH0_1G         (192 << 24 | 168 << 16 | 10  << 8  | 2 << 0)
#define X300_DEFAULT_IP_ETH1_1G         (192 << 24 | 168 << 16 | 20  << 8  | 2 << 0)
#define X300_DEFAULT_IP_ETH0_10G        (192 << 24 | 168 << 16 | 30  << 8  | 2 << 0)
#define X300_DEFAULT_IP_ETH1_10G        (192 << 24 | 168 << 16 | 40  << 8  | 2 << 0)

#define X300_DEFAULT_NETMASK_ETH0_1G    (255 << 24 | 255 << 16 | 255  << 8  | 0 << 0)
#define X300_DEFAULT_NETMASK_ETH1_1G    (255 << 24 | 255 << 16 | 255  << 8  | 0 << 0)
#define X300_DEFAULT_NETMASK_ETH0_10G   (255 << 24 | 255 << 16 | 255  << 8  | 0 << 0)
#define X300_DEFAULT_NETMASK_ETH1_10G   (255 << 24 | 255 << 16 | 255  << 8  | 0 << 0)

#define X300_FW_COMMS_FLAGS_ACK        (1 << 0)
#define X300_FW_COMMS_FLAGS_ERROR      (1 << 1)
#define X300_FW_COMMS_FLAGS_POKE32     (1 << 2)
#define X300_FW_COMMS_FLAGS_PEEK32     (1 << 3)

#define X300_FPGA_PROG_FLAGS_ACK       (1 << 0)
#define X300_FPGA_PROG_FLAGS_ERROR     (1 << 1)
#define X300_FPGA_PROG_FLAGS_INIT      (1 << 2)
#define X300_FPGA_PROG_FLAGS_CLEANUP   (1 << 3)
#define X300_FPGA_PROG_FLAGS_ERASE     (1 << 4)
#define X300_FPGA_PROG_FLAGS_VERIFY    (1 << 5)
#define X300_FPGA_PROG_CONFIGURE       (1 << 6)
#define X300_FPGA_PROG_CONFIG_STATUS   (1 << 7)

#define X300_MTU_DETECT_ECHO_REQUEST (1 << 0)
#define X300_MTU_DETECT_ECHO_REPLY (1 << 1)
#define X300_MTU_DETECT_ERROR (1 << 2)

typedef struct
{
    uint32_t flags;
    uint32_t sequence;
    uint32_t addr;
    uint32_t data;
} x300_fw_comms_t;

typedef struct
{
    uint32_t flags;
    uint32_t sector;
    uint32_t index;
    uint32_t size;
    uint16_t data[128];
} x300_fpga_prog_t;

typedef struct
{
    uint32_t flags;
} x300_fpga_prog_flags_t;

typedef struct
{
    uint32_t flags;
    uint32_t size;
} x300_mtu_t;

#ifdef __cplusplus
}
#endif

#endif /* INCLUDED_X300_FW_COMMON_H */<|MERGE_RESOLUTION|>--- conflicted
+++ resolved
@@ -29,12 +29,8 @@
 extern "C" {
 #endif
 
-<<<<<<< HEAD
+#define X300_MAX_HW_REV 6
 #define X300_FW_COMPAT_MAJOR 4
-=======
-#define X300_MAX_HW_REV 6
-#define X300_FW_COMPAT_MAJOR 3
->>>>>>> 5f4470a8
 #define X300_FW_COMPAT_MINOR 0
 #define X300_FPGA_COMPAT_MAJOR 11
 
