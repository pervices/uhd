//
// Copyright 2013-2016 Ettus Research LLC
// Copyright 2018 Ettus Research, a National Instruments Company
//
// SPDX-License-Identifier: GPL-3.0-or-later
//

#ifndef INCLUDED_X300_IMPL_HPP
#define INCLUDED_X300_IMPL_HPP

#include "x300_radio_ctrl_impl.hpp"
#include "x300_clock_ctrl.hpp"
#include "x300_fw_common.h"
#include "x300_regs.hpp"
#include "x300_defaults.hpp"
#include "x300_device_args.hpp"

#include "../device3/device3_impl.hpp"
#include <uhd/property_tree.hpp>
#include <uhd/usrp/mboard_eeprom.hpp>
#include <uhd/usrp/subdev_spec.hpp>
#include <uhd/types/sensors.hpp>
#include <uhd/transport/udp_simple.hpp> //mtu
#include <uhd/usrp/gps_ctrl.hpp>
#include <uhd/transport/nirio/niusrprio_session.h>
#include <uhd/transport/vrt_if_packet.hpp>
#include <uhd/transport/muxed_zero_copy_if.hpp>
///////////// RFNOC /////////////////////
#include <uhd/rfnoc/block_ctrl.hpp>
///////////// RFNOC /////////////////////

#include <uhdlib/usrp/cores/i2c_core_100_wb32.hpp>
#include <uhdlib/usrp/common/recv_packet_demuxer_3000.hpp>
#include <boost/dynamic_bitset.hpp>
#include <boost/weak_ptr.hpp>
#include <atomic>

<<<<<<< HEAD
static const std::string X300_FW_FILE_NAME  = "usrp_x300_fw.bin";
static const std::string X300_DEFAULT_CLOCK_SOURCE  = "internal";

static const double X300_DEFAULT_TICK_RATE          = 200e6;   //Hz
static const double X300_BUS_CLOCK_RATE             = 187.5e6; //Hz

static const size_t X300_RX_SW_BUFF_SIZE_ETH        = 0x2000000;//32MiB    For an ~8k frame size any size >32MiB is just wasted buffer space
static const size_t X300_RX_SW_BUFF_SIZE_ETH_MACOS  = 0x100000; //1Mib

//The FIFO closest to the DMA controller is 1023 elements deep for RX and 1029 elements deep for TX
//where an element is 8 bytes. The buffers (number of frames * frame size) must be aligned to the
//memory page size.  For the control, we are getting lucky because 64 frames * 256 bytes each aligns
//with the typical page size of 4096 bytes.  Since most page sizes are 4096 bytes or some multiple of
//that, keep the number of frames * frame size aligned to it.
static const size_t X300_PCIE_RX_DATA_FRAME_SIZE        = 4096;     //bytes
static const size_t X300_PCIE_RX_DATA_NUM_FRAMES        = 4096;
static const size_t X300_PCIE_TX_DATA_FRAME_SIZE        = 4096;     //bytes
static const size_t X300_PCIE_TX_DATA_NUM_FRAMES	    = 4096;
static const size_t X300_PCIE_MSG_FRAME_SIZE            = 256;      //bytes
static const size_t X300_PCIE_MSG_NUM_FRAMES            = 64;
static const size_t X300_PCIE_MAX_CHANNELS              = 6;
static const size_t X300_PCIE_MAX_MUXED_CTRL_XPORTS     = 32;
static const size_t X300_PCIE_MAX_MUXED_ASYNC_XPORTS    = 4;

static const size_t X300_10GE_DATA_FRAME_MAX_SIZE   = 8000;     // CHDR packet size in bytes
static const size_t X300_1GE_DATA_FRAME_MAX_SIZE    = 1472;     // CHDR packet size in bytes
static const size_t X300_ETH_MSG_FRAME_SIZE         = uhd::transport::udp_simple::mtu;  //bytes
// MTU throttling for ethernet/TX (see above):
static const size_t X300_ETH_DATA_FRAME_MAX_TX_SIZE = 8000;

static const double X300_THREAD_BUFFER_TIMEOUT      = 0.1;   // Time in seconds

static const size_t X300_ETH_MSG_NUM_FRAMES         = 64;
static const size_t X300_ETH_DATA_NUM_FRAMES        = 32;
static const double X300_DEFAULT_SYSREF_RATE        = 10e6;

// Limit the number of initialization threads
static const size_t X300_MAX_INIT_THREADS           = 10;

static const size_t X300_MAX_RATE_PCIE              = 800000000; // bytes/s
static const size_t X300_MAX_RATE_10GIGE            = (size_t)(  // bytes/s
        10e9 / 8 *                                               // wire speed multiplied by percentage of packets that is sample data
        ( float(X300_10GE_DATA_FRAME_MAX_SIZE - uhd::usrp::DEVICE3_TX_MAX_HDR_LEN) /
          float(X300_10GE_DATA_FRAME_MAX_SIZE + 8 /* UDP header */ + 20 /* Ethernet header length */ )));
static const size_t X300_MAX_RATE_1GIGE            = (size_t)(  // bytes/s
        1e9 / 8 *                                               // wire speed multiplied by percentage of packets that is sample data
        ( float(X300_1GE_DATA_FRAME_MAX_SIZE - uhd::usrp::DEVICE3_TX_MAX_HDR_LEN) /
          float(X300_1GE_DATA_FRAME_MAX_SIZE + 8 /* UDP header */ + 20 /* Ethernet header length */ )));

#define X300_RADIO_DEST_PREFIX_TX 0

#define X300_XB_DST_E0  0
#define X300_XB_DST_E1  1
#define X300_XB_DST_PCI 2
#define X300_XB_DST_R0  3 // Radio 0 -> Slot A
#define X300_XB_DST_R1  4 // Radio 1 -> Slot B
#define X300_XB_DST_CE0 5

#define X300_SRC_ADDR0  0
#define X300_SRC_ADDR1  1
#define X300_DST_ADDR   2

=======
>>>>>>> 4f807a9d
// Ethernet ports
enum x300_eth_iface_t
{
    X300_IFACE_NONE = 0,
    X300_IFACE_ETH0 = 1,
    X300_IFACE_ETH1 = 2,
};

struct x300_eth_conn_t
{
    std::string addr;
    x300_eth_iface_t type;
    size_t link_rate;
};


uhd::uart_iface::sptr x300_make_uart_iface(uhd::wb_iface::sptr iface);

uhd::wb_iface::sptr x300_make_ctrl_iface_enet(uhd::transport::udp_simple::sptr udp, bool enable_errors = true);
uhd::wb_iface::sptr x300_make_ctrl_iface_pcie(uhd::niusrprio::niriok_proxy::sptr drv_proxy, bool enable_errors = true);

uhd::device_addrs_t x300_find(const uhd::device_addr_t &hint_);

class x300_impl : public uhd::usrp::device3_impl
{
public:

    x300_impl(const uhd::device_addr_t &);
    void setup_mb(const size_t which, const uhd::device_addr_t &);
    ~x300_impl(void);

    // device claim functions
    enum claim_status_t {UNCLAIMED, CLAIMED_BY_US, CLAIMED_BY_OTHER};
    static claim_status_t claim_status(uhd::wb_iface::sptr iface);
    static void claim(uhd::wb_iface::sptr iface);
    static bool try_to_claim(uhd::wb_iface::sptr iface, long timeout = 2000);
    static void release(uhd::wb_iface::sptr iface);

    enum x300_mboard_t {
        USRP_X300_MB, USRP_X310_MB, UNKNOWN
    };
    static x300_mboard_t get_mb_type_from_pcie(const std::string& resource, const std::string& rpc_port);
    static x300_mboard_t get_mb_type_from_eeprom(const uhd::usrp::mboard_eeprom_t& mb_eeprom);

    //! Read out the on-board EEPROM, convert to dict, and return
    static uhd::usrp::mboard_eeprom_t get_mb_eeprom(uhd::i2c_iface::sptr i2c);

protected:
    void subdev_to_blockid(
            const uhd::usrp::subdev_spec_pair_t &spec, const size_t mb_i,
            uhd::rfnoc::block_id_t &block_id, uhd::device_addr_t &block_args
    );
    uhd::usrp::subdev_spec_pair_t blockid_to_subdev(
            const uhd::rfnoc::block_id_t &blockid, const uhd::device_addr_t &block_args
    );

private:

    //vector of member objects per motherboard
    struct mboard_members_t
    {
        uhd::usrp::x300::x300_device_args_t args;

        bool initialization_done;
        uhd::task::sptr claimer_task;
        std::string xport_path;

        std::vector<x300_eth_conn_t> eth_conns;
        size_t next_src_addr;
        size_t next_tx_src_addr;
        size_t next_rx_src_addr;

        // Discover the ethernet connections per motherboard
        void discover_eth(const uhd::usrp::mboard_eeprom_t mb_eeprom,
                          const std::vector<std::string> &ip_addrs);

        // Get the primary ethernet connection
        inline const x300_eth_conn_t& get_pri_eth() const
        {
            return eth_conns[0];
        }

        uhd::device_addr_t send_args;
        uhd::device_addr_t recv_args;
        bool if_pkt_is_big_endian;
        uhd::niusrprio::niusrprio_session::sptr  rio_fpga_interface;

        //perifs in the zpu
        uhd::wb_iface::sptr zpu_ctrl;
        spi_core_3000::sptr zpu_spi;
        i2c_core_100_wb32::sptr zpu_i2c;

        //other perifs on mboard
        x300_clock_ctrl::sptr clock;
        uhd::gps_ctrl::sptr gps;

        uhd::usrp::x300::fw_regmap_t::sptr fw_regmap;

        //which FPGA image is loaded
        std::string loaded_fpga_image;

        size_t hw_rev;
        std::string current_refclk_src;

        std::vector<uhd::rfnoc::x300_radio_ctrl_impl::sptr> radios;

        // PCIe specific components:

        //! Maps SID -> DMA channel
        std::map<uint32_t, uint32_t> _dma_chan_pool;
        //! Control transport for one PCIe connection
        uhd::transport::muxed_zero_copy_if::sptr ctrl_dma_xport;
        //! Async message transport
        uhd::transport::muxed_zero_copy_if::sptr async_msg_dma_xport;

        /*! Allocate or return a previously allocated PCIe channel pair
         *
         * Note the SID is always the transmit SID (i.e. from host to device).
         */
        uint32_t allocate_pcie_dma_chan(const uhd::sid_t &tx_sid, const xport_type_t xport_type);
    };
    std::vector<mboard_members_t> _mb;

    //task for periodically reclaiming the device from others
    void claimer_loop(uhd::wb_iface::sptr);

    std::atomic<size_t> _sid_framer;

    uhd::sid_t allocate_sid(
        mboard_members_t &mb,
        const uhd::sid_t &address,
        const uint32_t src_addr,
        const uint32_t src_dst);
    uhd::both_xports_t make_transport(
        const uhd::sid_t &address,
        const xport_type_t xport_type,
        const uhd::device_addr_t& args
    );

    struct frame_size_t
    {
        size_t recv_frame_size;
        size_t send_frame_size;
    };
    frame_size_t _max_frame_sizes;

    /*!
     * Automatically determine the maximum frame size available by sending a UDP packet
     * to the device and see which packet sizes actually work. This way, we can take
     * switches etc. into account which might live between the device and the host.
     */
    frame_size_t determine_max_frame_size(const std::string &addr, const frame_size_t &user_mtu);

    ////////////////////////////////////////////////////////////////////
    //
    //Caching for transport interface re-use -- like sharing a DMA.
    //The cache is optionally used by make_transport by use-case.
    //The cache maps an ID string to a transport-ish object.
    //The ID string identifies a purpose for the transport.
    //
    //For recv, there is a demux cache, which maps a ID string
    //to a recv demux object. When a demux is used, the underlying transport
    //must never be used outside of the demux. Use demux->make_proxy(sid).
    //
    uhd::dict<std::string, uhd::usrp::recv_packet_demuxer_3000::sptr> _demux_cache;
    //
    //For send, there is a shared send xport, which maps an ID string
    //to a transport capable of sending buffers. Send transports
    //can be shared amongst multiple callers, unlike recv.
    //
    uhd::dict<std::string, uhd::transport::zero_copy_if::sptr> _send_cache;
    //
    ////////////////////////////////////////////////////////////////////

    uhd::dict<std::string, uhd::usrp::dboard_manager::sptr> _dboard_managers;

    bool _ignore_cal_file;

    void update_clock_control(mboard_members_t&);
    void initialize_clock_control(mboard_members_t &mb);
    void set_time_source_out(mboard_members_t&, const bool);
    void update_clock_source(mboard_members_t&, const std::string &);
    void update_time_source(mboard_members_t&, const std::string &);
    void sync_times(mboard_members_t&, const uhd::time_spec_t&);

    uhd::sensor_value_t get_ref_locked(mboard_members_t& mb);
    bool wait_for_clk_locked(mboard_members_t& mb, uint32_t which, double timeout);
    bool is_pps_present(mboard_members_t& mb);

    //! Write the contents of an EEPROM dict to the on-board EEPROM
    void set_mb_eeprom(
            uhd::i2c_iface::sptr i2c,
            const uhd::usrp::mboard_eeprom_t &
    );

    void check_fw_compat(const uhd::fs_path &mb_path, const mboard_members_t &members);
    void check_fpga_compat(const uhd::fs_path &mb_path, const mboard_members_t &members);

    /// More IO stuff
    uhd::device_addr_t get_tx_hints(size_t mb_index);
    uhd::device_addr_t get_rx_hints(size_t mb_index);

    void post_streamer_hooks(uhd::direction_t dir);
};

#endif /* INCLUDED_X300_IMPL_HPP */
// vim: sw=4 expandtab:<|MERGE_RESOLUTION|>--- conflicted
+++ resolved
@@ -35,7 +35,6 @@
 #include <boost/weak_ptr.hpp>
 #include <atomic>
 
-<<<<<<< HEAD
 static const std::string X300_FW_FILE_NAME  = "usrp_x300_fw.bin";
 static const std::string X300_DEFAULT_CLOCK_SOURCE  = "internal";
 
@@ -98,8 +97,6 @@
 #define X300_SRC_ADDR1  1
 #define X300_DST_ADDR   2
 
-=======
->>>>>>> 4f807a9d
 // Ethernet ports
 enum x300_eth_iface_t
 {
