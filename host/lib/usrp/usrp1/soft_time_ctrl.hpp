//
// Copyright 2011-2012,2014 Ettus Research LLC
// Copyright 2018 Ettus Research, a National Instruments Company
//
// SPDX-License-Identifier: GPL-3.0-or-later
//

#ifndef INCLUDED_LIBUHD_USRP_USRP1_SOFT_TIME_CTRL_HPP
#define INCLUDED_LIBUHD_USRP_USRP1_SOFT_TIME_CTRL_HPP

#include <uhd/transport/bounded_buffer.hpp>
#include <uhd/types/metadata.hpp>
#include <uhd/types/stream_cmd.hpp>
#include <uhd/types/time_spec.hpp>
<<<<<<< HEAD
#include <uhd/types/metadata.hpp>
#include <uhd/transport/bounded_buffer.hpp>
#include <uhd/utils/noncopyable.hpp>
#include <boost/shared_ptr.hpp>
#include <boost/function.hpp>
=======
#include <uhd/utils/noncopyable.hpp>
#include <functional>
#include <memory>
>>>>>>> f23ab721

namespace uhd { namespace usrp {

/*!
 * The soft time control emulates some of the
 * advanced streaming capabilities of the later USRP models.
 * Soft time control uses the system time to emulate
 * timed transmits, timed receive commands, device time,
 * and inline and async error messages.
 */
<<<<<<< HEAD
class soft_time_ctrl : uhd::noncopyable{
=======
class soft_time_ctrl : uhd::noncopyable
{
>>>>>>> f23ab721
public:
    typedef std::shared_ptr<soft_time_ctrl> sptr;
    typedef std::function<void(bool)> cb_fcn_type;

    virtual ~soft_time_ctrl(void) = 0;

    /*!
     * Make a new soft time control.
     * \param stream_on_off a function to enable/disable rx
     * \return a new soft time control object
     */
    static sptr make(const cb_fcn_type& stream_on_off);

    //! Set the current time
    virtual void set_time(const time_spec_t& time) = 0;

    //! Get the current time
    virtual time_spec_t get_time(void) = 0;

    //! Call after the internal recv function
    virtual size_t recv_post(rx_metadata_t& md, const size_t nsamps) = 0;

    //! Call before the internal send function
    virtual void send_pre(const tx_metadata_t& md, double& timeout) = 0;

    //! Issue a stream command to receive
    virtual void issue_stream_cmd(const stream_cmd_t& cmd) = 0;

    //! Get access to a buffer of async metadata
    virtual transport::bounded_buffer<async_metadata_t>& get_async_queue(void) = 0;

    //! Get access to a buffer of inline metadata
    virtual transport::bounded_buffer<rx_metadata_t>& get_inline_queue(void) = 0;

    //! Stops threads before deconstruction to avoid race conditions
    virtual void stop(void) = 0;
};

}} // namespace uhd::usrp

#endif /* INCLUDED_LIBUHD_USRP_USRP1_SOFT_TIME_CTRL_HPP */<|MERGE_RESOLUTION|>--- conflicted
+++ resolved
@@ -12,17 +12,10 @@
 #include <uhd/types/metadata.hpp>
 #include <uhd/types/stream_cmd.hpp>
 #include <uhd/types/time_spec.hpp>
-<<<<<<< HEAD
-#include <uhd/types/metadata.hpp>
-#include <uhd/transport/bounded_buffer.hpp>
-#include <uhd/utils/noncopyable.hpp>
-#include <boost/shared_ptr.hpp>
-#include <boost/function.hpp>
-=======
 #include <uhd/utils/noncopyable.hpp>
 #include <functional>
 #include <memory>
->>>>>>> f23ab721
+
 
 namespace uhd { namespace usrp {
 
@@ -33,12 +26,8 @@
  * timed transmits, timed receive commands, device time,
  * and inline and async error messages.
  */
-<<<<<<< HEAD
-class soft_time_ctrl : uhd::noncopyable{
-=======
 class soft_time_ctrl : uhd::noncopyable
 {
->>>>>>> f23ab721
 public:
     typedef std::shared_ptr<soft_time_ctrl> sptr;
     typedef std::function<void(bool)> cb_fcn_type;
