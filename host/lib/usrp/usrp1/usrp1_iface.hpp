--- conflicted
+++ resolved
@@ -8,16 +8,12 @@
 #ifndef INCLUDED_USRP1_IFACE_HPP
 #define INCLUDED_USRP1_IFACE_HPP
 
+
 #include <uhd/types/serial.hpp>
-<<<<<<< HEAD
-#include <boost/shared_ptr.hpp>
-#include <uhd/utils/noncopyable.hpp>
-=======
 #include <uhd/types/wb_iface.hpp>
 #include <uhd/utils/noncopyable.hpp>
 #include <uhdlib/usrp/common/fx2_ctrl.hpp>
 #include <memory>
->>>>>>> f23ab721
 
 #define SPI_ENABLE_FPGA 0x01
 #define SPI_FMT_HDR_MASK (3 << 5)
@@ -37,14 +33,10 @@
  * Provides a set of functions to implementation layer.
  * Including spi, peek, poke, control...
  */
-<<<<<<< HEAD
-class usrp1_iface : public uhd::wb_iface, public uhd::i2c_iface, public uhd::spi_iface, uhd::noncopyable
-=======
 class usrp1_iface : public uhd::wb_iface,
                     public uhd::i2c_iface,
                     public uhd::spi_iface,
                     uhd::noncopyable
->>>>>>> f23ab721
 {
 public:
     typedef std::shared_ptr<usrp1_iface> sptr;
