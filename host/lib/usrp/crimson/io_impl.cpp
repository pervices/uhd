--- conflicted
+++ resolved
@@ -229,46 +229,6 @@
 			remaining_bytes[i] =  (nsamps_per_buff * 4);
 		}
 
-<<<<<<< HEAD
-		// send to each connected stream data in buffs[i]
-		for (unsigned int i = 0; i < _channels.size(); i++) {					// buffer to read in data plus room for VITA
-			size_t ret =0;
-
-			// update sample rate if we don't know the sample rate
-			if (_samp_rate[i] == 0) {
-				//Get sample rate
-				std::string ch = boost::lexical_cast<std::string>((char)(_channels[i] + 65));
-				_samp_rate[i] = _tree->access<double>("/mboards/0/tx_dsps/Channel_"+ch+"/rate/value").get();
-				//Set the user set sample rate to refer to later
-				_samp_rate_usr[i] = _samp_rate[i];
-
-				//Adjust sample rate to fill up buffer in first half second
-				//we do this by setting setting the "last time " data was sent to be half a buffers worth in the past
-				//each element in the buffer is 2 samples worth
-				time_spec_t past_halfbuffer = time_spec_t(0, (_fifo_level_perc/100*(double)(CRIMSON_BUFF_SIZE*2)) / (double)_samp_rate[i]);
-				_last_time[i] = time_spec_t::get_system_time()-past_halfbuffer;
-			}
-
-			//Flow control init
-			//check if flow control is running, if not run it
-			if (_flow_running == false)	boost::thread flowcontrolThread(init_flowcontrol,this);
-
-			memset((void*)vita_buf, 0, vita_pck*4);
-			memcpy((void*)vita_buf, buffs[i], nsamps_per_buff*4);
-			//Check if it is time to send data, if so, copy the data over and continue
-			size_t remaining_bytes = (nsamps_per_buff*4);
-			while (remaining_bytes >0){
-
-				//If greater then max pl copy over what you can, leave the rest
-				if (remaining_bytes >=CRIMSON_MAX_MTU){
-						while ( time_spec_t::get_system_time() < _last_time[i]) {
-							update_samplerate();
-							time_spec_t systime = time_spec_t::get_system_time();
-							double systime_real = systime.get_real_secs();
-							double last_time_real = _last_time[i].get_real_secs();
-							if (systime_real < last_time_real){
-								boost::this_thread::sleep(boost::posix_time::milliseconds((last_time_real-systime_real)*999));
-=======
 		// Timeout
 		time_spec_t timeout_lapsed = time_spec_t::get_system_time() + time_spec_t(timeout);
 
@@ -321,7 +281,6 @@
 									//boost::this_thread::sleep(boost::posix_time::microseconds(1));
 									//}
 								}
->>>>>>> 4e9d0ded
 							}
 							//Send data (byte operation)
 							ret += _udp_stream[i] -> stream_out((void*)vita_buf + samp_ptr_offset, CRIMSON_MAX_MTU);
@@ -333,17 +292,6 @@
 							else _last_time[i] = time_spec_t::get_system_time();
 
 					} else {
-
-<<<<<<< HEAD
-				}else{
-						while ( time_spec_t::get_system_time() < _last_time[i]) {
-							update_samplerate();
-							time_spec_t systime = time_spec_t::get_system_time();
-							double systime_real = systime.get_real_secs();
-							double last_time_real = _last_time[i].get_real_secs();
-							if (systime_real < last_time_real){
-								boost::this_thread::sleep(boost::posix_time::milliseconds((last_time_real-systime_real)*999));
-=======
 						if (_en_fc) {
 
 							while ( time_spec_t::get_system_time() < _last_time[i]) {
@@ -354,7 +302,6 @@
 							//	if (systime_real < last_time_real){vita_buf
 							//		boost::this_thread::sleep(boost::posix_time::microseconds(1));
 								//}
->>>>>>> 4e9d0ded
 							}
 						}
 
@@ -594,14 +541,11 @@
 	boost::mutex* _async_mutex;
 	std::vector<int>* _async_comm;
 	double _fifo_level_perc;
-<<<<<<< HEAD
-=======
 	double _max_clock_ppm_error;
 	bool _en_fc;
 
 	//debug
 	time_spec_t _timer_tofreerun;
->>>>>>> 4e9d0ded
 };
 
 /***********************************************************************
