//
// Copyright 2010-2016 Ettus Research LLC
// Copyright 2018 Ettus Research, a National Instruments Company
//
// SPDX-License-Identifier: GPL-3.0-or-later
//

#include <uhd/property_tree.hpp>
#include <uhd/types/eeprom.hpp>
#include <uhd/usrp/multi_usrp.hpp>
#include <uhd/usrp/gpio_defs.hpp>
#include <uhd/exception.hpp>
#include <uhd/utils/log.hpp>
#include <uhd/utils/math.hpp>
#include <uhd/utils/gain_group.hpp>
#include <uhd/usrp/dboard_id.hpp>
#include <uhd/usrp/mboard_eeprom.hpp>
#include <uhd/usrp/dboard_eeprom.hpp>
#include <uhd/convert.hpp>
#include <uhd/utils/soft_register.hpp>
#include <uhdlib/usrp/gpio_defs.hpp>
#include <uhdlib/rfnoc/legacy_compat.hpp>
#include <boost/assign/list_of.hpp>
#include <boost/format.hpp>
#include <boost/algorithm/string.hpp>
#include <algorithm>
#include <cmath>
#include <bitset>
#include <chrono>
#include <thread>

#include "crimson_tng/crimson_tng_fw_common.h"

using namespace uhd;
using namespace uhd::usrp;

const size_t multi_usrp::ALL_MBOARDS = size_t(~0);
const size_t multi_usrp::ALL_CHANS = size_t(~0);
const std::string multi_usrp::ALL_GAINS = "";
const std::string multi_usrp::ALL_LOS = "all";

UHD_INLINE std::string string_vector_to_string(std::vector<std::string> values, std::string delimiter = std::string(" "))
{
    std::string out = "";
    for (std::vector<std::string>::iterator iter = values.begin(); iter != values.end(); iter++)
    {
        out += (iter != values.begin() ? delimiter : "") + *iter;
    }
    return out;
}

#define THROW_GAIN_NAME_ERROR(name,chan,dir) throw uhd::exception::runtime_error( \
            (boost::format("%s: gain \"%s\" not found for channel %d.\nAvailable gains: %s\n") % \
            __FUNCTION__ % name % chan % string_vector_to_string(get_##dir##_gain_names(chan))).str());

/***********************************************************************
 * Helper methods
 **********************************************************************/
static void do_samp_rate_warning_message(
    double target_rate,
    double actual_rate,
    const std::string &xx
){
    static const double max_allowed_error = 1.0; //Sps
    if (std::abs(target_rate - actual_rate) > max_allowed_error){
        UHD_LOGGER_WARNING("MULTI_USRP") << boost::format(
            "The hardware does not support the requested %s sample rate:\n"
            "Target sample rate: %f MSps\n"
            "Actual sample rate: %f MSps\n"
        ) % xx % (target_rate/1e6) % (actual_rate/1e6);
    }
}

/*static void do_tune_freq_results_message(
    const tune_request_t &tune_req,
    const tune_result_t &tune_result,
    double actual_freq,
    const std::string &xx
){
    const double target_freq = tune_req.target_freq;
    const double clipped_target_freq = tune_result.clipped_rf_freq;
    const double target_rf_freq = tune_result.target_rf_freq;
    const double actual_rf_freq = tune_result.actual_rf_freq;
    const double target_dsp_freq = tune_result.target_dsp_freq;
    const double actual_dsp_freq = tune_result.actual_dsp_freq;

    if (tune_req.rf_freq_policy == tune_request_t::POLICY_MANUAL) return;
    if (tune_req.dsp_freq_policy == tune_request_t::POLICY_MANUAL) return;

    bool requested_freq_success = uhd::math::frequencies_are_equal(target_freq, clipped_target_freq);
    bool target_freq_success = uhd::math::frequencies_are_equal(clipped_target_freq, actual_freq);
    bool rf_lo_tune_success = uhd::math::frequencies_are_equal(target_rf_freq, actual_rf_freq);
    bool dsp_tune_success = uhd::math::frequencies_are_equal(target_dsp_freq, actual_dsp_freq);

    if(requested_freq_success and target_freq_success and rf_lo_tune_success
            and dsp_tune_success) {
        UHD_LOGGER_INFO("MULTI_USRP") << boost::format(
                "Successfully tuned to %f MHz\n\n")
                % (actual_freq / 1e6);
    } else {
        boost::format base_message ("Tune Request: %f MHz\n");
        base_message % (target_freq / 1e6);
        std::string results_string = base_message.str();

        if(requested_freq_success and (not rf_lo_tune_success)) {
            boost::format rf_lo_message(
                "  The RF LO does not support the requested frequency:\n"
                "    Requested LO Frequency: %f MHz\n"
                "    RF LO Result: %f MHz\n"
                "  Attempted to use the DSP to reach the requested frequency:\n"
                "    Desired DSP Frequency: %f MHz\n"
                "    DSP Result: %f MHz\n"
                "  Successfully tuned to %f MHz\n\n");
            rf_lo_message % (target_rf_freq / 1e6) % (actual_rf_freq / 1e6)
                % (target_dsp_freq / 1e6) % (actual_dsp_freq / 1e6)
                % (actual_freq / 1e6);

            results_string += rf_lo_message.str();

            UHD_LOGGER_INFO("MULTI_USRP") << results_string;

            return;
        }

        if(not requested_freq_success) {
            boost::format failure_message(
                "  The requested %s frequency is outside of the system range, and has been clipped:\n"
                "    Target Frequency: %f MHz\n"
                "    Clipped Target Frequency: %f MHz\n");
            failure_message % xx % (target_freq / 1e6) % (clipped_target_freq / 1e6);

            results_string += failure_message.str();
        }

        if(not rf_lo_tune_success) {
            boost::format rf_lo_message(
                "  The RF LO does not support the requested frequency:\n"
                "    Requested LO Frequency: %f MHz\n"
                "    RF LO Result: %f MHz\n"
                "  Attempted to use the DSP to reach the requested frequency:\n"
                "    Desired DSP Frequency: %f MHz\n"
                "    DSP Result: %f MHz\n");
            rf_lo_message % (target_rf_freq / 1e6) % (actual_rf_freq / 1e6)
                % (target_dsp_freq / 1e6) % (actual_dsp_freq / 1e6);

            results_string += rf_lo_message.str();

        } else if(not dsp_tune_success) {
            boost::format dsp_message(
                "  The DSP does not support the requested frequency:\n"
                "    Requested DSP Frequency: %f MHz\n"
                "    DSP Result: %f MHz\n");
            dsp_message % (target_dsp_freq / 1e6) % (actual_dsp_freq / 1e6);

            results_string += dsp_message.str();
        }

        if(target_freq_success) {
            boost::format success_message(
                "  Successfully tuned to %f MHz\n\n");
            success_message % (actual_freq / 1e6);

            results_string += success_message.str();
        } else {
            boost::format failure_message(
                "  Failed to tune to target frequency\n"
                "    Target Frequency: %f MHz\n"
                "    Actual Frequency: %f MHz\n\n");
            failure_message % (clipped_target_freq / 1e6) % (actual_freq / 1e6);

            results_string += failure_message.str();
        }

        UHD_LOGGER_WARNING("MULTI_USRP") << results_string ;
    }
}*/

/*! The CORDIC can be used to shift the baseband below / past the tunable
 * limits of the actual RF front-end. The baseband filter, located on the
 * daughterboard, however, limits the useful instantaneous bandwidth. We
 * allow the user to tune to the edge of the filter, where the roll-off
 * begins.  This prevents the user from tuning past the point where less
 * than half of the spectrum would be useful. */
static meta_range_t make_overall_tune_range(
    const meta_range_t &fe_range,
    const meta_range_t &dsp_range,
    const double bw
){
    meta_range_t range;
    for(const range_t &sub_range:  fe_range){
        range.push_back(range_t(
            sub_range.start() + std::max(dsp_range.start(), -bw/2),
            sub_range.stop() + std::min(dsp_range.stop(), bw/2),
            dsp_range.step()
        ));
    }
    return range;
}



/***********************************************************************
 * Gain helper functions
 **********************************************************************/
static double get_gain_value(property_tree::sptr subtree){
    return subtree->access<double>("value").get();
}

static void set_gain_value(property_tree::sptr subtree, const double gain){
    subtree->access<double>("value").set(gain);
}

static meta_range_t get_gain_range(property_tree::sptr subtree){
    return subtree->access<meta_range_t>("range").get();
}

static gain_fcns_t make_gain_fcns_from_subtree(property_tree::sptr subtree){
    gain_fcns_t gain_fcns;
    gain_fcns.get_range = boost::bind(&get_gain_range, subtree);
    gain_fcns.get_value = boost::bind(&get_gain_value, subtree);
    gain_fcns.set_value = boost::bind(&set_gain_value, subtree, _1);
    return gain_fcns;
}

/***********************************************************************
 * Tune Helper Functions
 **********************************************************************/
static const double RX_SIGN = +1.0;
static const double TX_SIGN = -1.0;

// XXX: @CF: 20180418: stop-gap until moved to server
static bool is_high_band( const meta_range_t &dsp_range, const double freq, double bw ) {
	return freq + bw / 2.0 >= dsp_range.stop();
}

// XXX: @CF: 20180418: stop-gap until moved to server
// return true if b is a (not necessarily strict) subset of a
static bool range_contains( const meta_range_t & a, const meta_range_t & b ) {
	return b.start() >= a.start() && b.stop() <= a.stop();
}

// XXX: @CF: 20180418: stop-gap until moved to server

#include "crimson_tng/crimson_tng_fw_common.h"
static double choose_dsp_nco_shift( double target_freq, property_tree::sptr dsp_subtree ) {

	/*
	 * Scenario 1) Channels A and B
	 *
	 * We want a shift such that the full bandwidth fits inside of one of the
	 * dashed regions.
	 *
	 * Our margin around each sensitive area is 1 MHz on either side.
	 *
	 * In order of increasing bandwidth & minimal interference, our
	 * preferences are
	 *
	 * Region A
	 * Region B
	 * Region F
	 * Region G
	 * Region H
	 *
	 * Region A is preferred because it exhibits the least attenuation. B is
	 * preferred over C for that reason (and because it has a more bandwidth
	 * than C). F is the next largest band and is preferred over E because
	 * it avoids the LO fundamental, but it contains FM. G is the next-to-last
	 * preference because it includes the LO and FM but has a very large
	 * bandwidth. Finally, H is the catch-all. It suffers at high frequencies
	 * due to the ADC filterbank, but includes the entirety of the spectrum.
	 *
	[--]-------------------[+]-----------------------+-------------------------+-----------[///////////+////////]---------------+------------[\\\\\\\\\\\+\\\\\\\\\\\\\\>
	 | |                    |                                                              |                    |                            |                      |    f (MHz)
	 0 2                    25                                                           87.9                  107.9                        137                    162.5
	DC                 LO fundamental                                                               FM                                   ADC Cutoff            Max Samp Rate
           A (21 MHz)                            B (60.9 MHz)                                                             C (27.1 Mhz)                 D (26.5 MHz)
                           E = A + B (includes LO)                                                                     F = B + C (includes FM)
					                                           G = A + B + C
					                                           H = A + B + C + D
	 */
	static const std::vector<freq_range_t> AB_regions {
<<<<<<< HEAD
		freq_range_t( 3e6, 24e6 ), // A
		freq_range_t( 26e6, 86.9e6 ), // B
		freq_range_t( 26e6, 136e6 ), // F = B + C
		freq_range_t( 3e6, 136e6 ), // G = A + B + C
		freq_range_t( 3e6, CRIMSON_TNG_MASTER_CLOCK_RATE/2.0 ), // H = A + B + C + D (Catch All)
		freq_range_t( -CRIMSON_TNG_MASTER_CLOCK_RATE/2.0, CRIMSON_TNG_MASTER_CLOCK_RATE/2.0 ), // I = 2*H (Catch All)
=======
		freq_range_t( CRIMSON_TNG_DC_LOWERLIMIT, (CRIMSON_TNG_LO_STEPSIZE-CRIMSON_TNG_LO_GUARDBAND) ), // A
		//freq_range_t( -(CRIMSON_TNG_LO_STEPSIZE-CRIMSON_TNG_LO_GUARDBAND), -CRIMSON_TNG_DC_LOWERLIMIT ), // -A
		freq_range_t( (CRIMSON_TNG_LO_STEPSIZE+CRIMSON_TNG_LO_GUARDBAND), CRIMSON_TNG_FM_LOWERLIMIT ), // B
		//freq_range_t( -CRIMSON_TNG_FM_LOWERLIMIT,-(CRIMSON_TNG_LO_STEPSIZE+CRIMSON_TNG_LO_GUARDBAND) ), // -B
		freq_range_t( (CRIMSON_TNG_LO_STEPSIZE+CRIMSON_TNG_LO_GUARDBAND), CRIMSON_TNG_ADC_FREQ_RANGE_ROLLOFF ), // F = B + C
		//freq_range_t( -CRIMSON_TNG_ADC_FREQ_RANGE_ROLLOFF, -(CRIMSON_TNG_LO_STEPSIZE+CRIMSON_TNG_LO_GUARDBAND) ), // -F
		freq_range_t( CRIMSON_TNG_DC_LOWERLIMIT, CRIMSON_TNG_ADC_FREQ_RANGE_ROLLOFF ), // G = A + B + C
		//freq_range_t( -CRIMSON_TNG_ADC_FREQ_RANGE_ROLLOFF, -CRIMSON_TNG_DC_LOWERLIMIT ), // -G
		freq_range_t( CRIMSON_TNG_DC_LOWERLIMIT, CRIMSON_TNG_DSP_FREQ_RANGE_STOP_FULL ), // H = A + B + C + D (Catch All)
		//freq_range_t( -CRIMSON_TNG_DSP_FREQ_RANGE_STOP_FULL, -CRIMSON_TNG_DC_LOWERLIMIT ), // -H
		freq_range_t( CRIMSON_TNG_DSP_FREQ_RANGE_START_FULL, CRIMSON_TNG_DSP_FREQ_RANGE_STOP_FULL), // I = 2*H (Catch All)
>>>>>>> c90009d4
	};
	/*
	 * Scenario 2) Channels C and D
	 *
	 * Channels C & D only provide 1/4 the bandwidth of A & B due to silicon
	 * limitations. This should be corrected in subsequent revisions of
	 * Crimson.
	 *
	 * In order of increasing bandwidth & minimal interference, our
	 * preferences are
	 *
	 * Region A
	 * Region B
	 * Region C
	[--]-------------------[+]-----------------------+-------------------------+---->
	 | |                    |                                                  |    f (MHz)
	 0 2                    25                                               81.25
	DC                 LO fundamental                                      Max Samp Rate
           A (21 MHz)                            B (55.25 MHz)
                           C = A + B (includes LO)
	 */
	static const std::vector<freq_range_t> CD_regions {
<<<<<<< HEAD
		freq_range_t( 3e6, 24e6 ), // A
		freq_range_t( 26e6, 81.25e6 ), // B
		freq_range_t( 3e6, 81.25e6 ), // C = A + B (Catch All)
		freq_range_t( -CRIMSON_TNG_MASTER_CLOCK_RATE/4.0, CRIMSON_TNG_MASTER_CLOCK_RATE/4.0 ), // I = 2*H (Catch All)
=======
		freq_range_t( CRIMSON_TNG_DC_LOWERLIMIT, (CRIMSON_TNG_LO_STEPSIZE-CRIMSON_TNG_LO_GUARDBAND) ), // +A
		//freq_range_t( -(CRIMSON_TNG_LO_STEPSIZE-CRIMSON_TNG_LO_GUARDBAND), -CRIMSON_TNG_DC_LOWERLIMIT ), // -A
		freq_range_t( (CRIMSON_TNG_LO_STEPSIZE+CRIMSON_TNG_LO_GUARDBAND), CRIMSON_TNG_DSP_FREQ_RANGE_STOP_QUARTER ), // B
		//freq_range_t( -CRIMSON_TNG_DSP_FREQ_RANGE_STOP_QUARTER, -(CRIMSON_TNG_LO_STEPSIZE+CRIMSON_TNG_LO_GUARDBAND) ), // -B
		freq_range_t( CRIMSON_TNG_DC_LOWERLIMIT, CRIMSON_TNG_DSP_FREQ_RANGE_STOP_QUARTER ), // C = A + B (Catch All)
		//freq_range_t( -CRIMSON_TNG_DSP_FREQ_RANGE_STOP_QUARTER, -CRIMSON_TNG_DC_LOWERLIMIT ), // -C
		freq_range_t( CRIMSON_TNG_DSP_FREQ_RANGE_START_QUARTER, CRIMSON_TNG_DSP_FREQ_RANGE_STOP_QUARTER ), // I = 2*H (Catch All)
>>>>>>> c90009d4
	};
	// XXX: @CF: TODO: Dynamically construct data structure upon init when KB #3926 is addressed

	static const double lo_step = CRIMSON_TNG_LO_STEPSIZE;

	const meta_range_t dsp_range = dsp_subtree->access<meta_range_t>( "/freq/range" ).get();
	const char channel = ( dsp_range.stop() - dsp_range.start() ) > CRIMSON_TNG_BW_QUARTER ? 'A' : 'C';
	const double bw = dsp_subtree->access<double>("/rate/value").get();
	const std::vector<freq_range_t> & regions =
		( 'A' == channel || 'B' == channel )
		? AB_regions
		: CD_regions
	;
	const int K = (int) floor( abs( ( dsp_range.stop() - dsp_range.start() ) ) / lo_step );

	for( int k = 0; k <= K; k++ ) {
		for( double sign: { +1, -1 } ) {

			double candidate_lo = target_freq;
			if ( sign > 0 ) {
				// If sign > 0 we set the LO sequentially higher multiples of LO STEP
				// above the target frequency
				candidate_lo += lo_step - fmod( target_freq, lo_step );
			} else {
				// If sign < 0 we set the LO sequentially lower multiples of LO STEP
				// above the target frequency
				candidate_lo -= fmod( target_freq, lo_step );
			}
			candidate_lo += k * sign * lo_step;

			const double candidate_nco = target_freq - candidate_lo;

			//Ensure that the combined NCO offset and signal bw fall within candidate range;
			const meta_range_t candidate_range( candidate_nco - (bw / 2), candidate_nco + (bw / 2) );

			//Due to how the ranges are specified, a negative candidate NCO, will generally fall outside
			//the specified ranges (as they can't be negative).
			//TBH: I'm not sure why this works right now, but it does.
			for( const freq_range_t & _range: regions ) {
				if ( range_contains( _range, candidate_range ) ) {
					return candidate_nco;
				}
			}
		}
	}

	// Under normal operating parameters, this should never happen because
	// the last-choice _range in each of AB_regions and CD_regions is
	// a catch-all for the entire DSP bandwidth. Hitting this scenario is
	// equivalent to saying that the LO is incapable of up / down mixing
	// the RF signal into the baseband domain.
	throw runtime_error(
		(
			boost::format( "No suitable baseband region found: target_freq: %f, bw: %f, dsp_range: %s" )
			% target_freq
			% bw
			% dsp_range.to_pp_string()
		).str()
	);
}

// XXX: @CF: 20180418: stop-gap until moved to server
static tune_result_t tune_xx_subdev_and_dsp(const int is_tx, const double xx_sign, property_tree::sptr dsp_subtree, property_tree::sptr rf_fe_subtree, const tune_request_t &tune_request ) {

	enum {
		LOW_BAND = 0,
		HIGH_BAND = 1,
		SUPER_LOW_BAND = 9,
	};

	freq_range_t dsp_range = dsp_subtree->access<meta_range_t>("freq/range").get();
	freq_range_t rf_range = rf_fe_subtree->access<meta_range_t>("freq/range").get();
	freq_range_t adc_range( dsp_range.start(), dsp_range.stop(), 0.0001 );
	freq_range_t & min_range = dsp_range.stop() < adc_range.stop() ? dsp_range : adc_range;
    if (is_tx) {
        min_range = dsp_range;
    }

	double clipped_requested_freq = rf_range.clip( tune_request.target_freq );
    if (is_tx && tune_request.target_freq < 0) {
        clipped_requested_freq = (min_range.start() < tune_request.target_freq) ? tune_request.target_freq : min_range.start();
    }
	double bw = dsp_subtree->access<double>( "/rate/value" ).get();

	int band = is_high_band( min_range, clipped_requested_freq, bw ) ? HIGH_BAND : LOW_BAND;

	//------------------------------------------------------------------
	//-- set the RF frequency depending upon the policy
	//------------------------------------------------------------------
	double target_rf_freq = 0.0;
	double target_rf_dac_dp_freq = 0.0;
	double target_rf_dac_ch_freq = 0.0;
	double dsp_nco_shift = 0;

	// kb #3689, for phase coherency, we must set the DAC NCO to 0
	if ( TX_SIGN == xx_sign ) {
		rf_fe_subtree->access<double>("chnco").set( 0.0 );
	}

	// For now manually set to low band; later on must fix frequency band detection.
	// rf_fe_subtree->access<int>( "freq/band" ).set( band );
	rf_fe_subtree->access<int>( "freq/band" ).set( SUPER_LOW_BAND );

	switch (tune_request.rf_freq_policy){
		case tune_request_t::POLICY_AUTO:
			switch( band ) {
			case SUPER_LOW_BAND:
			case LOW_BAND:
				// in low band, we only use the DSP to tune
				target_rf_freq = 0;
				break;
			case HIGH_BAND:
				dsp_nco_shift = choose_dsp_nco_shift( clipped_requested_freq, dsp_subtree );
				// in high band, we use the LO for most of the shift, and use the DSP for the difference
				target_rf_freq = rf_range.clip( clipped_requested_freq - dsp_nco_shift );
				break;
			}
		break;

		case tune_request_t::POLICY_MANUAL:
			target_rf_freq = tune_request.rf_freq;
			target_rf_dac_dp_freq = rf_range.clip( tune_request.rf_dp_freq );
			target_rf_dac_ch_freq = rf_range.clip( tune_request.rf_ch_freq );
			break;

		case tune_request_t::POLICY_NONE:
			break; //does not set
	}

	//------------------------------------------------------------------
	//-- Tune the RF frontend
	//------------------------------------------------------------------
	rf_fe_subtree->access<double>("dpnco").set( target_rf_dac_dp_freq );
	rf_fe_subtree->access<double>("chnco").set( target_rf_dac_ch_freq );
	// const double actual_rf_freq = rf_fe_subtree->access<double>("freq/value").get();
	const double actual_rf_freq = rf_fe_subtree->access<double>("dpnco").get() + rf_fe_subtree->access<double>("chnco").get();

	//------------------------------------------------------------------
	//-- Set the DSP frequency depending upon the DSP frequency policy.
	//------------------------------------------------------------------
	double target_dsp_freq = 0.0;
	switch (tune_request.dsp_freq_policy) {
		case tune_request_t::POLICY_AUTO:
			target_dsp_freq = actual_rf_freq - clipped_requested_freq;

			//invert the sign on the dsp freq for transmit (spinning up vs down)
			target_dsp_freq *= xx_sign;

			break;

		case tune_request_t::POLICY_MANUAL:
			target_dsp_freq = tune_request.dsp_freq;
			break;

		case tune_request_t::POLICY_NONE:
			break; //does not set
	}

	//------------------------------------------------------------------
	//-- Tune the DSP
	//------------------------------------------------------------------
	dsp_subtree->access<double>("freq/value").set(target_dsp_freq);
	const double actual_dsp_freq = dsp_subtree->access<double>("freq/value").get();

	//------------------------------------------------------------------
	//-- Load and return the tune result
	//------------------------------------------------------------------
	tune_result_t tune_result;
	tune_result.clipped_rf_freq = clipped_requested_freq;
	tune_result.target_rf_freq = target_rf_freq;
	tune_result.actual_rf_freq = actual_rf_freq;
	tune_result.target_dsp_freq = target_dsp_freq;
	tune_result.actual_dsp_freq = actual_dsp_freq;
	return tune_result;
}


//static tune_result_t tune_xx_subdev_and_dsp(
//    const double xx_sign,
//    property_tree::sptr dsp_subtree,
//    property_tree::sptr rf_fe_subtree,
//    const tune_request_t &tune_request
//){
//    //------------------------------------------------------------------
//    //-- calculate the tunable frequency ranges of the system
//    //------------------------------------------------------------------
//    freq_range_t tune_range = make_overall_tune_range(
//            rf_fe_subtree->access<meta_range_t>("freq/range").get(),
//            dsp_subtree->access<meta_range_t>("freq/range").get(),
//            rf_fe_subtree->access<double>("bandwidth/value").get()
//        );
//
//    freq_range_t dsp_range = dsp_subtree->access<meta_range_t>("freq/range").get();
//    freq_range_t rf_range = rf_fe_subtree->access<meta_range_t>("freq/range").get();
//
//    double clipped_requested_freq = tune_range.clip(tune_request.target_freq);
//
//    //------------------------------------------------------------------
//    //-- If the RF FE requires an LO offset, build it into the tune request
//    //------------------------------------------------------------------
//
//    /*! The automatically calculated LO offset is only used if the
//     * 'use_lo_offset' field in the daughterboard property tree is set to TRUE,
//     * and the tune policy is set to AUTO. To use an LO offset normally, the
//     * user should specify the MANUAL tune policy and lo_offset as part of the
//     * tune_request. This lo_offset is based on the requirements of the FE, and
//     * does not reflect a user-requested lo_offset, which is handled later. */
//    double lo_offset = 0.0;
//    if (rf_fe_subtree->exists("use_lo_offset") and
//        rf_fe_subtree->access<bool>("use_lo_offset").get()){
//        // If the frontend has lo_offset value and range properties, trust it
//        // for lo_offset
//        if (rf_fe_subtree->exists("lo_offset/value")) {
//            lo_offset = rf_fe_subtree->access<double>("lo_offset/value").get();
//        }
//
//        //If the local oscillator will be in the passband, use an offset.
//        //But constrain the LO offset by the width of the filter bandwidth.
//        const double rate = dsp_subtree->access<double>("rate/value").get();
//        const double bw = rf_fe_subtree->access<double>("bandwidth/value").get();
//        if (bw > rate) lo_offset = std::min((bw - rate)/2, rate/2);
//    }
//
//    //------------------------------------------------------------------
//    //-- poke the tune request args into the dboard
//    //------------------------------------------------------------------
//    if (rf_fe_subtree->exists("tune_args")) {
//        rf_fe_subtree->access<device_addr_t>("tune_args").set(tune_request.args);
//    }
//
//    //------------------------------------------------------------------
//    //-- set the RF frequency depending upon the policy
//    //------------------------------------------------------------------
//    double target_rf_freq = 0.0;
//
//    switch (tune_request.rf_freq_policy){
//        case tune_request_t::POLICY_AUTO:
//            target_rf_freq = clipped_requested_freq + lo_offset;
//            break;
//
//        case tune_request_t::POLICY_MANUAL:
//            // If the rf_fe understands lo_offset settings, infer the desired
//            // lo_offset and set it. Side effect: In TVRX2 for example, after
//            // setting the lo_offset (if_freq) with a POLICY_MANUAL, there is no
//            // way for the user to automatically get back to default if_freq
//            // without deconstruct/reconstruct the rf_fe objects.
//            if (rf_fe_subtree->exists("lo_offset/value")) {
//                rf_fe_subtree->access<double>("lo_offset/value")
//                    .set(tune_request.rf_freq - tune_request.target_freq);
//            }
//
//            target_rf_freq = rf_range.clip(tune_request.rf_freq);
//            break;
//
//        case tune_request_t::POLICY_NONE:
//            break; //does not set
//    }
//
//    //------------------------------------------------------------------
//    //-- Tune the RF frontend
//    //------------------------------------------------------------------
//    if (tune_request.rf_freq_policy != tune_request_t::POLICY_NONE) {
//        rf_fe_subtree->access<double>("freq/value").set(target_rf_freq);
//    }
//    const double actual_rf_freq = rf_fe_subtree->access<double>("freq/value").get();
//
//    //------------------------------------------------------------------
//    //-- Set the DSP frequency depending upon the DSP frequency policy.
//    //------------------------------------------------------------------
//    double target_dsp_freq = 0.0;
//    switch (tune_request.dsp_freq_policy) {
//        case tune_request_t::POLICY_AUTO:
//            /* If we are using the AUTO tuning policy, then we prevent the
//             * CORDIC from spinning us outside of the range of the baseband
//             * filter, regardless of what the user requested. This could happen
//             * if the user requested a center frequency so far outside of the
//             * tunable range of the FE that the CORDIC would spin outside the
//             * filtered baseband. */
//            target_dsp_freq = actual_rf_freq - clipped_requested_freq;
//
//            //invert the sign on the dsp freq for transmit (spinning up vs down)
//            target_dsp_freq *= xx_sign;
//
//            break;
//
//        case tune_request_t::POLICY_MANUAL:
//            /* If the user has specified a manual tune policy, we will allow
//             * tuning outside of the baseband filter, but will still clip the
//             * target DSP frequency to within the bounds of the CORDIC to
//             * prevent undefined behavior (likely an overflow). */
//            target_dsp_freq = dsp_range.clip(tune_request.dsp_freq);
//            break;
//
//        case tune_request_t::POLICY_NONE:
//            break; //does not set
//    }
//
//    //------------------------------------------------------------------
//    //-- Tune the DSP
//    //------------------------------------------------------------------
//    if (tune_request.dsp_freq_policy != tune_request_t::POLICY_NONE) {
//        dsp_subtree->access<double>("freq/value").set(target_dsp_freq);
//    }
//    const double actual_dsp_freq = dsp_subtree->access<double>("freq/value").get();
//
//    //------------------------------------------------------------------
//    //-- Load and return the tune result
//    //------------------------------------------------------------------
//    tune_result_t tune_result;
//    tune_result.clipped_rf_freq = clipped_requested_freq;
//    tune_result.target_rf_freq = target_rf_freq;
//    tune_result.actual_rf_freq = actual_rf_freq;
//    tune_result.target_dsp_freq = target_dsp_freq;
//    tune_result.actual_dsp_freq = actual_dsp_freq;
//    return tune_result;
//}

static double derive_freq_from_xx_subdev_and_dsp(
    const double xx_sign,
    property_tree::sptr dsp_subtree,
    property_tree::sptr rf_fe_subtree
){
    //extract actual dsp and IF frequencies
    const double actual_rf_freq = rf_fe_subtree->access<double>("freq/value").get();
    const double actual_dsp_freq = dsp_subtree->access<double>("freq/value").get();

    //invert the sign on the dsp freq for transmit
    return actual_rf_freq - actual_dsp_freq * xx_sign;
}

/***********************************************************************
 * Multi USRP Implementation
 **********************************************************************/
class multi_usrp_impl : public multi_usrp{
public:
    multi_usrp_impl(const device_addr_t &addr){
        _dev = device::make(addr, device::USRP);
        _tree = _dev->get_tree();
        _is_device3 = bool(boost::dynamic_pointer_cast<uhd::device3>(_dev));

        if (is_device3() and not addr.has_key("recover_mb_eeprom")) {
            _legacy_compat = rfnoc::legacy_compat::make(get_device3(), addr);
        }
    }

    device::sptr get_device(void){
        return _dev;
    }

    bool is_device3(void) {
        return _is_device3;
    }

    device3::sptr get_device3(void) {
        if (not is_device3()) {
            throw uhd::type_error("Cannot call get_device3() on a non-generation 3 device.");
        }
        return boost::dynamic_pointer_cast<uhd::device3>(_dev);
    }

    dict<std::string, std::string> get_usrp_rx_info(size_t chan){
        mboard_chan_pair mcp = rx_chan_to_mcp(chan);
        dict<std::string, std::string> usrp_info;
        const auto mb_eeprom =
            _tree->access<mboard_eeprom_t>(mb_root(mcp.mboard) / "eeprom").get();
        usrp_info["mboard_id"] = _tree->access<std::string>(mb_root(mcp.mboard) / "name").get();
        usrp_info["mboard_name"] = mb_eeprom.get("name", "n/a");
        usrp_info["mboard_serial"] = mb_eeprom["serial"];
        usrp_info["rx_subdev_name"] = _tree->access<std::string>(rx_rf_fe_root(chan) / "name").get();
        usrp_info["rx_subdev_spec"] = _tree->access<subdev_spec_t>(mb_root(mcp.mboard) / "rx_subdev_spec").get().to_string();
        usrp_info["rx_antenna"] =  _tree->access<std::string>(rx_rf_fe_root(chan) / "antenna" / "value").get();
        if (_tree->exists(rx_rf_fe_root(chan).branch_path().branch_path() / "rx_eeprom")) {
            const auto db_eeprom =
                _tree->access<dboard_eeprom_t>(
                        rx_rf_fe_root(chan).branch_path().branch_path()
                        / "rx_eeprom"
                ).get();
            usrp_info["rx_serial"] = db_eeprom.serial;
            usrp_info["rx_id"] = db_eeprom.id.to_pp_string();
        }
        const auto rfnoc_path = mb_root(mcp.mboard) / "xbar";
        if (_tree->exists(rfnoc_path)) {
            const auto spec = get_rx_subdev_spec(mcp.mboard).at(mcp.chan);
            const auto radio_index = get_radio_index(spec.db_name);
            const auto radio_path = rfnoc_path / str(boost::format("Radio_%d") % radio_index);
            const auto eeprom_path = radio_path / "eeprom";
            if (_tree->exists(eeprom_path)) {
                const auto db_eeprom = _tree->access<eeprom_map_t>(eeprom_path).get();
                usrp_info["rx_serial"] = db_eeprom.count("serial") ?
                    std::string(db_eeprom.at("serial").begin(), db_eeprom.at("serial").end())
                    : "n/a"
                ;
                usrp_info["rx_id"] = db_eeprom.count("pid") ?
                   std::string(db_eeprom.at("pid").begin(), db_eeprom.at("pid").end())
                   : "n/a"
                ;
            }
        }
        return usrp_info;
    }

    dict<std::string, std::string> get_usrp_tx_info(size_t chan){
        mboard_chan_pair mcp = tx_chan_to_mcp(chan);
        dict<std::string, std::string> usrp_info;
        const auto mb_eeprom =
            _tree->access<mboard_eeprom_t>(mb_root(mcp.mboard) / "eeprom").get();
        usrp_info["mboard_id"] = _tree->access<std::string>(mb_root(mcp.mboard) / "name").get();
        usrp_info["mboard_name"] = mb_eeprom.get("name", "n/a");
        usrp_info["mboard_serial"] = mb_eeprom["serial"];
        usrp_info["tx_subdev_name"] = _tree->access<std::string>(tx_rf_fe_root(chan) / "name").get();
        usrp_info["tx_subdev_spec"] = _tree->access<subdev_spec_t>(mb_root(mcp.mboard) / "tx_subdev_spec").get().to_string();
        usrp_info["tx_antenna"] = _tree->access<std::string>(tx_rf_fe_root(chan) / "antenna" / "value").get();
        if (_tree->exists(tx_rf_fe_root(chan).branch_path().branch_path() / "tx_eeprom")) {
            const auto db_eeprom =
                _tree->access<dboard_eeprom_t>(
                        tx_rf_fe_root(chan).branch_path().branch_path()
                        / "tx_eeprom"
                ).get();
            usrp_info["tx_serial"] = db_eeprom.serial;
            usrp_info["tx_id"] = db_eeprom.id.to_pp_string();
        }
        const auto rfnoc_path = mb_root(mcp.mboard) / "xbar";
        if (_tree->exists(rfnoc_path)) {
            const auto spec = get_tx_subdev_spec(mcp.mboard).at(mcp.chan);
            const auto radio_index = get_radio_index(spec.db_name);
            const auto radio_path = rfnoc_path / str(boost::format("Radio_%d")%radio_index);
            const auto path = radio_path / "eeprom";
            if(_tree->exists(path)) {
                const auto db_eeprom = _tree->access<eeprom_map_t>(path).get();
                usrp_info["tx_serial"] = db_eeprom.count("serial") ?
                    std::string(db_eeprom.at("serial").begin(), db_eeprom.at("serial").end())
                    : "n/a"
                ;
                usrp_info["tx_id"] = db_eeprom.count("pid") ?
                   std::string(db_eeprom.at("pid").begin(), db_eeprom.at("pid").end())
                   : "n/a"
                ;
            }
        }
        return usrp_info;
    }

    /*******************************************************************
     * Mboard methods
     ******************************************************************/
    void set_master_clock_rate(double rate, size_t mboard){
        if (mboard != ALL_MBOARDS){
            if (_tree->exists(mb_root(mboard) / "auto_tick_rate")
                    and _tree->access<bool>(mb_root(mboard) / "auto_tick_rate").get()) {
                _tree->access<bool>(mb_root(mboard) / "auto_tick_rate").set(false);
                UHD_LOGGER_INFO("MULTI_USRP") << "Setting master clock rate selection to 'manual'.";
            }
            _tree->access<double>(mb_root(mboard) / "tick_rate").set(rate);
            return;
        }
        for (size_t m = 0; m < get_num_mboards(); m++){
            set_master_clock_rate(rate, m);
        }
    }

    double get_master_clock_rate(size_t mboard){
        return _tree->access<double>(mb_root(mboard) / "tick_rate").get();
    }

    meta_range_t get_master_clock_rate_range(const size_t mboard)
    {
        if (_tree->exists(mb_root(mboard) / "tick_rate/range")) {
            return _tree->access<meta_range_t>(
                mb_root(mboard) / "tick_rate/range"
            ).get();
        }
        // The USRP may not have a range defined, in which case we create a
        // fake range with a single value:
        const double tick_rate = get_master_clock_rate(mboard);
        return meta_range_t(
            tick_rate,
            tick_rate,
            0
        );
    }

    std::string get_pp_string(void){
        std::string buff = str(boost::format(
            "%s USRP:\n"
            "  Device: %s\n"
        )
            % ((get_num_mboards() > 1)? "Multi" : "Single")
            % (_tree->access<std::string>("/name").get())
        );
        for (size_t m = 0; m < get_num_mboards(); m++){
            buff += str(boost::format(
                "  Mboard %d: %s\n"
            ) % m
                % (_tree->access<std::string>(mb_root(m) / "name").get())
            );
        }

        //----------- rx side of life ----------------------------------
        for (size_t m = 0, chan = 0; m < get_num_mboards(); m++){
            for (; chan < (m + 1)*get_rx_subdev_spec(m).size(); chan++){
                buff += str(boost::format(
                    "  RX Channel: %u\n"
                    "    RX DSP: %s\n"
                    "    RX Dboard: %s\n"
                    "    RX Subdev: %s\n"
                ) % chan
                    % rx_dsp_root(chan).leaf()
                    % rx_rf_fe_root(chan).branch_path().branch_path().leaf()
                    % (_tree->access<std::string>(rx_rf_fe_root(chan) / "name").get())
                );
            }
        }

        //----------- tx side of life ----------------------------------
        for (size_t m = 0, chan = 0; m < get_num_mboards(); m++){
            for (; chan < (m + 1)*get_tx_subdev_spec(m).size(); chan++){
                buff += str(boost::format(
                    "  TX Channel: %u\n"
                    "    TX DSP: %s\n"
                    "    TX Dboard: %s\n"
                    "    TX Subdev: %s\n"
                ) % chan
                    % tx_dsp_root(chan).leaf()
                    % tx_rf_fe_root(chan).branch_path().branch_path().leaf()
                    % (_tree->access<std::string>(tx_rf_fe_root(chan) / "name").get())
                );
            }
        }

        return buff;
    }

    std::string get_mboard_name(size_t mboard){
        return _tree->access<std::string>(mb_root(mboard) / "name").get();
    }

    time_spec_t get_time_now(size_t mboard = 0){
        return _tree->access<time_spec_t>(mb_root(mboard) / "time/now").get();
    }

    time_spec_t get_time_last_pps(size_t mboard = 0){
        return _tree->access<time_spec_t>(mb_root(mboard) / "time/pps").get();
    }

    void set_time_now(const time_spec_t &time_spec, size_t mboard){
        if (mboard != ALL_MBOARDS){
            _tree->access<time_spec_t>(mb_root(mboard) / "time/now").set(time_spec);
            return;
        }
        for (size_t m = 0; m < get_num_mboards(); m++){
            set_time_now(time_spec, m);
        }
    }

    void set_time_next_pps(const time_spec_t &time_spec, size_t mboard){
        if (mboard != ALL_MBOARDS){
            _tree->access<time_spec_t>(mb_root(mboard) / "time/pps").set(time_spec);
            return;
        }
        for (size_t m = 0; m < get_num_mboards(); m++){
            set_time_next_pps(time_spec, m);
        }
    }

    void set_time_unknown_pps(const time_spec_t &time_spec){
        UHD_LOGGER_INFO("MULTI_USRP")
            << "    1) catch time transition at pps edge";
        auto end_time = std::chrono::steady_clock::now()
                            + std::chrono::milliseconds(1100);
        time_spec_t time_start_last_pps = get_time_last_pps();
        while (time_start_last_pps == get_time_last_pps())
        {
            if (std::chrono::steady_clock::now() > end_time) {
                throw uhd::runtime_error(
                    "Board 0 may not be getting a PPS signal!\n"
                    "No PPS detected within the time interval.\n"
                    "See the application notes for your device.\n"
                );
            }
            std::this_thread::sleep_for(std::chrono::milliseconds(1));
        }

        UHD_LOGGER_INFO("MULTI_USRP")
            << "    2) set times next pps (synchronously)";
        set_time_next_pps(time_spec, ALL_MBOARDS);
        std::this_thread::sleep_for(std::chrono::seconds(1));

        //verify that the time registers are read to be within a few RTT
        for (size_t m = 1; m < get_num_mboards(); m++){
            time_spec_t time_0 = this->get_time_now(0);
            time_spec_t time_i = this->get_time_now(m);
            if (time_i < time_0 or (time_i - time_0) > time_spec_t(0.01)){ //10 ms: greater than RTT but not too big
                UHD_LOGGER_WARNING("MULTI_USRP") << boost::format(
                    "Detected time deviation between board %d and board 0.\n"
                    "Board 0 time is %f seconds.\n"
                    "Board %d time is %f seconds.\n"
                ) % m % time_0.get_real_secs() % m % time_i.get_real_secs();
            }
        }
    }

    bool get_time_synchronized(void){
        for (size_t m = 1; m < get_num_mboards(); m++){
            time_spec_t time_0 = this->get_time_now(0);
            time_spec_t time_i = this->get_time_now(m);
            if (time_i < time_0 or (time_i - time_0) > time_spec_t(0.01)) return false;
        }
        return true;
    }

    void set_command_time(const time_spec_t &time_spec, size_t mboard){
        if (mboard != ALL_MBOARDS){
            if (not _tree->exists(mb_root(mboard) / "time/cmd")){
                throw uhd::not_implemented_error("timed command feature not implemented on this hardware");
            }
            _tree->access<time_spec_t>(mb_root(mboard) / "time/cmd").set(time_spec);
            return;
        }
        for (size_t m = 0; m < get_num_mboards(); m++){
            set_command_time(time_spec, m);
        }
    }

    void clear_command_time(size_t mboard){
        if (mboard != ALL_MBOARDS){
            _tree->access<time_spec_t>(mb_root(mboard) / "time/cmd").set(time_spec_t(0.0));
            return;
        }
        for (size_t m = 0; m < get_num_mboards(); m++){
            clear_command_time(m);
        }
    }

    void issue_stream_cmd(const stream_cmd_t &stream_cmd, size_t chan){
        if (chan != ALL_CHANS){
            if (is_device3()) {
                mboard_chan_pair mcp = rx_chan_to_mcp(chan);
                _legacy_compat->issue_stream_cmd(stream_cmd, mcp.mboard, mcp.chan);
            } else {
                _tree->access<stream_cmd_t>(rx_dsp_root(chan) / "stream_cmd").set(stream_cmd);
            }
            return;
        }
        for (size_t c = 0; c < get_rx_num_channels(); c++){
            issue_stream_cmd(stream_cmd, c);
        }
    }

    void set_clock_config(const clock_config_t &clock_config, size_t mboard){
        //set the reference source...
        std::string clock_source;
        switch(clock_config.ref_source){
        case clock_config_t::REF_INT: clock_source = "internal"; break;
        case clock_config_t::REF_SMA: clock_source = "external"; break;
        case clock_config_t::REF_MIMO: clock_source = "mimo"; break;
        default: clock_source = "unknown";
        }
        this->set_clock_source(clock_source, mboard);

        //set the time source
        std::string time_source;
        switch(clock_config.pps_source){
        case clock_config_t::PPS_INT: time_source = "internal"; break;
        case clock_config_t::PPS_SMA: time_source = "external"; break;
        case clock_config_t::PPS_MIMO: time_source = "mimo"; break;
        default: time_source = "unknown";
        }
        if (time_source == "external" and clock_config.pps_polarity == clock_config_t::PPS_NEG) time_source = "_external_";
        this->set_time_source(time_source, mboard);
    }

    void set_time_source(const std::string &source, const size_t mboard){
        if (mboard != ALL_MBOARDS){
            const auto time_source_path =
                mb_root(mboard) / "time_source/value";
            const auto sync_source_path =
                mb_root(mboard) / "sync_source/value";
            if (_tree->exists(time_source_path)) {
                _tree->access<std::string>(time_source_path).set(source);
            } else if (_tree->exists(sync_source_path)) {
                auto sync_source =
                    _tree->access<device_addr_t>(sync_source_path).get();
                sync_source["time_source"] = source;
                _tree->access<device_addr_t>(sync_source_path).set(sync_source);
            } else {
                throw uhd::runtime_error("Can't set time source on this device.");
            }
            return;
        }
        for (size_t m = 0; m < get_num_mboards(); m++){
            this->set_time_source(source, m);
        }
    }

    std::string get_time_source(const size_t mboard){
        const auto time_source_path = mb_root(mboard) / "time_source/value";
        if (_tree->exists(time_source_path)) {
            return _tree->access<std::string>(time_source_path).get();
        } else if (_tree->exists(mb_root(mboard) / "sync_source/value")) {
            auto sync_source = _tree->access<device_addr_t>(
                mb_root(mboard) / "sync_source" / "value").get();
            if (sync_source.has_key("time_source")) {
                return sync_source.get("time_source");
            }
        }
        throw uhd::runtime_error("Cannot query time_source on this device!");
    }

    std::vector<std::string> get_time_sources(const size_t mboard){
        const auto time_source_path = mb_root(mboard) / "time_source/options";
        if (_tree->exists(time_source_path)) {
            return _tree->access<std::vector<std::string>>(time_source_path)
                .get();
        } else if (_tree->exists(mb_root(mboard) / "sync_source/options")) {
            const auto sync_sources = get_sync_sources(mboard);
            std::vector<std::string> time_sources;
            for (const auto& sync_source : sync_sources) {
                if (sync_source.has_key("time_source")) {
                    time_sources.push_back(sync_source.get("time_source"));
                }
            }
        }
        throw uhd::runtime_error("Cannot query time_source on this device!");
    }

    void set_clock_source(const std::string &source, const size_t mboard){
        if (mboard != ALL_MBOARDS){
            const auto clock_source_path =
                mb_root(mboard) / "clock_source/value";
            const auto sync_source_path =
                mb_root(mboard) / "sync_source/value";
            if (_tree->exists(clock_source_path)) {
                _tree->access<std::string>(clock_source_path).set(source);
            } else if (_tree->exists(sync_source_path)) {
                auto sync_source =
                    _tree->access<device_addr_t>(sync_source_path).get();
                sync_source["clock_source"] = source;
                _tree->access<device_addr_t>(sync_source_path).set(sync_source);
            } else {
                throw uhd::runtime_error(
                    "Can't set clock source on this device.");
            }
            return;
        }
        for (size_t m = 0; m < get_num_mboards(); m++){
            this->set_clock_source(source, m);
        }
    }

    std::string get_clock_source(const size_t mboard){
        const auto clock_source_path = mb_root(mboard) / "clock_source/value";
        if (_tree->exists(clock_source_path)) {
            return _tree->access<std::string>(
                    mb_root(mboard) / "clock_source" / "value").get();
        } else if (_tree->exists(mb_root(mboard) / "sync_source/value")) {
            auto sync_source = _tree->access<device_addr_t>(
                mb_root(mboard) / "sync_source" / "value").get();
            if (sync_source.has_key("clock_source")) {
                return sync_source.get("clock_source");
            }
        }
        throw uhd::runtime_error("Cannot query clock_source on this device!");
    }

    void set_sync_source(
        const std::string &clock_source,
        const std::string &time_source,
        const size_t mboard
    ) {
        device_addr_t sync_args;
        sync_args["clock_source"] = clock_source;
        sync_args["time_source"] = time_source;
        set_sync_source(sync_args, mboard);
    }

    void set_sync_source(
        const device_addr_t& sync_source,
        const size_t mboard
    ) {
        if (mboard != ALL_MBOARDS) {
            const auto sync_source_path =
                mb_root(mboard) / "sync_source/value";
            if (_tree->exists(sync_source_path)) {
                _tree->access<device_addr_t>(sync_source_path)
                    .set(sync_source);
            } else if (_tree->exists(mb_root(mboard) / "clock_source/value")
                    and _tree->exists(mb_root(mboard) / "time_source/value")
                    and sync_source.has_key("clock_source")
                    and sync_source.has_key("time_source")) {
                const std::string clock_source = sync_source["clock_source"];
                const std::string time_source = sync_source["time_source"];
                set_clock_source(clock_source, mboard);
                set_time_source(time_source, mboard);
            } else {
                throw uhd::runtime_error(
                    "Can't set sync source on this device.");
            }
            return;
        }
        for (size_t m = 0; m < get_num_mboards(); m++){
            this->set_sync_source(sync_source, m);
        }

    }

    device_addr_t get_sync_source(const size_t mboard)
    {
        const auto sync_source_path = mb_root(mboard) / "sync_source/value";
        if (_tree->exists(sync_source_path)) {
            return _tree->access<device_addr_t>(sync_source_path).get();
        }
        // If this path is not there, we fall back to the oldschool method and
        // convert to a new-fangled sync source dictionary
        const std::string clock_source = get_clock_source(mboard);
        const std::string time_source = get_time_source(mboard);
        device_addr_t sync_source;
        sync_source["clock_source"] = clock_source;
        sync_source["time_source"] = time_source;
        return sync_source;
    }

    std::vector<device_addr_t> get_sync_sources(const size_t mboard)
    {
        const auto sync_source_path = mb_root(mboard) / "sync_source/options";
        if (_tree->exists(sync_source_path)) {
            return _tree->access<std::vector<device_addr_t>>(sync_source_path).get();
        }
        // If this path is not there, we fall back to the oldschool method and
        // convert to a new-fangled sync source dictionary
        const auto clock_sources = get_clock_sources(mboard);
        const auto time_sources = get_time_sources(mboard);
        std::vector<device_addr_t> sync_sources;
        for (const auto& clock_source : clock_sources) {
            for (const auto& time_source : time_sources) {
                device_addr_t sync_source;
                sync_source["clock_source"] = clock_source;
                sync_source["time_source"] = time_source;
                sync_sources.push_back(sync_source);
            }
        }

        return sync_sources;
    }

    std::vector<std::string> get_clock_sources(const size_t mboard){
        const auto clock_source_path = mb_root(mboard) / "clock_source/options";
        if (_tree->exists(clock_source_path)) {
            return _tree->access<std::vector<std::string>>(clock_source_path)
                .get();
        } else if (_tree->exists(mb_root(mboard) / "sync_source/options")) {
            const auto sync_sources = get_sync_sources(mboard);
            std::vector<std::string> clock_sources;
            for (const auto& sync_source : sync_sources) {
                if (sync_source.has_key("clock_source")) {
                    clock_sources.push_back(sync_source.get("clock_source"));
                }
            }
        }
        throw uhd::runtime_error("Cannot query clock_source on this device!");
    }

    void set_clock_source_out(const bool enb, const size_t mboard)
    {
        if (mboard != ALL_MBOARDS)
        {
            if (_tree->exists(mb_root(mboard) / "clock_source" / "output"))
            {
                _tree->access<bool>(mb_root(mboard) / "clock_source" / "output").set(enb);
            }
            else
            {
                throw uhd::runtime_error("multi_usrp::set_clock_source_out - not supported on this device");
            }
            return;
        }
        for (size_t m = 0; m < get_num_mboards(); m++)
        {
            this->set_clock_source_out(enb, m);
        }
    }

    void set_time_source_out(const bool enb, const size_t mboard)
    {
        if (mboard != ALL_MBOARDS)
        {
            if (_tree->exists(mb_root(mboard) / "time_source" / "output"))
            {
                _tree->access<bool>(mb_root(mboard) / "time_source" / "output").set(enb);
            }
            else
            {
                throw uhd::runtime_error("multi_usrp::set_time_source_out - not supported on this device");
            }
            return;
        }
        for (size_t m = 0; m < get_num_mboards(); m++)
        {
            this->set_time_source_out(enb, m);
        }
    }

    size_t get_num_mboards(void){
        return _tree->list("/mboards").size();
    }

    sensor_value_t get_mboard_sensor(const std::string &name, size_t mboard){
        return _tree->access<sensor_value_t>(mb_root(mboard) / "sensors" / name).get();
    }

    std::vector<std::string> get_mboard_sensor_names(size_t mboard){
        if (_tree->exists(mb_root(mboard) / "sensors")) {
            return _tree->list(mb_root(mboard) / "sensors");
        }
        return {};
    }

    void set_user_register(const uint8_t addr, const uint32_t data, size_t mboard){
        if (mboard != ALL_MBOARDS){
            typedef std::pair<uint8_t, uint32_t> user_reg_t;
            _tree->access<user_reg_t>(mb_root(mboard) / "user/regs").set(user_reg_t(addr, data));
            return;
        }
        for (size_t m = 0; m < get_num_mboards(); m++){
            set_user_register(addr, data, m);
        }
    }

    wb_iface::sptr get_user_settings_iface(const size_t chan)
    {
        const auto user_settings_path =
            rx_rf_fe_root(chan) / "user_settings" / "iface";
        if (_tree->exists(user_settings_path)) {
            return _tree->access<wb_iface::sptr>(user_settings_path).get();
        }
        UHD_LOG_WARNING("MULTI_USRP",
            "Attempting to read back non-existant user settings iface!");
        return nullptr;
    }

    /*******************************************************************
     * RX methods
     ******************************************************************/
    rx_streamer::sptr get_rx_stream(const stream_args_t &args) {
        _check_link_rate(args, false);
        if (is_device3()) {
            return _legacy_compat->get_rx_stream(args);
        }
        return this->get_device()->get_rx_stream(args);
    }

    void set_rx_subdev_spec(const subdev_spec_t &spec, size_t mboard){
        if (mboard != ALL_MBOARDS){
            _tree->access<subdev_spec_t>(mb_root(mboard) / "rx_subdev_spec").set(spec);
            return;
        }
        for (size_t m = 0; m < get_num_mboards(); m++){
            set_rx_subdev_spec(spec, m);
        }
    }

    subdev_spec_t get_rx_subdev_spec(size_t mboard)
    {
        subdev_spec_t spec = _tree->access<subdev_spec_t>(mb_root(mboard) / "rx_subdev_spec").get();
        if (spec.empty())
        {
            try
            {
                const std::string db_name = _tree->list(mb_root(mboard) / "dboards").at(0);
                const std::string fe_name = _tree->list(mb_root(mboard) / "dboards" / db_name / "rx_frontends").at(0);
                spec.push_back(subdev_spec_pair_t(db_name, fe_name));
                _tree->access<subdev_spec_t>(mb_root(mboard) / "rx_subdev_spec").set(spec);
            }
            catch(const std::exception &e)
            {
                throw uhd::index_error(str(boost::format("multi_usrp::get_rx_subdev_spec(%u) failed to make default spec - %s") % mboard % e.what()));
            }
            UHD_LOGGER_INFO("MULTI_USRP") << "Selecting default RX front end spec: " << spec.to_pp_string();
        }
        return spec;
    }

    size_t get_rx_num_channels(void){
        size_t sum = 0;
        for (size_t m = 0; m < get_num_mboards(); m++){
            sum += get_rx_subdev_spec(m).size();
        }
        return sum;
    }

    std::string get_rx_subdev_name(size_t chan){
        return _tree->access<std::string>(rx_rf_fe_root(chan) / "name").get();
    }

    void set_rx_rate(double rate, size_t chan){
        if (is_device3()) {
            _legacy_compat->set_rx_rate(rate, chan);
            if (chan == ALL_CHANS) {
                for (size_t c = 0; c < get_rx_num_channels(); c++){
                    do_samp_rate_warning_message(rate, get_rx_rate(c), "RX");
                }
            } else {
                do_samp_rate_warning_message(rate, get_rx_rate(chan), "RX");
            }
            return;
        }

        if (chan != ALL_CHANS){
            _tree->access<double>(rx_dsp_root(chan) / "rate" / "value").set(rate);
            do_samp_rate_warning_message(rate, get_rx_rate(chan), "RX");
            return;
        }
        for (size_t c = 0; c < get_rx_num_channels(); c++){
            set_rx_rate(rate, c);
        }
    }

    double get_rx_rate(size_t chan){
        return _tree->access<double>(rx_dsp_root(chan) / "rate" / "value").get();
    }

    meta_range_t get_rx_rates(size_t chan){
        return _tree->access<meta_range_t>(rx_dsp_root(chan) / "rate" / "range").get();
    }

    tune_result_t set_rx_freq(const tune_request_t &tune_request, size_t chan){

        // If any mixer is driven by an external LO the daughterboard assumes that no CORDIC correction is
        // necessary. Since the LO might be sourced from another daughterboard which would normally apply a
        // cordic correction a manual DSP tune policy should be used to ensure identical configurations across
        // daughterboards.
        if (tune_request.dsp_freq_policy == tune_request.POLICY_AUTO and
            tune_request.rf_freq_policy  == tune_request.POLICY_AUTO)
        {
            for (size_t c = 0; c < get_rx_num_channels(); c++) {
                const bool external_all_los = _tree->exists(rx_rf_fe_root(chan) / "los" / ALL_LOS)
                                              && get_rx_lo_source(ALL_LOS, c) == "external";
                if (external_all_los) {
                    UHD_LOGGER_WARNING("MULTI_USRP")
                            << "At least one channel is using an external LO."
                            << "Using a manual DSP frequency policy is recommended to ensure "
                            << "the same frequency shift on all channels.";
                    break;
                }
            }
        }

        tune_result_t result = tune_xx_subdev_and_dsp(0, RX_SIGN,
                _tree->subtree(rx_dsp_root(chan)),
                _tree->subtree(rx_rf_fe_root(chan)),
                tune_request);
        //do_tune_freq_results_message(tune_request, result, get_rx_freq(chan), "RX");
        return result;
    }

    // XXX: @CF: 20180418: stop-gap until moved to server
    double get_rx_freq(size_t chan){
        double cur_dsp_nco = _tree->access<double>(rx_dsp_root(chan) / "nco").get();
        double cur_lo_freq = 0;
        if (_tree->access<int>(rx_rf_fe_root(chan) / "freq" / "band").get() == 1) {
            cur_lo_freq = _tree->access<double>(rx_rf_fe_root(chan) / "freq" / "value").get();
        }
        return cur_lo_freq - cur_dsp_nco;
    }
//    double get_rx_freq(size_t chan){
//        return derive_freq_from_xx_subdev_and_dsp(RX_SIGN, _tree->subtree(rx_dsp_root(chan)), _tree->subtree(rx_rf_fe_root(chan)));
//    }

    freq_range_t get_rx_freq_range(size_t chan){
        return make_overall_tune_range(
            _tree->access<meta_range_t>(rx_rf_fe_root(chan) / "freq" / "range").get(),
            _tree->access<meta_range_t>(rx_dsp_root(chan) / "freq" / "range").get(),
            this->get_rx_bandwidth(chan)
        );
    }

    freq_range_t get_fe_rx_freq_range(size_t chan){
        return _tree->access<meta_range_t>(rx_rf_fe_root(chan) / "freq" / "range").get();
    }

    /**************************************************************************
     * LO controls
     *************************************************************************/
    std::vector<std::string> get_rx_lo_names(size_t chan = 0){
        std::vector<std::string> lo_names;
        if (_tree->exists(rx_rf_fe_root(chan) / "los")) {
            for(const std::string &name:  _tree->list(rx_rf_fe_root(chan) / "los")) {
                lo_names.push_back(name);
            }
        }
        return lo_names;
    }

    void set_rx_lo_source(const std::string &src, const std::string &name = ALL_LOS, size_t chan = 0){
        if (_tree->exists(rx_rf_fe_root(chan) / "los")) {
            if (name == ALL_LOS) {
                if (_tree->exists(rx_rf_fe_root(chan) / "los" / ALL_LOS)) {
                    //Special value ALL_LOS support atomically sets the source for all LOs
                    _tree->access<std::string>(rx_rf_fe_root(chan) / "los" / ALL_LOS / "source" / "value").set(src);
                } else {
                    for(const std::string &n:  _tree->list(rx_rf_fe_root(chan) / "los")) {
                        this->set_rx_lo_source(src, n, chan);
                    }
                }
            } else {
                if (_tree->exists(rx_rf_fe_root(chan) / "los")) {
                    _tree->access<std::string>(rx_rf_fe_root(chan) / "los" / name / "source" / "value").set(src);
                } else {
                    throw uhd::runtime_error("Could not find LO stage " + name);
                }
            }
        } else {
            throw uhd::runtime_error("This device does not support manual configuration of LOs");
        }
    }

    const std::string get_rx_lo_source(const std::string &name = ALL_LOS, size_t chan = 0){
        if (_tree->exists(rx_rf_fe_root(chan) / "los")) {
            if (name == ALL_LOS) {
                    //Special value ALL_LOS support atomically sets the source for all LOs
                return _tree->access<std::string>(rx_rf_fe_root(chan) / "los" / ALL_LOS / "source" / "value").get();
            } else {
                if (_tree->exists(rx_rf_fe_root(chan) / "los")) {
                    return _tree->access<std::string>(rx_rf_fe_root(chan) / "los" / name / "source" / "value").get();
                } else {
                    throw uhd::runtime_error("Could not find LO stage " + name);
                }
            }
        } else {
            // If the daughterboard doesn't expose it's LO(s) then it can only be internal
            return "internal";
        }
    }

    std::vector<std::string> get_rx_lo_sources(const std::string &name = ALL_LOS, size_t chan = 0) {
        if (_tree->exists(rx_rf_fe_root(chan) / "los")) {
            if (name == ALL_LOS) {
                if (_tree->exists(rx_rf_fe_root(chan) / "los" / ALL_LOS)) {
                    //Special value ALL_LOS support atomically sets the source for all LOs
                    return _tree->access< std::vector<std::string> >(rx_rf_fe_root(chan) / "los" / ALL_LOS / "source" / "options").get();
                } else {
                    return std::vector<std::string>();
                }
            } else {
                if (_tree->exists(rx_rf_fe_root(chan) / "los")) {
                    return _tree->access< std::vector<std::string> >(rx_rf_fe_root(chan) / "los" / name / "source" / "options").get();
                } else {
                    throw uhd::runtime_error("Could not find LO stage " + name);
                }
            }
        } else {
            // If the daughterboard doesn't expose it's LO(s) then it can only be internal
            return std::vector<std::string>(1, "internal");
        }
    }

    void set_rx_lo_export_enabled(bool enabled, const std::string &name = ALL_LOS, size_t chan = 0){
        if (_tree->exists(rx_rf_fe_root(chan) / "los")) {
            if (name == ALL_LOS) {
                if (_tree->exists(rx_rf_fe_root(chan) / "los" / ALL_LOS)) {
                    //Special value ALL_LOS support atomically sets the source for all LOs
                    _tree->access<bool>(rx_rf_fe_root(chan) / "los" / ALL_LOS / "export").set(enabled);
                } else {
                    for(const std::string &n:  _tree->list(rx_rf_fe_root(chan) / "los")) {
                        this->set_rx_lo_export_enabled(enabled, n, chan);
                    }
                }
            } else {
                if (_tree->exists(rx_rf_fe_root(chan) / "los")) {
                    _tree->access<bool>(rx_rf_fe_root(chan) / "los" / name / "export").set(enabled);
                } else {
                    throw uhd::runtime_error("Could not find LO stage " + name);
                }
            }
        } else {
            throw uhd::runtime_error("This device does not support manual configuration of LOs");
        }
    }

    bool get_rx_lo_export_enabled(const std::string &name = ALL_LOS, size_t chan = 0){
        if (_tree->exists(rx_rf_fe_root(chan) / "los")) {
            if (name == ALL_LOS) {
                    //Special value ALL_LOS support atomically sets the source for all LOs
                return _tree->access<bool>(rx_rf_fe_root(chan) / "los" / ALL_LOS / "export").get();
            } else {
                if (_tree->exists(rx_rf_fe_root(chan) / "los")) {
                    return _tree->access<bool>(rx_rf_fe_root(chan) / "los" / name / "export").get();
                } else {
                    throw uhd::runtime_error("Could not find LO stage " + name);
                }
            }
        } else {
            // If the daughterboard doesn't expose it's LO(s), assume it cannot export
            return false;
        }
    }

    double set_rx_lo_freq(double freq, const std::string &name = ALL_LOS, size_t chan = 0){
        if (_tree->exists(rx_rf_fe_root(chan) / "los")) {
            if (name == ALL_LOS) {
                throw uhd::runtime_error("LO frequency must be set for each stage individually");
            } else {
                if (_tree->exists(rx_rf_fe_root(chan) / "los")) {
                    _tree->access<double>(rx_rf_fe_root(chan) / "los" / name / "freq" / "value").set(freq);
                    return _tree->access<double>(rx_rf_fe_root(chan) / "los" / name / "freq" / "value").get();
                } else {
                    throw uhd::runtime_error("Could not find LO stage " + name);
                }
            }
        } else {
            throw uhd::runtime_error("This device does not support manual configuration of LOs");
        }
    }

    double get_rx_lo_freq(const std::string &name = ALL_LOS, size_t chan = 0){
        if (_tree->exists(rx_rf_fe_root(chan) / "los")) {
            if (name == ALL_LOS) {
                throw uhd::runtime_error("LO frequency must be retrieved for each stage individually");
            } else {
                if (_tree->exists(rx_rf_fe_root(chan) / "los")) {
                    return _tree->access<double>(rx_rf_fe_root(chan) / "los" / name / "freq" / "value").get();
                } else {
                    throw uhd::runtime_error("Could not find LO stage " + name);
                }
            }
        } else {
            // Return actual RF frequency if the daughterboard doesn't expose it's LO(s)
            return _tree->access<double>(rx_rf_fe_root(chan) / "freq" /" value").get();
        }
    }

    freq_range_t get_rx_lo_freq_range(const std::string &name = ALL_LOS, size_t chan = 0){
        if (_tree->exists(rx_rf_fe_root(chan) / "los")) {
            if (name == ALL_LOS) {
                throw uhd::runtime_error("LO frequency range must be retrieved for each stage individually");
            } else {
                if (_tree->exists(rx_rf_fe_root(chan) / "los")) {
                    return _tree->access<freq_range_t>(rx_rf_fe_root(chan) / "los" / name / "freq" / "range").get();
                } else {
                    throw uhd::runtime_error("Could not find LO stage " + name);
                }
            }
        } else {
            // Return the actual RF range if the daughterboard doesn't expose it's LO(s)
            return _tree->access<meta_range_t>(rx_rf_fe_root(chan) / "freq" / "range").get();
        }
    }

    std::vector<std::string> get_tx_lo_names(const size_t chan = 0){
        std::vector<std::string> lo_names;
        if (_tree->exists(tx_rf_fe_root(chan) / "los")) {
            for (const std::string &name : _tree->list(tx_rf_fe_root(chan) / "los")) {
                lo_names.push_back(name);
            }
        }
        return lo_names;
    }

    void set_tx_lo_source(
            const std::string &src,
            const std::string &name = ALL_LOS,
            const size_t chan = 0
    ) {
        if (_tree->exists(tx_rf_fe_root(chan) / "los")) {
            if (name == ALL_LOS) {
                if (_tree->exists(tx_rf_fe_root(chan) / "los" / ALL_LOS)) {
                    // Special value ALL_LOS support atomically sets the source
                    // for all LOs
                    _tree->access<std::string>(
                            tx_rf_fe_root(chan) / "los" / ALL_LOS /
                            "source" / "value"
                    ).set(src);
                } else {
                    for (const auto &n : _tree->list(tx_rf_fe_root(chan) / "los")) {
                        this->set_tx_lo_source(src, n, chan);
                    }
                }
            } else {
                if (_tree->exists(tx_rf_fe_root(chan) / "los")) {
                    _tree->access<std::string>(
                        tx_rf_fe_root(chan) / "los" / name / "source" /
                            "value"
                    ).set(src);
                } else {
                    throw uhd::runtime_error("Could not find LO stage " + name);
                }
            }
        } else {
            throw uhd::runtime_error("This device does not support manual "
                                     "configuration of LOs");
        }
    }

    const std::string get_tx_lo_source(
            const std::string &name = ALL_LOS,
            const size_t chan = 0
    ) {
        if (_tree->exists(tx_rf_fe_root(chan) / "los")) {
            if (_tree->exists(tx_rf_fe_root(chan) / "los")) {
                return _tree->access<std::string>(
                    tx_rf_fe_root(chan) / "los" / name / "source" / "value"
                ).get();
            } else {
                throw uhd::runtime_error("Could not find LO stage " + name);
            }
        } else {
            // If the daughterboard doesn't expose its LO(s) then it can only
            // be internal
            return "internal";
        }
    }

    std::vector<std::string> get_tx_lo_sources(
            const std::string &name = ALL_LOS,
            const size_t chan = 0
    ) {
        if (_tree->exists(tx_rf_fe_root(chan) / "los")) {
            if (name == ALL_LOS) {
                if (_tree->exists(tx_rf_fe_root(chan) / "los" / ALL_LOS)) {
                    // Special value ALL_LOS support atomically sets the source
                    // for all LOs
                    return _tree->access<std::vector<std::string>>(
                        tx_rf_fe_root(chan) / "los" / ALL_LOS /
                            "source" / "options"
                    ).get();
                } else {
                    return std::vector<std::string>();
                }
            } else {
                if (_tree->exists(tx_rf_fe_root(chan) / "los")) {
                    return _tree->access< std::vector<std::string> >(tx_rf_fe_root(chan) / "los" / name / "source" / "options").get();
                } else {
                    throw uhd::runtime_error("Could not find LO stage " + name);
                }
            }
        } else {
            // If the daughterboard doesn't expose its LO(s) then it can only
            // be internal
            return std::vector<std::string>(1, "internal");
        }
    }

    void set_tx_lo_export_enabled(
            const bool enabled,
            const std::string &name = ALL_LOS,
            const size_t chan=0
    ) {
        if (_tree->exists(tx_rf_fe_root(chan) / "los")) {
            if (name == ALL_LOS) {
                if (_tree->exists(tx_rf_fe_root(chan) / "los" / ALL_LOS)) {
                    //Special value ALL_LOS support atomically sets the source for all LOs
                    _tree->access<bool>(tx_rf_fe_root(chan) / "los" / ALL_LOS / "export").set(enabled);
                } else {
                    for(const std::string &n:  _tree->list(tx_rf_fe_root(chan) / "los")) {
                        this->set_tx_lo_export_enabled(enabled, n, chan);
                    }
                }
            } else {
                if (_tree->exists(tx_rf_fe_root(chan) / "los")) {
                    _tree->access<bool>(tx_rf_fe_root(chan) / "los" / name / "export").set(enabled);
                } else {
                    throw uhd::runtime_error("Could not find LO stage " + name);
                }
            }
        } else {
            throw uhd::runtime_error("This device does not support manual configuration of LOs");
        }
    }

    bool get_tx_lo_export_enabled(
            const std::string &name = ALL_LOS,
            const size_t chan = 0
    ) {
        if (_tree->exists(tx_rf_fe_root(chan) / "los")) {
            if (_tree->exists(tx_rf_fe_root(chan) / "los")) {
                return _tree->access<bool>(
                    tx_rf_fe_root(chan) / "los" / name / "export"
                ).get();
            } else {
                throw uhd::runtime_error("Could not find LO stage " + name);
            }
        } else {
            // If the daughterboard doesn't expose its LO(s), assume it cannot
            // export
            return false;
        }
    }

    double set_tx_lo_freq(
            const double freq,
            const std::string &name = ALL_LOS,
            const size_t chan = 0
    ) {
        if (_tree->exists(tx_rf_fe_root(chan) / "los")) {
            if (name == ALL_LOS) {
                throw uhd::runtime_error("LO frequency must be set for each "
                                         "stage individually");
            } else {
                if (_tree->exists(tx_rf_fe_root(chan) / "los")) {
                    return _tree->access<double>(
                        tx_rf_fe_root(chan) / "los" / name / "freq" / "value"
                    ).set(freq).get();
                } else {
                    throw uhd::runtime_error("Could not find LO stage " + name);
                }
            }
        } else {
            throw uhd::runtime_error("This device does not support manual "
                                     "configuration of LOs");
        }
    }

    double get_tx_lo_freq(
            const std::string &name = ALL_LOS,
            const size_t chan = 0
    ) {
        if (_tree->exists(tx_rf_fe_root(chan) / "los")) {
            if (name == ALL_LOS) {
                throw uhd::runtime_error("LO frequency must be retrieved for "
                                         "each stage individually");
            } else {
                if (_tree->exists(tx_rf_fe_root(chan) / "los")) {
                    return _tree->access<double>(tx_rf_fe_root(chan) / "los" / name / "freq" / "value").get();
                } else {
                    throw uhd::runtime_error("Could not find LO stage " + name);
                }
            }
        } else {
            // Return actual RF frequency if the daughterboard doesn't expose
            // its LO(s)
            return _tree->access<double>(
                tx_rf_fe_root(chan) / "freq" /" value"
            ).get();
        }
    }

    freq_range_t get_tx_lo_freq_range(
            const std::string &name = ALL_LOS,
            const size_t chan = 0
    ) {
        if (_tree->exists(tx_rf_fe_root(chan) / "los")) {
            if (name == ALL_LOS) {
                throw uhd::runtime_error("LO frequency range must be retrieved "
                                         "for each stage individually");
            } else {
                if (_tree->exists(tx_rf_fe_root(chan) / "los")) {
                    return _tree->access<freq_range_t>(
                        tx_rf_fe_root(chan) / "los" / name / "freq" / "range"
                    ).get();
                } else {
                    throw uhd::runtime_error("Could not find LO stage " + name);
                }
            }
        } else {
            // Return the actual RF range if the daughterboard doesn't expose
            // its LO(s)
            return _tree->access<meta_range_t>(
                tx_rf_fe_root(chan) / "freq" / "range"
            ).get();
        }
    }

    /**************************************************************************
     * Gain control
     *************************************************************************/
    void set_rx_gain(double gain, const std::string &name, size_t chan) {

    	if ( ALL_CHANS != chan ) {

    		(void) name;

    		double atten_val = 0;
    		double gain_val = 0;
    		double lna_val = 0;

    		gain = gain < CRIMSON_TNG_RF_RX_GAIN_RANGE_START ? CRIMSON_TNG_RF_RX_GAIN_RANGE_START : gain;
    		gain = gain > CRIMSON_TNG_RF_RX_GAIN_RANGE_STOP ? CRIMSON_TNG_RF_RX_GAIN_RANGE_STOP : gain;

    		if ( 0 == _tree->access<int>(rx_rf_fe_root(chan) / "freq" / "band").get() ) {
    			// Low-Band

    			double low_band_gain = gain > 31.5 ? 31.5 : gain;

    			if ( low_band_gain != gain ) {
    				boost::format rf_lo_message(
    					"  The RF Low Band does not support the requested gain:\n"
    					"    Requested RF Low Band gain: %f dB\n"
    					"    Actual RF Low Band gain: %f dB\n"
    				);
    				rf_lo_message % gain % low_band_gain;
    				std::string results_string = rf_lo_message.str();
    				UHD_LOGGER_INFO("MULTI_CRIMSON") << results_string;
    			}

    			// PMA is off (+0dB)
    			lna_val = 0;
    			// BFP is off (+0dB)
    			// PE437 fully attenuates the BFP (-20 dB) AND THEN SOME
    			atten_val = 31.75;
    			// LMH is adjusted from 0dB to 31.5dB
    			gain_val = low_band_gain;

    		} else {
    			// High-Band

    			if ( false ) {
    			} else if ( CRIMSON_TNG_RF_RX_GAIN_RANGE_START <= gain && gain <= 31.5 ) {
    				// PMA is off (+0dB)
    				lna_val = 0;
    				// BFP is on (+20dB)
    				// PE437 fully attenuates BFP (-20dB) AND THEN SOME (e.g. to attenuate interferers)
    				atten_val = 31.75;
    				// LMH is adjusted from 0dB to 31.5dB
    				gain_val = gain;
    			} else if ( 31.5 < gain && gain <= 63.25 ) {
    				// PMA is off (+0dB)
    				lna_val = 0;
    				// BFP is on (+20dB)
    				// PE437 is adjusted from -31.75 dB to 0dB
    				atten_val = 63.25 - gain;
    				// LMH is maxed (+31.5dB)
    				gain_val = 31.5;
    			} else if ( 63.25 < gain && gain <= CRIMSON_TNG_RF_RX_GAIN_RANGE_STOP ) {
    				// PMA is on (+20dB)
    				lna_val = 20;
    				// BFP is on (+20dB)
    				// PE437 is adjusted from -20 dB to 0dB
    				atten_val = CRIMSON_TNG_RF_RX_GAIN_RANGE_STOP - gain;
    				// LMH is maxed (+31.5dB)
    				gain_val = 31.5;
    			}
    		}

    		int lna_bypass_enable = 0 == lna_val ? 1 : 0;
    		_tree->access<int>( rx_rf_fe_root(chan) / "freq" / "lna" ).set( lna_bypass_enable );

    		//if ( 0 == _tree->access<int>( cm_root() / "chanmask-rx" ).get() ) {
    			_tree->access<double>( rx_rf_fe_root(chan) / "atten" / "value" ).set( atten_val * 4 );
    			_tree->access<double>( rx_rf_fe_root(chan) / "gain" / "value" ).set( gain_val * 4 );
    		//} else {
    		//	_tree->access<double>( cm_root() / "rx/atten/val" ).set( atten_val * 4 );
    		//	_tree->access<double>( cm_root() / "rx/gain/val" ).set( gain_val * 4 );
    		//}
    		return;
    	}

        for (size_t c = 0; c < get_rx_num_channels(); c++){
            set_rx_gain( gain, name, c );
        }
    }

//    void set_rx_gain(double gain, const std::string &name, size_t chan){
//        /* Check if any AGC mode is enable and if so warn the user */
//        if (chan != ALL_CHANS) {
//            if (_tree->exists(rx_rf_fe_root(chan) / "gain" / "agc")) {
//                bool agc = _tree->access<bool>(rx_rf_fe_root(chan) / "gain" / "agc" / "enable").get();
//                if(agc) {
//                    UHD_LOGGER_WARNING("MULTI_USRP") << "AGC enabled for this channel. Setting will be ignored." ;
//                }
//            }
//        } else {
//            for (size_t c = 0; c < get_rx_num_channels(); c++){
//                if (_tree->exists(rx_rf_fe_root(c) / "gain" / "agc")) {
//                    bool agc = _tree->access<bool>(rx_rf_fe_root(chan) / "gain" / "agc" / "enable").get();
//                    if(agc) {
//                        UHD_LOGGER_WARNING("MULTI_USRP") << "AGC enabled for this channel. Setting will be ignored." ;
//                    }
//                }
//            }
//        }
//        /* Apply gain setting.
//         * If device is in AGC mode it will ignore the setting. */
//        try {
//            return rx_gain_group(chan)->set_value(gain, name);
//        } catch (uhd::key_error &) {
//            THROW_GAIN_NAME_ERROR(name,chan,rx);
//        }
//    }

    void set_rx_gain_profile(const std::string& profile, const size_t chan){
        if (chan != ALL_CHANS) {
            if (_tree->exists(rx_rf_fe_root(chan) / "gains/all/profile/value")) {
                _tree->access<std::string>(rx_rf_fe_root(chan) / "gains/all/profile/value").set(profile);
            }
        } else {
            for (size_t c = 0; c < get_rx_num_channels(); c++){
                if (_tree->exists(rx_rf_fe_root(c) / "gains/all/profile/value")) {
                    _tree->access<std::string>(rx_rf_fe_root(chan) / "gains/all/profile/value").set(profile);
                }
            }
        }
    }

    std::string get_rx_gain_profile(const size_t chan)
    {
        if (chan != ALL_CHANS) {
            if (_tree->exists(rx_rf_fe_root(chan) / "gains/all/profile/value")) {
                return _tree->access<std::string>(
                    rx_rf_fe_root(chan) / "gains/all/profile/value"
                ).get();
            }
        } else {
            throw uhd::runtime_error("Can't get RX gain profile from "
                                     "all channels at once!");
        }
        return "";
    }

    std::vector<std::string> get_rx_gain_profile_names(const size_t chan)
    {
        if (chan != ALL_CHANS) {
            if (_tree->exists(rx_rf_fe_root(chan) / "gains/all/profile/options")) {
                return _tree->access<std::vector<std::string>>(
                    rx_rf_fe_root(chan) / "gains/all/profile/options"
                ).get();
            }
        } else {
            throw uhd::runtime_error("Can't get RX gain profile names from "
                                     "all channels at once!");
        }
        return std::vector<std::string>();
    }

    void set_normalized_rx_gain(double gain, size_t chan = 0)
    {
        if (gain > 1.0 || gain < 0.0) {
            throw uhd::runtime_error("Normalized gain out of range, "
                                     "must be in [0, 1].");
        }
        const gain_range_t gain_range = get_rx_gain_range(ALL_GAINS, chan);
        const double abs_gain =
            (gain * (gain_range.stop() - gain_range.start()))
            + gain_range.start();
        set_rx_gain(abs_gain, ALL_GAINS, chan);
    }

    void set_rx_agc(bool enable, size_t chan = 0)
    {
        if (chan != ALL_CHANS){
            if (_tree->exists(rx_rf_fe_root(chan) / "gain" / "agc" / "enable")) {
                _tree->access<bool>(rx_rf_fe_root(chan) / "gain" / "agc" / "enable").set(enable);
            } else {
                UHD_LOGGER_WARNING("MULTI_USRP") << "AGC is not available on this device." ;
            }
            return;
        }
        for (size_t c = 0; c < get_rx_num_channels(); c++){
            this->set_rx_agc(enable, c);
        }

    }

    // get RX frontend gain on specified channel
    double get_rx_gain(const std::string &name, size_t chan){

    	(void)name;
    	(void)chan;

    	double r;

    	bool lna_bypass_enable = 0 == _tree->access<int>(rx_rf_fe_root(chan) / "freq" / "lna").get() ? false : true;
        double lna_val = lna_bypass_enable ? 0 : 20;
        double gain_val  = _tree->access<double>(rx_rf_fe_root(chan) / "gain"  / "value").get() / 4;
        double atten_val = _tree->access<double>(rx_rf_fe_root(chan) / "atten" / "value").get() / 4;

    	if ( 0 == _tree->access<int>(rx_rf_fe_root(chan) / "freq" / "band").get() ) {
    		r = gain_val;
    	} else {
    		r = 31.75 - atten_val + lna_val + gain_val; // maximum is 83.25
    	}

        return r;
    }

//    double get_rx_gain(const std::string &name, size_t chan){
//        try {
//            return rx_gain_group(chan)->get_value(name);
//        } catch (uhd::key_error &) {
//            THROW_GAIN_NAME_ERROR(name,chan,rx);
//        }
//    }

    double get_normalized_rx_gain(size_t chan)
    {
      gain_range_t gain_range = get_rx_gain_range(ALL_GAINS, chan);
      double gain_range_width = gain_range.stop() - gain_range.start();
      // In case we have a device without a range of gains:
      if (gain_range_width == 0.0) {
          return 0;
      }
      double norm_gain = (get_rx_gain(ALL_GAINS, chan) - gain_range.start()) / gain_range_width;
      // Avoid rounding errors:
      if (norm_gain > 1.0) return 1.0;
      if (norm_gain < 0.0) return 0.0;
      return norm_gain;
    }

    gain_range_t get_rx_gain_range(const std::string &name, size_t chan){
        try {
            return rx_gain_group(chan)->get_range(name);
        } catch (uhd::key_error &) {
            THROW_GAIN_NAME_ERROR(name,chan,rx);
        }
    }

    std::vector<std::string> get_rx_gain_names(size_t chan){
        return rx_gain_group(chan)->get_names();
    }

    void set_rx_antenna(const std::string &ant, size_t chan){
        _tree->access<std::string>(rx_rf_fe_root(chan) / "antenna" / "value").set(ant);
    }

    std::string get_rx_antenna(size_t chan){
        return _tree->access<std::string>(rx_rf_fe_root(chan) / "antenna" / "value").get();
    }

    std::vector<std::string> get_rx_antennas(size_t chan){
        return _tree->access<std::vector<std::string> >(rx_rf_fe_root(chan) / "antenna" / "options").get();
    }

    void set_rx_bandwidth(double bandwidth, size_t chan){
        _tree->access<double>(rx_rf_fe_root(chan) / "bandwidth" / "value").set(bandwidth);
    }

    double get_rx_bandwidth(size_t chan){
        return _tree->access<double>(rx_rf_fe_root(chan) / "bandwidth" / "value").get();
    }

    meta_range_t get_rx_bandwidth_range(size_t chan){
        return _tree->access<meta_range_t>(rx_rf_fe_root(chan) / "bandwidth" / "range").get();
    }

    dboard_iface::sptr get_rx_dboard_iface(size_t chan){
        return _tree->access<dboard_iface::sptr>(rx_rf_fe_root(chan).branch_path().branch_path() / "iface").get();
    }

    sensor_value_t get_rx_sensor(const std::string &name, size_t chan){
        return _tree->access<sensor_value_t>(rx_rf_fe_root(chan) / "sensors" / name).get();
    }

    std::vector<std::string> get_rx_sensor_names(size_t chan){
        std::vector<std::string> sensor_names;
        if (_tree->exists(rx_rf_fe_root(chan) / "sensors")) {
            sensor_names = _tree->list(rx_rf_fe_root(chan) / "sensors");
        }
        return sensor_names;
    }

    void set_rx_dc_offset(const bool enb, size_t chan){
        if (chan != ALL_CHANS){
            if (_tree->exists(rx_fe_root(chan) / "dc_offset" / "enable")) {
                _tree->access<bool>(rx_fe_root(chan) / "dc_offset" / "enable").set(enb);
            } else if (_tree->exists(rx_rf_fe_root(chan) / "dc_offset" / "enable")) {
                /*For B2xx devices the dc-offset correction is implemented in the rf front-end*/
                _tree->access<bool>(rx_rf_fe_root(chan) / "dc_offset" / "enable").set(enb);
            } else {
                UHD_LOGGER_WARNING("MULTI_USRP") << "Setting DC offset compensation is not possible on this device." ;
            }
            return;
        }
        for (size_t c = 0; c < get_rx_num_channels(); c++){
            this->set_rx_dc_offset(enb, c);
        }
    }

    void set_rx_dc_offset(const std::complex<double> &offset, size_t chan){
        if (chan != ALL_CHANS){
            if (_tree->exists(rx_fe_root(chan) / "dc_offset" / "value")) {
                _tree->access<std::complex<double> >(rx_fe_root(chan) / "dc_offset" / "value").set(offset);
            } else {
                UHD_LOGGER_WARNING("MULTI_USRP") << "Setting DC offset is not possible on this device." ;
            }
            return;
        }
        for (size_t c = 0; c < get_rx_num_channels(); c++){
            this->set_rx_dc_offset(offset, c);
        }
    }

    meta_range_t get_rx_dc_offset_range(size_t chan) {
        if (_tree->exists(rx_fe_root(chan) / "dc_offset" / "range")) {
            return _tree->access<uhd::meta_range_t>(rx_fe_root(chan) / "dc_offset" / "range").get();
        } else {
            UHD_LOGGER_WARNING("MULTI_USRP") << "This device does not support querying the RX DC offset range." ;
            return meta_range_t(0, 0);
        }
    }

    void set_rx_iq_balance(const bool enb, size_t chan){
        if (chan != ALL_CHANS){
            if (_tree->exists(rx_rf_fe_root(chan) / "iq_balance" / "enable")) {
                _tree->access<bool>(rx_rf_fe_root(chan) / "iq_balance" / "enable").set(enb);
            } else {
                UHD_LOGGER_WARNING("MULTI_USRP") << "Setting IQ imbalance compensation is not possible on this device." ;
            }
            return;
        }
        for (size_t c = 0; c < get_rx_num_channels(); c++){
            this->set_rx_iq_balance(enb, c);
        }
    }

    void set_rx_iq_balance(const std::complex<double> &offset, size_t chan){
        if (chan != ALL_CHANS){
            if (_tree->exists(rx_fe_root(chan) / "iq_balance" / "value")) {
                _tree->access<std::complex<double> >(rx_fe_root(chan) / "iq_balance" / "value").set(offset);
            } else {
                UHD_LOGGER_WARNING("MULTI_USRP") << "Setting IQ balance is not possible on this device." ;
            }
            return;
        }
        for (size_t c = 0; c < get_rx_num_channels(); c++){
            this->set_rx_iq_balance(offset, c);
        }
    }

    std::vector<std::string> get_filter_names(const std::string &search_mask)
    {
        std::vector<std::string> ret;

        for (size_t chan = 0; chan < get_rx_num_channels(); chan++){

            if (_tree->exists(rx_rf_fe_root(chan) / "filters")) {
                std::vector<std::string> names = _tree->list(rx_rf_fe_root(chan) / "filters");
                for(size_t i = 0; i < names.size(); i++)
                {
                    std::string name = rx_rf_fe_root(chan) / "filters" / names[i];
                    if((search_mask.empty()) or boost::contains(name, search_mask)) {
                        ret.push_back(name);
                    }
                }
            }
            if (_tree->exists(rx_dsp_root(chan) / "filters")) {
                std::vector<std::string> names = _tree->list(rx_dsp_root(chan) / "filters");
                for(size_t i = 0; i < names.size(); i++)
                {
                    std::string name = rx_dsp_root(chan) / "filters" / names[i];
                    if((search_mask.empty()) or (boost::contains(name, search_mask))) {
                        ret.push_back(name);
                    }
                }
            }

        }

        for (size_t chan = 0; chan < get_tx_num_channels(); chan++){

            if (_tree->exists(tx_rf_fe_root(chan) / "filters")) {
                std::vector<std::string> names = _tree->list(tx_rf_fe_root(chan) / "filters");
                for(size_t i = 0; i < names.size(); i++)
                {
                    std::string name = tx_rf_fe_root(chan) / "filters" / names[i];
                    if((search_mask.empty()) or (boost::contains(name, search_mask))) {
                        ret.push_back(name);
                    }
                }
            }
            if (_tree->exists(rx_dsp_root(chan) / "filters")) {
                std::vector<std::string> names = _tree->list(tx_dsp_root(chan) / "filters");
                for(size_t i = 0; i < names.size(); i++)
                {
                    std::string name = tx_dsp_root(chan) / "filters" / names[i];
                    if((search_mask.empty()) or (boost::contains(name, search_mask))) {
                        ret.push_back(name);
                    }
                }
            }

        }

        return ret;
    }

    filter_info_base::sptr get_filter(const std::string &path)
    {
        std::vector<std::string> possible_names = get_filter_names("");
        std::vector<std::string>::iterator it;
        it = find(possible_names.begin(), possible_names.end(), path);
        if (it == possible_names.end()) {
            throw uhd::runtime_error("Attempting to get non-existing filter: "+path);
        }

        return _tree->access<filter_info_base::sptr>(path / "value").get();
    }

    void set_filter(const std::string &path, filter_info_base::sptr filter)
    {
        std::vector<std::string> possible_names = get_filter_names("");
        std::vector<std::string>::iterator it;
        it = find(possible_names.begin(), possible_names.end(), path);
        if (it == possible_names.end()) {
            throw uhd::runtime_error("Attempting to set non-existing filter: "+path);
        }

        _tree->access<filter_info_base::sptr>(path / "value").set(filter);
    }

    /*******************************************************************
     * TX methods
     ******************************************************************/
    tx_streamer::sptr get_tx_stream(const stream_args_t &args) {
        _check_link_rate(args, true);
        if (is_device3()) {
            return _legacy_compat->get_tx_stream(args);
        }
        return this->get_device()->get_tx_stream(args);
    }

    void set_tx_subdev_spec(const subdev_spec_t &spec, size_t mboard){
        if (mboard != ALL_MBOARDS){
            _tree->access<subdev_spec_t>(mb_root(mboard) / "tx_subdev_spec").set(spec);
            return;
        }
        for (size_t m = 0; m < get_num_mboards(); m++){
            set_tx_subdev_spec(spec, m);
        }
    }

    subdev_spec_t get_tx_subdev_spec(size_t mboard)
    {
        subdev_spec_t spec = _tree->access<subdev_spec_t>(mb_root(mboard) / "tx_subdev_spec").get();
        if (spec.empty())
        {
            try
            {
                const std::string db_name = _tree->list(mb_root(mboard) / "dboards").at(0);
                const std::string fe_name = _tree->list(mb_root(mboard) / "dboards" / db_name / "tx_frontends").at(0);
                spec.push_back(subdev_spec_pair_t(db_name, fe_name));
                _tree->access<subdev_spec_t>(mb_root(mboard) / "tx_subdev_spec").set(spec);
            }
            catch(const std::exception &e)
            {
                throw uhd::index_error(str(boost::format("multi_usrp::get_tx_subdev_spec(%u) failed to make default spec - %s") % mboard % e.what()));
            }
            UHD_LOGGER_INFO("MULTI_USRP") << "Selecting default TX front end spec: " << spec.to_pp_string();
        }
        return spec;
    }

    size_t get_tx_num_channels(void){
        size_t sum = 0;
        for (size_t m = 0; m < get_num_mboards(); m++){
            sum += get_tx_subdev_spec(m).size();
        }
        return sum;
    }

    std::string get_tx_subdev_name(size_t chan){
        return _tree->access<std::string>(tx_rf_fe_root(chan) / "name").get();
    }

    void set_tx_rate(double rate, size_t chan){
        if (is_device3()) {
            _legacy_compat->set_tx_rate(rate, chan);
            if (chan == ALL_CHANS) {
                for (size_t c = 0; c < get_tx_num_channels(); c++){
                    do_samp_rate_warning_message(rate, get_tx_rate(c), "TX");
                }
            } else {
                do_samp_rate_warning_message(rate, get_tx_rate(chan), "TX");
            }
            return;
        }

        if (chan != ALL_CHANS){
            _tree->access<double>(tx_dsp_root(chan) / "rate" / "value").set(rate);
            do_samp_rate_warning_message(rate, get_tx_rate(chan), "TX");
            return;
        }
        for (size_t c = 0; c < get_tx_num_channels(); c++){
            set_tx_rate(rate, c);
        }
    }

    double get_tx_rate(size_t chan){
        return _tree->access<double>(tx_dsp_root(chan) / "rate" / "value").get();
    }

    meta_range_t get_tx_rates(size_t chan){
        return _tree->access<meta_range_t>(tx_dsp_root(chan) / "rate" / "range").get();
    }

    tune_result_t set_tx_freq(const tune_request_t &tune_request, size_t chan){
        tune_result_t result = tune_xx_subdev_and_dsp(1, TX_SIGN,
                _tree->subtree(tx_dsp_root(chan)),
                _tree->subtree(tx_rf_fe_root(chan)),
                tune_request);
        //do_tune_freq_results_message(tune_request, result, get_tx_freq(chan), "TX");
        return result;
    }

    // XXX: @CF: 20180418: stop-gap until moved to server
    double get_tx_freq(size_t chan){
        double cur_dac_ch_nco = _tree->access<double>(tx_rf_fe_root(chan) / "chnco").get();
        double cur_dac_dp_nco = _tree->access<double>(tx_rf_fe_root(chan) / "dpnco").get();
        double cur_dsp_nco = _tree->access<double>(tx_dsp_root(chan) / "nco").get();
        double cur_lo_freq = 0;
        if (_tree->access<int>(tx_rf_fe_root(chan) / "freq" / "band").get() == 1) {
        	cur_lo_freq = _tree->access<double>(tx_rf_fe_root(chan) / "freq" / "value").get();
        }
        return cur_lo_freq + cur_dac_ch_nco + cur_dac_dp_nco + cur_dsp_nco;
    }
//    double get_tx_freq(size_t chan){
//        return derive_freq_from_xx_subdev_and_dsp(TX_SIGN, _tree->subtree(tx_dsp_root(chan)), _tree->subtree(tx_rf_fe_root(chan)));
//    }

    freq_range_t get_tx_freq_range(size_t chan){
        return make_overall_tune_range(
            _tree->access<meta_range_t>(tx_rf_fe_root(chan) / "freq" / "range").get(),
            _tree->access<meta_range_t>(tx_dsp_root(chan) / "freq" / "range").get(),
            this->get_tx_bandwidth(chan)
        );
    }

    freq_range_t get_fe_tx_freq_range(size_t chan){
        return _tree->access<meta_range_t>(tx_rf_fe_root(chan) / "freq" / "range").get();
    }

    // XXX: @CF: 20180418: stop-gap until moved to server
    void set_tx_gain(double gain, const std::string &name, size_t chan){

        if ( ALL_CHANS != chan ) {
            (void)name;

            double MAX_GAIN = 31.75;
            double MIN_GAIN = 0;

            if         (gain > MAX_GAIN) gain = MAX_GAIN;
            else if (gain < MIN_GAIN) gain = MIN_GAIN;

            gain = round(gain / 0.25);

            //if ( 0 == _tree->access<int>( cm_root() / "chanmask-tx" ).get() ) {
                _tree->access<double>(tx_rf_fe_root(chan) / "gain" / "value").set(gain);
            //} else {
            //    _tree->access<double>( cm_root() / "tx/gain/val").set(gain);
            //}
            return;
        }
        for (size_t c = 0; c < get_tx_num_channels(); c++){
            set_tx_gain(gain, name, c);
        }
    }

//    void set_tx_gain(double gain, const std::string &name, size_t chan){
//        try {
//            return tx_gain_group(chan)->set_value(gain, name);
//        } catch (uhd::key_error &) {
//            THROW_GAIN_NAME_ERROR(name,chan,tx);
//        }
//    }

    void set_tx_gain_profile(const std::string& profile, const size_t chan){
        if (chan != ALL_CHANS) {
            if (_tree->exists(tx_rf_fe_root(chan) / "gains/all/profile/value")) {
                _tree->access<std::string>(tx_rf_fe_root(chan) / "gains/all/profile/value").set(profile);
            }
        } else {
            for (size_t c = 0; c < get_tx_num_channels(); c++){
                if (_tree->exists(tx_rf_fe_root(c) / "gains/all/profile/value")) {
                    _tree->access<std::string>(tx_rf_fe_root(chan) / "gains/all/profile/value").set(profile);
                }
            }
        }
    }

    std::string get_tx_gain_profile(const size_t chan)
    {
        if (chan != ALL_CHANS) {
            if (_tree->exists(tx_rf_fe_root(chan) / "gains/all/profile/value")) {
                return _tree->access<std::string>(
                    tx_rf_fe_root(chan) / "gains/all/profile/value"
                ).get();
            }
        } else {
            throw uhd::runtime_error("Can't get TX gain profile from "
                                     "all channels at once!");
        }
        return "";
    }

    std::vector<std::string> get_tx_gain_profile_names(const size_t chan)
    {
        if (chan != ALL_CHANS) {
            if (_tree->exists(tx_rf_fe_root(chan) / "gains/all/profile/options")) {
                return _tree->access<std::vector<std::string>>(
                    tx_rf_fe_root(chan) / "gains/all/profile/options"
                ).get();
            }
        } else {
            throw uhd::runtime_error("Can't get TX gain profile names from "
                                     "all channels at once!");
        }
        return std::vector<std::string>();
    }

    void set_normalized_tx_gain(double gain, size_t chan = 0)
    {
      if (gain > 1.0 || gain < 0.0) {
        throw uhd::runtime_error("Normalized gain out of range, must be in [0, 1].");
      }
      gain_range_t gain_range = get_tx_gain_range(ALL_GAINS, chan);
      double abs_gain = (gain * (gain_range.stop() - gain_range.start())) + gain_range.start();
      set_tx_gain(abs_gain, ALL_GAINS, chan);
    }


    double get_tx_gain(const std::string &name, size_t chan){
        try {
            return tx_gain_group(chan)->get_value(name);
        } catch (uhd::key_error &) {
            THROW_GAIN_NAME_ERROR(name,chan,tx);
        }
    }

    double get_normalized_tx_gain(size_t chan)
    {
      gain_range_t gain_range = get_tx_gain_range(ALL_GAINS, chan);
      double gain_range_width = gain_range.stop() - gain_range.start();
      // In case we have a device without a range of gains:
      if (gain_range_width == 0.0) {
          return 0.0;
      }
      double norm_gain = (get_tx_gain(ALL_GAINS, chan) - gain_range.start()) / gain_range_width;
      // Avoid rounding errors:
      if (norm_gain > 1.0) return 1.0;
      if (norm_gain < 0.0) return 0.0;
      return norm_gain;
    }

    gain_range_t get_tx_gain_range(const std::string &name, size_t chan){
        try {
            return tx_gain_group(chan)->get_range(name);
        } catch (uhd::key_error &) {
            THROW_GAIN_NAME_ERROR(name,chan,tx);
        }
    }

    std::vector<std::string> get_tx_gain_names(size_t chan){
        return tx_gain_group(chan)->get_names();
    }

    void set_tx_antenna(const std::string &ant, size_t chan){
        _tree->access<std::string>(tx_rf_fe_root(chan) / "antenna" / "value").set(ant);
    }

    std::string get_tx_antenna(size_t chan){
        return _tree->access<std::string>(tx_rf_fe_root(chan) / "antenna" / "value").get();
    }

    std::vector<std::string> get_tx_antennas(size_t chan){
        return _tree->access<std::vector<std::string> >(tx_rf_fe_root(chan) / "antenna" / "options").get();
    }

    void set_tx_bandwidth(double bandwidth, size_t chan){
        _tree->access<double>(tx_rf_fe_root(chan) / "bandwidth" / "value").set(bandwidth);
    }

    double get_tx_bandwidth(size_t chan){
        return _tree->access<double>(tx_rf_fe_root(chan) / "bandwidth" / "value").get();
    }

    meta_range_t get_tx_bandwidth_range(size_t chan){
        return _tree->access<meta_range_t>(tx_rf_fe_root(chan) / "bandwidth" / "range").get();
    }

    dboard_iface::sptr get_tx_dboard_iface(size_t chan){
        return _tree->access<dboard_iface::sptr>(tx_rf_fe_root(chan).branch_path().branch_path() / "iface").get();
    }

    sensor_value_t get_tx_sensor(const std::string &name, size_t chan){
        return _tree->access<sensor_value_t>(tx_rf_fe_root(chan) / "sensors" / name).get();
    }

    std::vector<std::string> get_tx_sensor_names(size_t chan){
        std::vector<std::string> sensor_names;
        if (_tree->exists(rx_rf_fe_root(chan) / "sensors")) {
            sensor_names = _tree->list(tx_rf_fe_root(chan) / "sensors");
        }
        return sensor_names;
    }

    void set_tx_dc_offset(const std::complex<double> &offset, size_t chan){
        if (chan != ALL_CHANS){
            if (_tree->exists(tx_fe_root(chan) / "dc_offset" / "value")) {
                _tree->access<std::complex<double> >(tx_fe_root(chan) / "dc_offset" / "value").set(offset);
            } else {
                UHD_LOGGER_WARNING("MULTI_USRP") << "Setting DC offset is not possible on this device." ;
            }
            return;
        }
        for (size_t c = 0; c < get_tx_num_channels(); c++){
            this->set_tx_dc_offset(offset, c);
        }
    }

    meta_range_t get_tx_dc_offset_range(size_t chan) {
        if (_tree->exists(tx_fe_root(chan) / "dc_offset" / "range")) {
            return _tree->access<uhd::meta_range_t>(tx_fe_root(chan) / "dc_offset" / "range").get();
        } else {
            UHD_LOGGER_WARNING("MULTI_USRP") << "This device does not support querying the TX DC offset range." ;
            return meta_range_t(0, 0);
        }
    }

    void set_tx_iq_balance(const std::complex<double> &offset, size_t chan){
        if (chan != ALL_CHANS){
            if (_tree->exists(tx_fe_root(chan) / "iq_balance" / "value")) {
                _tree->access<std::complex<double> >(tx_fe_root(chan) / "iq_balance" / "value").set(offset);
            } else {
                UHD_LOGGER_WARNING("MULTI_USRP") << "Setting IQ balance is not possible on this device." ;
            }
            return;
        }
        for (size_t c = 0; c < get_tx_num_channels(); c++){
            this->set_tx_iq_balance(offset, c);
        }
    }

    /*******************************************************************
     * GPIO methods
     ******************************************************************/
    std::vector<std::string> get_gpio_banks(const size_t mboard)
    {
        std::vector<std::string> banks;
        if (_tree->exists(mb_root(mboard) / "gpio"))
        {
            for(const std::string &name:  _tree->list(mb_root(mboard) / "gpio"))
            {
                banks.push_back(name);
            }
        }
        for(const std::string &name:  _tree->list(mb_root(mboard) / "dboards"))
        {
            banks.push_back("RX"+name);
            banks.push_back("TX"+name);
        }
        return banks;
    }

    void set_gpio_attr(
        const std::string &bank,
        const std::string &attr,
        const uint32_t value,
        const uint32_t mask,
        const size_t mboard
    ) {
        std::vector<std::string> attr_value;
        if (_tree->exists(mb_root(mboard) / "gpio" / bank)) {
            if (_tree->exists(mb_root(mboard) / "gpio" / bank / attr)){
                const auto attr_type = gpio_atr::gpio_attr_rev_map.at(attr);
                switch (attr_type) {
                    case gpio_atr::GPIO_SRC:
                        throw uhd::runtime_error(
                            "Can't set SRC attribute using integer value!"
                        );
                        break;
                    case gpio_atr::GPIO_CTRL:
                    case gpio_atr::GPIO_DDR: {
                        attr_value = _tree->access<std::vector<std::string>>(
                            mb_root(mboard) / "gpio" / bank / attr
                        ).get();
                        UHD_ASSERT_THROW(attr_value.size() <= 32);
                        std::bitset<32> bit_mask = std::bitset<32>(mask);
                        std::bitset<32> bit_value = std::bitset<32>(value);
                        for (size_t i = 0; i < bit_mask.size(); i++) {
                            if (bit_mask[i] == 1) {
                                attr_value[i] = gpio_atr::attr_value_map.at(attr_type).at(bit_value[i]);
                            }
                        }
                        _tree->access<std::vector<std::string>>(
                            mb_root(mboard) / "gpio" / bank / attr
                        ).set(attr_value);
                    }
                    break;
                    default:{
                        const uint32_t current = _tree->access<uint32_t>(
                            mb_root(mboard) / "gpio" / bank / attr).get();
                        const uint32_t new_value = (current & ~mask) | (value & mask);
                        _tree->access<uint32_t>(mb_root(mboard) / "gpio" / bank / attr).set(new_value);
                    }
                    break;
                }
                return;
            } else {
                throw uhd::runtime_error(str(
                    boost::format("The hardware has no gpio attribute: `%s':\n")
                    % attr
                ));
            }
        }
        if (bank.size() > 2 and bank[1] == 'X') {
            const std::string name = bank.substr(2);
            const dboard_iface::unit_t unit =
                (bank[0] == 'R')
                ? dboard_iface::UNIT_RX
                : dboard_iface::UNIT_TX;
            auto iface = _tree->access<dboard_iface::sptr>(
                mb_root(mboard) / "dboards" / name / "iface").get();
            if (attr == gpio_atr::gpio_attr_map.at(gpio_atr::GPIO_CTRL))
                iface->set_pin_ctrl(unit, uint16_t(value), uint16_t(mask));
            if (attr == gpio_atr::gpio_attr_map.at(gpio_atr::GPIO_DDR))
                iface->set_gpio_ddr(unit, uint16_t(value), uint16_t(mask));
            if (attr == gpio_atr::gpio_attr_map.at(gpio_atr::GPIO_OUT))
                iface->set_gpio_out(unit, uint16_t(value), uint16_t(mask));
            if (attr == gpio_atr::gpio_attr_map.at(gpio_atr::GPIO_ATR_0X))
                iface->set_atr_reg(unit, gpio_atr::ATR_REG_IDLE, uint16_t(value), uint16_t(mask));
            if (attr == gpio_atr::gpio_attr_map.at(gpio_atr::GPIO_ATR_RX))
                iface->set_atr_reg(unit, gpio_atr::ATR_REG_RX_ONLY, uint16_t(value), uint16_t(mask));
            if (attr == gpio_atr::gpio_attr_map.at(gpio_atr::GPIO_ATR_TX))
                iface->set_atr_reg(unit, gpio_atr::ATR_REG_TX_ONLY, uint16_t(value), uint16_t(mask));
            if (attr == gpio_atr::gpio_attr_map.at(gpio_atr::GPIO_ATR_XX))
                iface->set_atr_reg(unit, gpio_atr::ATR_REG_FULL_DUPLEX, uint16_t(value), uint16_t(mask));
            if (attr == gpio_atr::gpio_attr_map.at(gpio_atr::GPIO_SRC)) {
                throw uhd::runtime_error("Setting gpio source does not supported in daughter board.");
            }
            return;
        }
        throw uhd::runtime_error(str(
            boost::format("The hardware has no GPIO bank `%s'")
            % bank
        ));
    }

    void set_gpio_attr(
            const std::string &bank,
            const std::string &attr,
            const std::string &str_value,
            const uint32_t mask,
            const size_t mboard
    ) {
        const auto attr_type = gpio_atr::gpio_attr_rev_map.at(attr);
        if (_tree->exists(mb_root(mboard) / "gpio" / bank)) {
            if (_tree->exists(mb_root(mboard) / "gpio" / bank / attr)) {
                switch (attr_type){
                    case gpio_atr::GPIO_SRC:
                    case gpio_atr::GPIO_CTRL:
                    case gpio_atr::GPIO_DDR:{
                        auto attr_value =
                            _tree->access<std::vector<std::string>>(
                                mb_root(mboard) / "gpio" / bank / attr).get();
                        UHD_ASSERT_THROW(attr_value.size() <= 32);
                        std::bitset<32> bit_mask = std::bitset<32>(mask);
                        for (size_t i = 0 ; i < bit_mask.size(); i++) {
                            if (bit_mask[i] == 1) {
                                attr_value[i] = str_value;
                            }
                        }
                        _tree->access<std::vector<std::string>>(
                               mb_root(mboard) / "gpio" / bank / attr
                        ).set(attr_value);
                    }
                    break;
                    default: {
                        const uint32_t value =
                            gpio_atr::gpio_attr_value_pair.at(attr).at(str_value) == 0 ? -1 : 0;
                        const uint32_t current = _tree->access<uint32_t>(
                            mb_root(mboard) / "gpio" / bank / attr).get();
                        const uint32_t new_value =
                            (current & ~mask) | (value & mask);
                        _tree->access<uint32_t>(
                            mb_root(mboard) / "gpio" / bank / attr
                        ).set(new_value);
                    }
                    break;
                }
                return;
            } else {
                throw uhd::runtime_error(str(
                    boost::format("The hardware has no gpio attribute `%s'")
                    % attr
                ));
            }
        }
        // If the bank is not in the prop tree, convert string value to integer
        // value and have it handled by the other set_gpio_attr()
        const uint32_t value =
            gpio_atr::gpio_attr_value_pair.at(attr).at(str_value) == 0
            ? -1
            : 0;
        set_gpio_attr(
            bank,
            attr,
            value,
            mask,
            mboard
        );
    }

    uint32_t get_gpio_attr(
            const std::string &bank,
            const std::string &attr,
            const size_t mboard
    ) {
        std::vector<std::string> str_val;

        if (_tree->exists(mb_root(mboard) / "gpio" / bank)) {
            if (_tree->exists(mb_root(mboard) / "gpio" / bank / attr)) {
                const auto attr_type = gpio_atr::gpio_attr_rev_map.at(attr);
                switch (attr_type){
                    case gpio_atr::GPIO_SRC:
                        throw uhd::runtime_error("Can't set SRC attribute using integer value");
                    case gpio_atr::GPIO_CTRL:
                    case gpio_atr::GPIO_DDR: {
                        str_val = _tree->access<std::vector<std::string>>(
                            mb_root(mboard) / "gpio" / bank / attr).get();
                        uint32_t val = 0;
                        for(size_t i = 0 ; i < str_val.size() ; i++) {
                            val += usrp::gpio_atr::gpio_attr_value_pair.at(attr).at(str_val[i]) << i;
                        }
                        return val;
                    }
                    default:
                        return uint32_t(_tree->access<uint64_t>(
                            mb_root(mboard) / "gpio" / bank / attr).get());
                }
                return 0;
            } else {
                throw uhd::runtime_error(str(
                    boost::format("The hardware has no gpio attribute: `%s'")
                    % attr
                ));
            }
        }
        if (bank.size() > 2 and bank[1] == 'X') {
            const std::string name = bank.substr(2);
            const dboard_iface::unit_t unit = (bank[0] == 'R')? dboard_iface::UNIT_RX : dboard_iface::UNIT_TX;
            auto iface = _tree->access<dboard_iface::sptr>(
                mb_root(mboard) / "dboards" / name / "iface").get();
            if (attr == "CTRL")     return iface->get_pin_ctrl(unit);
            if (attr == "DDR")      return iface->get_gpio_ddr(unit);
            if (attr == "OUT")      return iface->get_gpio_out(unit);
            if (attr == "ATR_0X")   return iface->get_atr_reg(unit, gpio_atr::ATR_REG_IDLE);
            if (attr == "ATR_RX")   return iface->get_atr_reg(unit, gpio_atr::ATR_REG_RX_ONLY);
            if (attr == "ATR_TX")   return iface->get_atr_reg(unit, gpio_atr::ATR_REG_TX_ONLY);
            if (attr == "ATR_XX")   return iface->get_atr_reg(unit, gpio_atr::ATR_REG_FULL_DUPLEX);
            if (attr == "READBACK") return iface->read_gpio(unit);
        }
        throw uhd::runtime_error(str(
            boost::format("The hardware has no gpio bank `%s'")
            % bank
        ));
    }

    std::vector<std::string> get_gpio_string_attr(
        const std::string &bank,
        const std::string &attr,
        const size_t mboard
    ) {
        const auto attr_type = gpio_atr::gpio_attr_rev_map.at(attr);
        auto str_val = std::vector<std::string>(32, gpio_atr::default_attr_value_map.at(attr_type));
        if (_tree->exists(mb_root(mboard) / "gpio" / bank)) {
            if (_tree->exists(mb_root(mboard) / "gpio" / bank / attr)) {
                const auto attr_type = gpio_atr::gpio_attr_rev_map.at(attr);
                switch (attr_type){
                    case gpio_atr::GPIO_SRC:
                    case gpio_atr::GPIO_CTRL:
                    case gpio_atr::GPIO_DDR:
                        return _tree->access<std::vector<std::string>>(mb_root(mboard) / "gpio" / bank / attr).get();
                    default: {
                        uint32_t value = uint32_t(_tree->access<uint32_t>(mb_root(mboard) / "gpio" / bank / attr).get());
                        std::bitset<32> bit_value = std::bitset<32>(value);
                        for (size_t i = 0; i < bit_value.size(); i++)
                        {
                            str_val[i] = bit_value[i] == 0 ? "LOW" : "HIGH";
                        }
                        return str_val;
                    }
                }
            }
            else {
                throw uhd::runtime_error(str(
                    boost::format("The hardware has no gpio attribute: `%s'")
                    % attr
                ));
            }
        }
        throw uhd::runtime_error(str(
            boost::format("The hardware has no support for given gpio bank name `%s'")
            % bank
        ));
    }

    void write_register(const std::string &path, const uint32_t field, const uint64_t value, const size_t mboard)
    {
        if (_tree->exists(mb_root(mboard) / "registers"))
        {
            uhd::soft_regmap_accessor_t::sptr accessor =
                _tree->access<uhd::soft_regmap_accessor_t::sptr>(mb_root(mboard) / "registers").get();
            uhd::soft_register_base& reg = accessor->lookup(path);

            if (not reg.is_writable()) {
                throw uhd::runtime_error("multi_usrp::write_register - register not writable: " + path);
            }

            switch (reg.get_bitwidth()) {
            case 16:
                if (reg.is_readable())
                    uhd::soft_register_base::cast<uhd::soft_reg16_rw_t>(reg).write(field, static_cast<uint16_t>(value));
                else
                    uhd::soft_register_base::cast<uhd::soft_reg16_wo_t>(reg).write(field, static_cast<uint16_t>(value));
            break;

            case 32:
                if (reg.is_readable())
                    uhd::soft_register_base::cast<uhd::soft_reg32_rw_t>(reg).write(field, static_cast<uint32_t>(value));
                else
                    uhd::soft_register_base::cast<uhd::soft_reg32_wo_t>(reg).write(field, static_cast<uint32_t>(value));
            break;

            case 64:
                if (reg.is_readable())
                    uhd::soft_register_base::cast<uhd::soft_reg64_rw_t>(reg).write(field, value);
                else
                    uhd::soft_register_base::cast<uhd::soft_reg64_wo_t>(reg).write(field, value);
            break;

            default:
                throw uhd::assertion_error("multi_usrp::write_register - register has invalid bitwidth");
            }

        } else {
            throw uhd::not_implemented_error("multi_usrp::write_register - register IO not supported for this device");
        }
    }

    uint64_t read_register(const std::string &path, const uint32_t field, const size_t mboard)
    {
        if (_tree->exists(mb_root(mboard) / "registers"))
        {
            uhd::soft_regmap_accessor_t::sptr accessor =
                _tree->access<uhd::soft_regmap_accessor_t::sptr>(mb_root(mboard) / "registers").get();
            uhd::soft_register_base& reg = accessor->lookup(path);

            if (not reg.is_readable()) {
                throw uhd::runtime_error("multi_usrp::read_register - register not readable: " + path);
            }

            switch (reg.get_bitwidth()) {
            case 16:
                if (reg.is_writable())
                    return static_cast<uint64_t>(uhd::soft_register_base::cast<uhd::soft_reg16_rw_t>(reg).read(field));
                else
                    return static_cast<uint64_t>(uhd::soft_register_base::cast<uhd::soft_reg16_ro_t>(reg).read(field));
            break;

            case 32:
                if (reg.is_writable())
                    return static_cast<uint64_t>(uhd::soft_register_base::cast<uhd::soft_reg32_rw_t>(reg).read(field));
                else
                    return static_cast<uint64_t>(uhd::soft_register_base::cast<uhd::soft_reg32_ro_t>(reg).read(field));
            break;

            case 64:
                if (reg.is_writable())
                    return uhd::soft_register_base::cast<uhd::soft_reg64_rw_t>(reg).read(field);
                else
                    return uhd::soft_register_base::cast<uhd::soft_reg64_ro_t>(reg).read(field);
            break;

            default:
                throw uhd::assertion_error("multi_usrp::read_register - register has invalid bitwidth: " + path);
            }
        }
        throw uhd::not_implemented_error("multi_usrp::read_register - register IO not supported for this device");
    }

    std::vector<std::string> enumerate_registers(const size_t mboard)
    {
        if (_tree->exists(mb_root(mboard) / "registers"))
        {
            uhd::soft_regmap_accessor_t::sptr accessor =
                _tree->access<uhd::soft_regmap_accessor_t::sptr>(mb_root(mboard) / "registers").get();
            return accessor->enumerate();
        } else {
            return std::vector<std::string>();
        }
    }

    register_info_t get_register_info(const std::string &path, const size_t mboard = 0)
    {
        if (_tree->exists(mb_root(mboard) / "registers"))
        {
            uhd::soft_regmap_accessor_t::sptr accessor =
                _tree->access<uhd::soft_regmap_accessor_t::sptr>(mb_root(mboard) / "registers").get();
            uhd::soft_register_base& reg = accessor->lookup(path);

            register_info_t info;
            info.bitwidth = reg.get_bitwidth();
            info.readable = reg.is_readable();
            info.writable = reg.is_writable();
            return info;
        } else {
            throw uhd::not_implemented_error("multi_usrp::read_register - register IO not supported for this device");
        }
    }

private:
    device::sptr _dev;
    property_tree::sptr _tree;
    bool _is_device3;
    uhd::rfnoc::legacy_compat::sptr _legacy_compat;

    struct mboard_chan_pair{
        size_t mboard, chan;
        mboard_chan_pair(void): mboard(0), chan(0){}
    };

    mboard_chan_pair rx_chan_to_mcp(size_t chan){
        mboard_chan_pair mcp;
        // HACK: This is to unsure that we don't go over the actual number of RX channels, when TX has 64 channels.
        mcp.chan = chan % CRIMSON_TNG_RX_CHANNELS;
        // mcp.chan = chan;
        for (mcp.mboard = 0; mcp.mboard < get_num_mboards(); mcp.mboard++){
            size_t sss = get_rx_subdev_spec(mcp.mboard).size();
            if (mcp.chan < sss) break;
            mcp.chan -= sss;
        }
        if (mcp.mboard >= get_num_mboards())
        {
            throw uhd::index_error(str(boost::format("multi_usrp: RX channel %u out of range for configured RX frontends") % chan));
        }
        return mcp;
    }

    mboard_chan_pair tx_chan_to_mcp(size_t chan){
        mboard_chan_pair mcp;
        mcp.chan = chan;
        for (mcp.mboard = 0; mcp.mboard < get_num_mboards(); mcp.mboard++){
            size_t sss = get_tx_subdev_spec(mcp.mboard).size();
            if (mcp.chan < sss) break;
            mcp.chan -= sss;
        }
        if (mcp.mboard >= get_num_mboards())
        {
            throw uhd::index_error(str(boost::format("multi_usrp: TX channel %u out of range for configured TX frontends") % chan));
        }
        return mcp;
    }

    fs_path mb_root(const size_t mboard)
    {
        try
        {
            const std::string tree_path = "/mboards/" + std::to_string(mboard);
            if (_tree->exists(tree_path)) {
                return tree_path;
            } else {
                throw uhd::index_error(str(boost::format("multi_usrp::mb_root(%u) - path not found") % mboard));
            }
        }
        catch(const std::exception &e)
        {
            throw uhd::index_error(str(boost::format("multi_usrp::mb_root(%u) - %s") % mboard % e.what()));
        }
    }

    fs_path rx_dsp_root(const size_t chan)
    {
        mboard_chan_pair mcp = rx_chan_to_mcp(chan);
        if (is_device3()) {
            return _legacy_compat->rx_dsp_root(mcp.mboard, mcp.chan);
        }

        if (_tree->exists(mb_root(mcp.mboard) / "rx_chan_dsp_mapping")) {
            std::vector<size_t> map = _tree->access<std::vector<size_t> >(mb_root(mcp.mboard) / "rx_chan_dsp_mapping").get();
            UHD_ASSERT_THROW(map.size() > mcp.chan);
            mcp.chan = map[mcp.chan];
        }

        try
        {
            const std::string tree_path = mb_root(mcp.mboard) / "rx_dsps" / mcp.chan;
            if (_tree->exists(tree_path)) {
                return tree_path;
            } else {
                throw uhd::index_error(str(boost::format("multi_usrp::rx_dsp_root(%u) - mcp(%u) - path not found") % chan % mcp.chan));
            }
        }
        catch(const std::exception &e)
        {
            throw uhd::index_error(str(boost::format("multi_usrp::rx_dsp_root(%u) - mcp(%u) - %s") % chan % mcp.chan % e.what()));
        }
    }

    fs_path tx_dsp_root(const size_t chan)
    {
        mboard_chan_pair mcp = tx_chan_to_mcp(chan);
        if (is_device3()) {
            return _legacy_compat->tx_dsp_root(mcp.mboard, mcp.chan);
        }

        if (_tree->exists(mb_root(mcp.mboard) / "tx_chan_dsp_mapping")) {
            std::vector<size_t> map = _tree->access<std::vector<size_t> >(mb_root(mcp.mboard) / "tx_chan_dsp_mapping").get();
            UHD_ASSERT_THROW(map.size() > mcp.chan);
            mcp.chan = map[mcp.chan];
        }
        try
        {
            const std::string tree_path = mb_root(mcp.mboard) / "tx_dsps" / mcp.chan;
            if (_tree->exists(tree_path)) {
                return tree_path;
            } else {
                throw uhd::index_error(str(boost::format("multi_usrp::tx_dsp_root(%u) - mcp(%u) - path not found") % chan % mcp.chan));
            }
        }
        catch(const std::exception &e)
        {
            throw uhd::index_error(str(boost::format("multi_usrp::tx_dsp_root(%u) - mcp(%u) - %s") % chan % mcp.chan % e.what()));
        }
    }

    fs_path rx_fe_root(const size_t chan)
    {
        mboard_chan_pair mcp = rx_chan_to_mcp(chan);
        if (is_device3()) {
            return _legacy_compat->rx_fe_root(mcp.mboard, mcp.chan);
        }
        try
        {
            const subdev_spec_pair_t spec = get_rx_subdev_spec(mcp.mboard).at(mcp.chan);
            return mb_root(mcp.mboard) / "rx_frontends" / spec.db_name;
        }
        catch(const std::exception &e)
        {
            throw uhd::index_error(str(boost::format("multi_usrp::rx_fe_root(%u) - mcp(%u) - %s") % chan % mcp.chan % e.what()));
        }
    }

    fs_path tx_fe_root(const size_t chan)
    {
        mboard_chan_pair mcp = tx_chan_to_mcp(chan);
        if (is_device3()) {
            return _legacy_compat->tx_fe_root(mcp.mboard, mcp.chan);
        }
        try
        {
            const subdev_spec_pair_t spec = get_tx_subdev_spec(mcp.mboard).at(mcp.chan);
            return mb_root(mcp.mboard) / "tx_frontends" / spec.db_name;
        }
        catch(const std::exception &e)
        {
            throw uhd::index_error(str(boost::format("multi_usrp::tx_fe_root(%u) - mcp(%u) - %s") % chan % mcp.chan % e.what()));
        }
    }

    size_t get_radio_index(const std::string slot_name)
    {
        if (slot_name == "A") {
            return 0;
        } else if (slot_name == "B") {
            return 1;
        } else if (slot_name == "C") {
            return 2;
        } else if (slot_name == "D") {
            return  3;
        } else {
           throw uhd::key_error(str(
                boost::format("[multi_usrp]: radio slot name %s out of supported range.")
                % slot_name
            ));
        }
    }

    fs_path rx_rf_fe_root(const size_t chan)
    {
        mboard_chan_pair mcp = rx_chan_to_mcp(chan);
        try
        {
            const subdev_spec_pair_t spec = get_rx_subdev_spec(mcp.mboard).at(mcp.chan);
            return mb_root(mcp.mboard) / "dboards" / spec.db_name / "rx_frontends" / spec.sd_name;
        }
        catch(const std::exception &e)
        {
            throw uhd::index_error(str(boost::format("multi_usrp::rx_rf_fe_root(%u) - mcp(%u) - %s") % chan % mcp.chan % e.what()));
        }
    }

    fs_path tx_rf_fe_root(const size_t chan)
    {
        mboard_chan_pair mcp = tx_chan_to_mcp(chan);
        try
        {
            const subdev_spec_pair_t spec = get_tx_subdev_spec(mcp.mboard).at(mcp.chan);
            const std::string db_name     = boost::lexical_cast<std::string>((char)(chan/4 + 'A'));
            const std::string sd_name     = "Channel_" + std::to_string(chan%4);
            return mb_root(mcp.mboard) / "dboards" / db_name / "tx_frontends" / sd_name;
            // return mb_root(mcp.mboard) / "dboards" / spec.db_name / "tx_frontends" / sd_name;
            // return mb_root(mcp.mboard) / "dboards" / spec.db_name / "tx_frontends" / spec.sd_name;
        }
        catch(const std::exception &e)
        {
            throw uhd::index_error(str(boost::format("multi_usrp::tx_rf_fe_root(%u) - mcp(%u) - %s") % chan % mcp.chan % e.what()));
        }
    }

    gain_group::sptr rx_gain_group(size_t chan){
        mboard_chan_pair mcp = rx_chan_to_mcp(chan);
        const subdev_spec_pair_t spec = get_rx_subdev_spec(mcp.mboard).at(mcp.chan);
        gain_group::sptr gg = gain_group::make();
        for(const std::string &name:  _tree->list(mb_root(mcp.mboard) / "rx_codecs" / spec.db_name / "gains")){
            gg->register_fcns("ADC-"+name, make_gain_fcns_from_subtree(_tree->subtree(mb_root(mcp.mboard) / "rx_codecs" / spec.db_name / "gains" / name)), 0 /* low prio */);
        }
        for(const std::string &name:  _tree->list(rx_rf_fe_root(chan) / "gains")){
            gg->register_fcns(name, make_gain_fcns_from_subtree(_tree->subtree(rx_rf_fe_root(chan) / "gains" / name)), 1 /* high prio */);
        }
        return gg;
    }

    gain_group::sptr tx_gain_group(size_t chan){
        mboard_chan_pair mcp = tx_chan_to_mcp(chan);
        const subdev_spec_pair_t spec = get_tx_subdev_spec(mcp.mboard).at(mcp.chan);
        gain_group::sptr gg = gain_group::make();
        // for(const std::string &name:  _tree->list(mb_root(mcp.mboard) / "tx_codecs" / spec.db_name / "gains")){
        //     gg->register_fcns("DAC-"+name, make_gain_fcns_from_subtree(_tree->subtree(mb_root(mcp.mboard) / "tx_codecs" / spec.db_name / "gains" / name)), 1 /* high prio */);
        // }
        // for(const std::string &name:  _tree->list(tx_rf_fe_root(chan) / "gains")){
        //     gg->register_fcns(name, make_gain_fcns_from_subtree(_tree->subtree(tx_rf_fe_root(chan) / "gains" / name)), 0 /* low prio */);
        // }
        return gg;
    }

    //! \param is_tx True for tx
    // Assumption is that all mboards use the same link
    // and that the rate sum is evenly distributed among the mboards
    bool _check_link_rate(const stream_args_t &args, bool is_tx) {
        bool link_rate_is_ok = true;
        size_t bytes_per_sample = convert::get_bytes_per_item(args.otw_format.empty() ? "sc16" : args.otw_format);
        double max_link_rate = 0;
        double sum_rate = 0;
        for(const size_t chan:  args.channels) {
            mboard_chan_pair mcp = is_tx ? tx_chan_to_mcp(chan) : rx_chan_to_mcp(chan);
            if (_tree->exists(mb_root(mcp.mboard) / "link_max_rate")) {
                max_link_rate = std::max(
                    max_link_rate,
                   _tree->access<double>(mb_root(mcp.mboard) / "link_max_rate").get()
                );
            }
            sum_rate += is_tx ? get_tx_rate(chan) : get_rx_rate(chan);
        }
        sum_rate /= get_num_mboards();
        if (max_link_rate > 0 and (max_link_rate / bytes_per_sample) < sum_rate) {
            UHD_LOGGER_WARNING("MULTI_USRP") << boost::format(
                "The total sum of rates (%f MSps on %u channels) exceeds the maximum capacity of the connection.\n"
                "This can cause %s."
            ) % (sum_rate/1e6) % args.channels.size() % (is_tx ? "underruns (U)" : "overflows (O)")  ;
            link_rate_is_ok = false;
        }

        return link_rate_is_ok;
    }

    // Generic tree setters and getters.
    void set_tree_value(const std::string path, const std::string value) {
        _tree->access<std::string>(path).set(value);
    }
    void set_tree_value(const std::string path, const double value) {
        _tree->access<double>(path).set(value);
    }
    void set_tree_value(const std::string path, const int value) {
        _tree->access<int>(path).set(value);
    }
    void set_tree_value(const std::string path, const time_spec_t value) {
        _tree->access<time_spec_t>(path).set(value);
    }
    void set_tree_value(const std::string path, const bool value) {
        _tree->access<bool>(path).set(value);
    }
    void set_tree_value(const std::string path, const stream_cmd_t value) {
        _tree->access<stream_cmd_t>(path).set(value);
    }

    void get_tree_value(const std::string path, std::string& value) {
        value = _tree->access<std::string>(path).get();
    }
    void get_tree_value(const std::string path, double& value) {
        value = _tree->access<double>(path).get();
    }
    void get_tree_value(const std::string path, int& value) {
        value = _tree->access<int>(path).get();
    }
    void get_tree_value(const std::string path, time_spec_t& value) {
        value = _tree->access<time_spec_t>(path).get();
    }
    void get_tree_value(const std::string path, bool& value) {
        value = _tree->access<bool>(path).get();
    }
    void get_tree_value(const std::string path, stream_cmd_t& value) {
        value = _tree->access<stream_cmd_t>(path).get();
    }

    void dump_tree(const std::string root)
    {
        for(auto& path : _tree->list(root))
        {
            const std::string full = root + "/" + path;
            std::cout << full << std::endl;
            dump_tree(full);
        }
    }
};

multi_usrp::~multi_usrp(void){
    /* NOP */
}

/***********************************************************************
 * The Make Function
 **********************************************************************/
multi_usrp::sptr multi_usrp::make(const device_addr_t &dev_addr){
    UHD_LOGGER_TRACE("MULTI_USRP") << "multi_usrp::make with args " << dev_addr.to_pp_string() ;
    return sptr(new multi_usrp_impl(dev_addr));
}
<|MERGE_RESOLUTION|>--- conflicted
+++ resolved
@@ -279,14 +279,6 @@
 					                                           H = A + B + C + D
 	 */
 	static const std::vector<freq_range_t> AB_regions {
-<<<<<<< HEAD
-		freq_range_t( 3e6, 24e6 ), // A
-		freq_range_t( 26e6, 86.9e6 ), // B
-		freq_range_t( 26e6, 136e6 ), // F = B + C
-		freq_range_t( 3e6, 136e6 ), // G = A + B + C
-		freq_range_t( 3e6, CRIMSON_TNG_MASTER_CLOCK_RATE/2.0 ), // H = A + B + C + D (Catch All)
-		freq_range_t( -CRIMSON_TNG_MASTER_CLOCK_RATE/2.0, CRIMSON_TNG_MASTER_CLOCK_RATE/2.0 ), // I = 2*H (Catch All)
-=======
 		freq_range_t( CRIMSON_TNG_DC_LOWERLIMIT, (CRIMSON_TNG_LO_STEPSIZE-CRIMSON_TNG_LO_GUARDBAND) ), // A
 		//freq_range_t( -(CRIMSON_TNG_LO_STEPSIZE-CRIMSON_TNG_LO_GUARDBAND), -CRIMSON_TNG_DC_LOWERLIMIT ), // -A
 		freq_range_t( (CRIMSON_TNG_LO_STEPSIZE+CRIMSON_TNG_LO_GUARDBAND), CRIMSON_TNG_FM_LOWERLIMIT ), // B
@@ -298,7 +290,6 @@
 		freq_range_t( CRIMSON_TNG_DC_LOWERLIMIT, CRIMSON_TNG_DSP_FREQ_RANGE_STOP_FULL ), // H = A + B + C + D (Catch All)
 		//freq_range_t( -CRIMSON_TNG_DSP_FREQ_RANGE_STOP_FULL, -CRIMSON_TNG_DC_LOWERLIMIT ), // -H
 		freq_range_t( CRIMSON_TNG_DSP_FREQ_RANGE_START_FULL, CRIMSON_TNG_DSP_FREQ_RANGE_STOP_FULL), // I = 2*H (Catch All)
->>>>>>> c90009d4
 	};
 	/*
 	 * Scenario 2) Channels C and D
@@ -321,12 +312,6 @@
                            C = A + B (includes LO)
 	 */
 	static const std::vector<freq_range_t> CD_regions {
-<<<<<<< HEAD
-		freq_range_t( 3e6, 24e6 ), // A
-		freq_range_t( 26e6, 81.25e6 ), // B
-		freq_range_t( 3e6, 81.25e6 ), // C = A + B (Catch All)
-		freq_range_t( -CRIMSON_TNG_MASTER_CLOCK_RATE/4.0, CRIMSON_TNG_MASTER_CLOCK_RATE/4.0 ), // I = 2*H (Catch All)
-=======
 		freq_range_t( CRIMSON_TNG_DC_LOWERLIMIT, (CRIMSON_TNG_LO_STEPSIZE-CRIMSON_TNG_LO_GUARDBAND) ), // +A
 		//freq_range_t( -(CRIMSON_TNG_LO_STEPSIZE-CRIMSON_TNG_LO_GUARDBAND), -CRIMSON_TNG_DC_LOWERLIMIT ), // -A
 		freq_range_t( (CRIMSON_TNG_LO_STEPSIZE+CRIMSON_TNG_LO_GUARDBAND), CRIMSON_TNG_DSP_FREQ_RANGE_STOP_QUARTER ), // B
@@ -334,7 +319,6 @@
 		freq_range_t( CRIMSON_TNG_DC_LOWERLIMIT, CRIMSON_TNG_DSP_FREQ_RANGE_STOP_QUARTER ), // C = A + B (Catch All)
 		//freq_range_t( -CRIMSON_TNG_DSP_FREQ_RANGE_STOP_QUARTER, -CRIMSON_TNG_DC_LOWERLIMIT ), // -C
 		freq_range_t( CRIMSON_TNG_DSP_FREQ_RANGE_START_QUARTER, CRIMSON_TNG_DSP_FREQ_RANGE_STOP_QUARTER ), // I = 2*H (Catch All)
->>>>>>> c90009d4
 	};
 	// XXX: @CF: TODO: Dynamically construct data structure upon init when KB #3926 is addressed
 
