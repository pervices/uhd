--- conflicted
+++ resolved
@@ -140,16 +140,12 @@
         UHD_MSG(status) << str(boost::format("Port %d: Found NoC-Block with ID %016X.") % int(ctrl_sid.get_dst_endpoint()) % noc_id) << std::endl;
         uhd::rfnoc::make_args_t make_args;
         uhd::rfnoc::blockdef::sptr block_def = uhd::rfnoc::blockdef::make_from_noc_id(noc_id);
-<<<<<<< HEAD
         if (not block_def) {
             UHD_MSG(status) << "Using default block configuration." << std::endl;
             block_def = uhd::rfnoc::blockdef::make_from_noc_id(uhd::rfnoc::DEFAULT_NOC_ID);
         }
         UHD_ASSERT_THROW(block_def);
-        make_args.ctrl_ifaces = boost::assign::map_list_of(0, ctrl);
-=======
         make_args.ctrl_ifaces[0] = ctrl;
->>>>>>> e696a93d
         BOOST_FOREACH(const size_t port_number, block_def->get_all_port_numbers()) {
             if (port_number == 0) { // We've already set this up
                 continue;
@@ -166,12 +162,8 @@
                     xport1.send,
                     xport1.recv,
                     xport1.send_sid,
-<<<<<<< HEAD
                     str(boost::format("CE_%02d_Port_%02d") % i % ctrl_sid.get_dst_endpoint()),
                     true
-=======
-                    str(boost::format("CE_%02d_Port_%02d") % i % ctrl_sid.get_dst_endpoint())
->>>>>>> e696a93d
             );
             UHD_MSG(status) << "OK" << std::endl;
             make_args.ctrl_ifaces[port_number] = ctrl1;
@@ -190,32 +182,10 @@
 }
 
 
-<<<<<<< HEAD
 uhd::rfnoc::graph::sptr device3_impl::create_graph(const std::string &name)
 {
     return boost::make_shared<uhd::rfnoc::graph_impl>(
             name,
             shared_from_this()
-=======
-    // 1) Create the block control
-    UHD_MSG(status) << "[RFNOC] ------- Radio Setup -----------" << std::endl;
-    uhd::rfnoc::make_args_t make_args("Radio");
-    make_args.ctrl_ifaces[0] = perif.ctrl;
-    make_args.base_address = base_address;
-    make_args.device_index = mb_i;
-    make_args.tree = _tree->subtree(fs_path("/mboards") / mb_i);
-    make_args.is_big_endian = (endianness == ENDIANNESS_BIG);
-    radio_ctrl::sptr r_ctrl = boost::dynamic_pointer_cast<radio_ctrl>(block_ctrl_base::make(make_args));
-
-    // 2) Configure the radio control block and the radio itself
-    r_ctrl->set_perifs(
-            perif.time64,
-            perif.framer,
-            perif.ddc,
-            perif.deframer,
-            perif.duc,
-            perif.rx_fe,
-            perif.tx_fe
->>>>>>> e696a93d
     );
 }
