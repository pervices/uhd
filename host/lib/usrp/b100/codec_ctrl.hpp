//
// Copyright 2011,2014 Ettus Research LLC
// Copyright 2018 Ettus Research, a National Instruments Company
//
// SPDX-License-Identifier: GPL-3.0-or-later
//

#ifndef INCLUDED_B100_CODEC_CTRL_HPP
#define INCLUDED_B100_CODEC_CTRL_HPP

#include <uhd/types/ranges.hpp>
<<<<<<< HEAD
#include <uhd/utils/noncopyable.hpp>
#include <boost/shared_ptr.hpp>
=======
#include <uhd/types/serial.hpp>
#include <uhd/utils/noncopyable.hpp>
#include <memory>
>>>>>>> f23ab721

/*!
 * The B100 codec control:
 * - Init/power down codec.
 * - Read aux adc, write aux dac.
 */
<<<<<<< HEAD
class b100_codec_ctrl : uhd::noncopyable{
=======
class b100_codec_ctrl : uhd::noncopyable
{
>>>>>>> f23ab721
public:
    typedef std::shared_ptr<b100_codec_ctrl> sptr;

    static const uhd::gain_range_t tx_pga_gain_range;
    static const uhd::gain_range_t rx_pga_gain_range;

    virtual ~b100_codec_ctrl(void) = 0;

    /*!
     * Make a new codec control object.
     * \param iface the usrp_e iface object
     * \return the codec control object
     */
    static sptr make(uhd::spi_iface::sptr iface);

    //! aux adc identifier constants
    enum aux_adc_t {
        AUX_ADC_A2 = 0xA2,
        AUX_ADC_A1 = 0xA1,
        AUX_ADC_B2 = 0xB2,
        AUX_ADC_B1 = 0xB1
    };

    /*!
     * Read an auxiliary adc:
     * The internals remember which aux adc was read last.
     * Therefore, the aux adc switch is only changed as needed.
     * \param which which of the 4 adcs
     * \return a value in volts
     */
    virtual double read_aux_adc(aux_adc_t which) = 0;

    //! aux dac identifier constants
    enum aux_dac_t {
        AUX_DAC_A = 0xA,
        AUX_DAC_B = 0xB,
        AUX_DAC_C = 0xC,
        AUX_DAC_D = 0xD // really the sigma delta output
    };

    /*!
     * Write an auxiliary dac.
     * \param which which of the 4 dacs
     * \param volts the level in in volts
     */
    virtual void write_aux_dac(aux_dac_t which, double volts) = 0;

    //! Set the TX PGA gain
    virtual void set_tx_pga_gain(double gain) = 0;

    //! Get the TX PGA gain
    virtual double get_tx_pga_gain(void) = 0;

    //! Set the RX PGA gain ('A' or 'B')
    virtual void set_rx_pga_gain(double gain, char which) = 0;

    //! Get the RX PGA gain ('A' or 'B')
    virtual double get_rx_pga_gain(char which) = 0;
};

#endif /* INCLUDED_B100_CODEC_CTRL_HPP */<|MERGE_RESOLUTION|>--- conflicted
+++ resolved
@@ -8,27 +8,19 @@
 #ifndef INCLUDED_B100_CODEC_CTRL_HPP
 #define INCLUDED_B100_CODEC_CTRL_HPP
 
+
 #include <uhd/types/ranges.hpp>
-<<<<<<< HEAD
-#include <uhd/utils/noncopyable.hpp>
-#include <boost/shared_ptr.hpp>
-=======
 #include <uhd/types/serial.hpp>
 #include <uhd/utils/noncopyable.hpp>
 #include <memory>
->>>>>>> f23ab721
 
 /*!
  * The B100 codec control:
  * - Init/power down codec.
  * - Read aux adc, write aux dac.
  */
-<<<<<<< HEAD
-class b100_codec_ctrl : uhd::noncopyable{
-=======
 class b100_codec_ctrl : uhd::noncopyable
 {
->>>>>>> f23ab721
 public:
     typedef std::shared_ptr<b100_codec_ctrl> sptr;
 
