--- conflicted
+++ resolved
@@ -28,7 +28,6 @@
 #include <iterator>
 #include <string>
 #include <vector>
-#include <filesystem>
 
 using namespace uhd;
 
@@ -269,11 +268,7 @@
     // DTS component struct
     // First, we need to determine the name
     const std::string base_name =
-<<<<<<< HEAD
-       std::filesystem::path(fpga_path).replace_extension("").string();
-=======
         boost::filesystem::path(fpga_path).replace_extension("").string();
->>>>>>> 0dede88c
     if (base_name == fpga_path) {
         const std::string err_msg(
             "Can't cut extension from FPGA filename... " + fpga_path);
@@ -342,11 +337,7 @@
         UHD_LOG_TRACE("MPMD IMAGE LOADER", "FPGA path: " << fpga_path);
 
         // If the fpga_path is a lvbitx file, parse it as such
-<<<<<<< HEAD
-        if (std::filesystem::path(fpga_path).extension() == ".lvbitx") {
-=======
         if (boost::filesystem::path(fpga_path).extension() == ".lvbitx") {
->>>>>>> 0dede88c
             all_component_files = lvbitx_to_component_files(fpga_path, delay_reload);
         } else {
             all_component_files = bin_dts_to_component_files(fpga_path, delay_reload);
