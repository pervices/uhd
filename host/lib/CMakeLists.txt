--- conflicted
+++ resolved
@@ -61,10 +61,6 @@
 # Dependencies
 find_package(LIBUSB)
 find_package(DPDK)
-<<<<<<< HEAD
-
-=======
->>>>>>> 0dede88c
 LIBUHD_REGISTER_COMPONENT("USB" ENABLE_USB ON "ENABLE_LIBUHD;LIBUSB_FOUND" OFF OFF)
 
 # Devices
@@ -194,11 +190,6 @@
 endif()
 add_library(uhd SHARED ${libuhd_sources})
 target_link_libraries(uhd ${Boost_LIBRARIES} ${libuhd_libs})
-<<<<<<< HEAD
-if(DPDK_FOUND)
-    target_compile_options(uhd PRIVATE ${DPDK_CFLAGS})
-    target_link_options(uhd PUBLIC ${DPDK_LDFLAGS})
-=======
 if(ENABLE_DPDK)
     add_definitions(-DHAVE_DPDK)
     # The compile flags DPDK_CFLAGS add the DPDK_INCLUDE_DIRS include
@@ -210,7 +201,6 @@
     # explicitly link against the DPDK libraries, otherwise there are
     # undefined references when linking libuhd
     target_link_libraries(uhd ${DPDK_LIBRARIES})
->>>>>>> 0dede88c
 endif()
 if(APPLE)
     target_link_options(uhd PRIVATE "LINKER:-undefined,dynamic_lookup")
