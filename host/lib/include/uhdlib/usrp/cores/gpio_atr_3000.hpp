//
// Copyright 2011,2014,2015 Ettus Research LLC
// Copyright 2018 Ettus Research, a National Instruments Company
//
// SPDX-License-Identifier: GPL-3.0-or-later
//

#pragma once


#include <uhd/config.hpp>
#include <uhd/types/wb_iface.hpp>
#include <uhd/usrp/dboard_iface.hpp>
#include <uhd/usrp/gpio_defs.hpp>
#include <uhd/utils/noncopyable.hpp>
#include <uhdlib/usrp/gpio_defs.hpp>
#include <memory>


namespace uhd { namespace usrp { namespace gpio_atr {

struct gpio_atr_offsets
{
    uhd::wb_iface::wb_addr_type idle;
    uhd::wb_iface::wb_addr_type rx;
    uhd::wb_iface::wb_addr_type tx;
    uhd::wb_iface::wb_addr_type duplex;
    uhd::wb_iface::wb_addr_type ddr;
    uhd::wb_iface::wb_addr_type disable;
    uhd::wb_iface::wb_addr_type readback;

    /*!
     * Returns whether this GPIO regmap is write-only.
     *
     * \return whether the readback register is valid
     */
    bool is_writeonly() const;

    /*!
     * Create a GPIO regmap according to the typical "defaults": Four
     * sequential ATR registers followed immediately by, in order, duplex,
     * direction, disable, and an explicitly specified readback address.
     *
     * \param base base settings offset for GPIO ATR registers
     * \param rb_addr readback offset for GPIO ATR registers
     * \param stride Delta between the register addresses
     */
    static gpio_atr_offsets make_default(const uhd::wb_iface::wb_addr_type base,
        const uhd::wb_iface::wb_addr_type rb_addr,
        const size_t stride = 4);

    /*!
     * Create a GPIO regmap according to the typical "defaults" (see
     * make_default), with the readback register disabled.
     *

     * \param base base settings offset for GPIO ATR registers
     * \param rb_addr readback offset for GPIO ATR registers
     * \param stride Delta between the register addresses
     */
    static gpio_atr_offsets make_write_only(
<<<<<<< HEAD

        const uhd::wb_iface::wb_addr_type base,
        const size_t stride = 4);
=======
        const uhd::wb_iface::wb_addr_type base, const size_t stride = 4);
>>>>>>> 0dede88c
};

class gpio_atr_3000 : uhd::noncopyable
{
public:
    typedef std::shared_ptr<gpio_atr_3000> sptr;

    static const uint32_t MASK_SET_ALL = 0xFFFFFFFF;

    virtual ~gpio_atr_3000(void) {}

    /*!
     * Create a GPIO ATR interface object using the given registers
     *
     * \param iface register iface to GPIO ATR registers
     * \param registers Register offsets
     */
    static sptr make(uhd::wb_iface::sptr iface, gpio_atr_offsets registers);


    /*!
     * Select the ATR mode for all bits in the mask
     *
     * \param mode the mode to apply {ATR = outputs driven by ATR state machine, GPIO =
     * outputs static} \param mask apply the mode to all non-zero bits in the mask
     */
    virtual void set_atr_mode(const gpio_atr_mode_t mode, const uint32_t mask) = 0;

    /*!
     * Select the data direction for all bits in the mask
     *
     * \param dir the direction {OUTPUT, INPUT}
     * \param mask apply the mode to all non-zero bits in the mask
     */
    virtual void set_gpio_ddr(const gpio_ddr_t dir, const uint32_t mask) = 0;

    /*!
     * Write the specified (masked) value to the ATR register
     *
     * \param atr the type of ATR register to write to {IDLE, RX, TX, FDX}
     * \param value the value to write
     * \param mask only writes to the bits where mask is non-zero
     */
    virtual void set_atr_reg(const gpio_atr_reg_t atr,
        const uint32_t value,
        const uint32_t mask = MASK_SET_ALL) = 0;

    /*!
     * Write to a static GPIO output
     *
     * \param value the value to write
     * \param mask only writes to the bits where mask is non-zero
     */
    virtual void set_gpio_out(
        const uint32_t value, const uint32_t mask = MASK_SET_ALL) = 0;

    /*!
     * Read the state of the GPIO pins
     * If a pin is configured as an input, reads the actual value of the pin
     * If a pin is configured as an output, reads the last value written to the pin
     *
     * \return the value read back
     */
    virtual uint32_t read_gpio() = 0;

    /*!
     * Get a GPIO attribute
     * This will likely returned a cached value, and not read the state from the physical
     * GPIO controller.
     *
     * \param attr the attribute to read
     * \return the current value of that attribute
     */
    virtual uint32_t get_attr_reg(const gpio_attr_t attr) = 0;

    /*!
     * Set a GPIO attribute
     *
     * \param attr the attribute to set
     * \param value the value to write to the attribute
     */
    virtual void set_gpio_attr(const gpio_attr_t attr, const uint32_t value) = 0;
};

class db_gpio_atr_3000
{
public:
    typedef std::shared_ptr<db_gpio_atr_3000> sptr;

    typedef uhd::usrp::dboard_iface::unit_t db_unit_t;

    virtual ~db_gpio_atr_3000(void) {}

    /*!
     * Create a GPIO ATR interface object for a daughterboard connector
     *
     * \param iface register iface to GPIO ATR registers
     * \param registers Register offsets

     */
    static sptr make(uhd::wb_iface::sptr iface, gpio_atr_offsets registers);


    /*!
     * Configure the GPIO mode for all pins in the daughterboard connector
     *
     * \param unit the side of the daughterboard interface to configure (TX or RX)
     * \param value if value[i] is 1, the i'th bit is in ATR mode otherwise it is in GPIO
     * mode \param mask mask
     */
    virtual void set_pin_ctrl(
        const db_unit_t unit, const uint32_t value, const uint32_t mask) = 0;

    virtual uint32_t get_pin_ctrl(const db_unit_t unit) = 0;

    /*!
     * Configure the direction for all pins in the daughterboard connector
     *
     * \param unit the side of the daughterboard interface to configure (TX or RX)
     * \param value if value[i] is 1, the i'th bit is an output otherwise it is an input
     * \param mask mask
     */
    virtual void set_gpio_ddr(
        const db_unit_t unit, const uint32_t value, const uint32_t mask) = 0;

    virtual uint32_t get_gpio_ddr(const db_unit_t unit) = 0;

    /*!
     * Write the specified value to the ATR register (all bits)
     *
     * \param unit the side of the daughterboard interface to configure (TX or RX)
     * \param atr the type of ATR register to write to {IDLE, RX, TX, FDX}
     * \param value the value to write
     * \param mask mask
     */
    virtual void set_atr_reg(const db_unit_t unit,
        const gpio_atr_reg_t atr,
        const uint32_t value,
        const uint32_t mask) = 0;

    virtual uint32_t get_atr_reg(const db_unit_t unit, const gpio_atr_reg_t atr) = 0;

    /*!
     * Write the specified value to the GPIO register (all bits)
     *
     * \param unit the side of the daughterboard interface to configure (TX or RX)
     * \param value the value to write
     * \param mask mask
     */
    virtual void set_gpio_out(
        const db_unit_t unit, const uint32_t value, const uint32_t mask) = 0;

    virtual uint32_t get_gpio_out(const db_unit_t unit) = 0;

    /*!
     * Read the state of the GPIO pins
     * If a pin is configured as an input, reads the actual value of the pin
     * If a pin is configured as an output, reads the last value written to the pin
     *
     * \param unit the side of the daughterboard interface to configure (TX or RX)
     * \return the value read back
     */
    virtual uint32_t read_gpio(const db_unit_t unit) = 0;
};

}}} // namespace uhd::usrp::gpio_atr<|MERGE_RESOLUTION|>--- conflicted
+++ resolved
@@ -6,7 +6,6 @@
 //
 
 #pragma once
-
 
 #include <uhd/config.hpp>
 #include <uhd/types/wb_iface.hpp>
@@ -15,7 +14,6 @@
 #include <uhd/utils/noncopyable.hpp>
 #include <uhdlib/usrp/gpio_defs.hpp>
 #include <memory>
-
 
 namespace uhd { namespace usrp { namespace gpio_atr {
 
@@ -53,19 +51,12 @@
      * Create a GPIO regmap according to the typical "defaults" (see
      * make_default), with the readback register disabled.
      *
-
      * \param base base settings offset for GPIO ATR registers
      * \param rb_addr readback offset for GPIO ATR registers
      * \param stride Delta between the register addresses
      */
     static gpio_atr_offsets make_write_only(
-<<<<<<< HEAD
-
-        const uhd::wb_iface::wb_addr_type base,
-        const size_t stride = 4);
-=======
         const uhd::wb_iface::wb_addr_type base, const size_t stride = 4);
->>>>>>> 0dede88c
 };
 
 class gpio_atr_3000 : uhd::noncopyable
@@ -85,7 +76,6 @@
      */
     static sptr make(uhd::wb_iface::sptr iface, gpio_atr_offsets registers);
 
-
     /*!
      * Select the ATR mode for all bits in the mask
      *
@@ -164,10 +154,8 @@
      *
      * \param iface register iface to GPIO ATR registers
      * \param registers Register offsets
-
      */
     static sptr make(uhd::wb_iface::sptr iface, gpio_atr_offsets registers);
-
 
     /*!
      * Configure the GPIO mode for all pins in the daughterboard connector
